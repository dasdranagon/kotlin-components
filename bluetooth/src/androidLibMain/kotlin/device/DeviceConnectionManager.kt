/*
 Copyright (c) 2020. Splendo Consulting B.V. The Netherlands

    Licensed under the Apache License, Version 2.0 (the "License");
    you may not use this file except in compliance with the License.
    You may obtain a copy of the License at

      http://www.apache.org/licenses/LICENSE-2.0

    Unless required by applicable law or agreed to in writing, software
    distributed under the License is distributed on an "AS IS" BASIS,
    WITHOUT WARRANTIES OR CONDITIONS OF ANY KIND, either express or implied.
    See the License for the specific language governing permissions and
    limitations under the License.

 */

package com.splendo.kaluga.bluetooth.device

import android.annotation.SuppressLint
import android.bluetooth.BluetoothDevice
import android.bluetooth.BluetoothGatt
import android.bluetooth.BluetoothGatt.GATT_SUCCESS
import android.bluetooth.BluetoothGattCallback
import android.bluetooth.BluetoothGattCharacteristic
import android.bluetooth.BluetoothGattCharacteristic.PROPERTY_INDICATE
import android.bluetooth.BluetoothGattCharacteristic.PROPERTY_NOTIFY
import android.bluetooth.BluetoothGattDescriptor
import android.bluetooth.BluetoothProfile
import android.content.Context
import com.splendo.kaluga.base.ApplicationHolder
import com.splendo.kaluga.bluetooth.Characteristic
import com.splendo.kaluga.bluetooth.DefaultGattServiceWrapper
import com.splendo.kaluga.bluetooth.Descriptor
import com.splendo.kaluga.bluetooth.UUID
import com.splendo.kaluga.bluetooth.containsAnyOf
import com.splendo.kaluga.bluetooth.uuidString
import com.splendo.kaluga.logging.debug
import com.splendo.kaluga.logging.warn
import kotlinx.coroutines.CompletableDeferred
import kotlinx.coroutines.CoroutineScope
import kotlinx.coroutines.Dispatchers
import kotlinx.coroutines.launch
import kotlin.coroutines.CoroutineContext

internal actual class DeviceConnectionManager(
    private val context: Context,
    deviceWrapper: DeviceWrapper,
    bufferCapacity: Int = BUFFER_CAPACITY,
    val mainDispatcher: CoroutineContext = Dispatchers.Main.immediate, // can be replaced for testing,
    coroutineScope: CoroutineScope
) : BaseDeviceConnectionManager(deviceWrapper, bufferCapacity, coroutineScope) {

    private companion object {
        const val TAG = "Android Bluetooth DeviceConnectionManager"
        val CLIENT_CONFIGURATION: UUID = UUID.fromString("00002902-0000-1000-8000-00805f9b34fb")
    }

    class Builder(private val context: Context = ApplicationHolder.applicationContext) : BaseDeviceConnectionManager.Builder {
        override fun create(
            deviceWrapper: DeviceWrapper,
            bufferCapacity: Int,
            coroutineScope: CoroutineScope
        ): BaseDeviceConnectionManager {
            return DeviceConnectionManager(context, deviceWrapper, bufferCapacity, coroutineScope = coroutineScope)
        }
    }

    override val coroutineContext: CoroutineContext = coroutineScope.coroutineContext

    private val device: BluetoothDevice = deviceWrapper.device
    private var gatt: CompletableDeferred<BluetoothGattWrapper> = CompletableDeferred()
    private val callback = object : BluetoothGattCallback() {

        override fun onReadRemoteRssi(gatt: BluetoothGatt?, rssi: Int, status: Int) {
            launch(mainDispatcher) {
                handleNewRssi(rssi)
            }
        }

        override fun onMtuChanged(gatt: BluetoothGatt?, mtu: Int, status: Int) {
            debug(TAG) { "onMtuChanged($gatt, $mtu, $status)" }
            if (status == GATT_SUCCESS) {
                handleNewMtu(mtu)
            }
        }

        override fun onCharacteristicRead(gatt: BluetoothGatt?, characteristic: BluetoothGattCharacteristic?, status: Int) {
            characteristic ?: return
            updateCharacteristic(characteristic, status)
        }

        override fun onCharacteristicWrite(gatt: BluetoothGatt?, characteristic: BluetoothGattCharacteristic?, status: Int) {
            characteristic ?: return
            updateCharacteristic(characteristic, status)
        }

        override fun onServicesDiscovered(gatt: BluetoothGatt?, status: Int) {
            launch(mainDispatcher) {
                val services = gatt?.services?.map { DefaultGattServiceWrapper(it) } ?: emptyList()
                handleDiscoverCompleted(services)
            }
        }

        override fun onDescriptorWrite(gatt: BluetoothGatt?, descriptor: BluetoothGattDescriptor?, status: Int) {
            descriptor ?: return
            updateDescriptor(descriptor, status)
        }

        override fun onCharacteristicChanged(gatt: BluetoothGatt?, characteristic: BluetoothGattCharacteristic?) {
            characteristic ?: return
            updateCharacteristic(characteristic, status = GATT_SUCCESS)
        }

        override fun onDescriptorRead(gatt: BluetoothGatt?, descriptor: BluetoothGattDescriptor?, status: Int) {
            descriptor ?: return
            updateDescriptor(descriptor, status)
        }

        override fun onConnectionStateChange(gatt: BluetoothGatt?, status: Int, newState: Int) {
            lastKnownState = newState
            launch(mainDispatcher) {
                when (newState) {
                    BluetoothProfile.STATE_DISCONNECTED -> {
                        handleDisconnect {
                            closeGatt()
                        }
                    }
                    BluetoothProfile.STATE_CONNECTED -> {
                        handleConnect()
                    }
                }
            }
        }
    }
    private var lastKnownState = BluetoothProfile.STATE_DISCONNECTED

    @SuppressLint("MissingPermission")
    override suspend fun connect() {
        if (lastKnownState != BluetoothProfile.STATE_CONNECTED || !gatt.isCompleted) {
            if (gatt.isCompleted) {
                if (!gatt.getCompleted().connect()) {
                    launch(mainDispatcher) {
                        handleDisconnect { closeGatt() }
                    }
                } else if (lastKnownState != BluetoothProfile.STATE_CONNECTED) {
                    launch(mainDispatcher) {
                        handleConnect()
                    }
                }
            } else {
                val gattService = device.connectGatt(context, false, callback)
                gatt.complete(DefaultBluetoothGattWrapper(gattService))
            }
        } else {
            launch(mainDispatcher) {
                handleConnect()
            }
        }
    }

    override suspend fun discoverServices() {
        gatt.await().discoverServices()
    }

    override suspend fun disconnect() {
        if (lastKnownState != BluetoothProfile.STATE_DISCONNECTED)
            gatt.await().disconnect()
        else
            launch(mainDispatcher) {
                handleDisconnect {
                    closeGatt()
                }
            }
    }

    private fun closeGatt() {
        if (gatt.isCompleted) {
            gatt.getCompleted().close()
        }
        gatt = CompletableDeferred()
    }

    override suspend fun readRssi() {
        gatt.await().readRemoteRssi()
    }

    override suspend fun requestMtu(mtu: Int): Boolean {
        return gatt.await().requestMtu(mtu)
    }

    override suspend fun performAction(action: DeviceAction) {
        currentAction = action
        val succeeded = when (action) {
            is DeviceAction.Read.Characteristic -> gatt.await().readCharacteristic(action.characteristic.wrapper)
            is DeviceAction.Read.Descriptor -> gatt.await().readDescriptor(action.descriptor.wrapper)
            is DeviceAction.Write.Characteristic -> writeCharacteristic(action.characteristic, action.newValue)
            is DeviceAction.Write.Descriptor -> writeDescriptor(action.descriptor, action.newValue)
            is DeviceAction.Notification.Enable -> setNotification(action.characteristic, true)
            is DeviceAction.Notification.Disable -> setNotification(action.characteristic, false)
        }

        // Action Failed
        if (!succeeded) {
            launch(mainDispatcher) {
                handleCurrentActionCompleted(succeeded = false)
            }
        }
    }

    override fun unpair() {
        if (device.bondState != BluetoothDevice.BOND_NONE) {
            deviceWrapper.removeBond()
        }
    }

    override fun pair() {
        if (device.bondState == BluetoothDevice.BOND_NONE) {
            deviceWrapper.createBond()
        }
    }

    private suspend fun writeCharacteristic(characteristic: Characteristic, value: ByteArray?): Boolean {
        characteristic.wrapper.updateValue(value)
        return gatt.await().writeCharacteristic(characteristic.wrapper)
    }

    private suspend fun writeDescriptor(descriptor: Descriptor, value: ByteArray?): Boolean {
        descriptor.wrapper.updateValue(value)
        return gatt.await().writeDescriptor(descriptor.wrapper)
    }

    private suspend fun setNotification(characteristic: Characteristic, enable: Boolean): Boolean {
        val uuid = characteristic.uuid.uuidString
        if (enable) notifyingCharacteristics[uuid] = characteristic
        else notifyingCharacteristics.remove(uuid)
        if (!gatt.await().setCharacteristicNotification(characteristic.wrapper, enable)) {
            return false
        }

        val writeValue = when {
            enable && characteristic.wrapper.containsAnyOf(PROPERTY_NOTIFY) ->
                BluetoothGattDescriptor.ENABLE_NOTIFICATION_VALUE
            enable && characteristic.wrapper.containsAnyOf(PROPERTY_INDICATE) ->
                BluetoothGattDescriptor.ENABLE_INDICATION_VALUE
            !enable && characteristic.wrapper.containsAnyOf(PROPERTY_INDICATE, PROPERTY_NOTIFY) ->
                BluetoothGattDescriptor.DISABLE_NOTIFICATION_VALUE
            else -> null
        }

        return if (writeValue != null) {
            characteristic.descriptors.firstOrNull { it.uuid == CLIENT_CONFIGURATION }?.let { descriptor ->
                descriptor.wrapper.updateValue(writeValue)
                gatt.await().writeDescriptor(descriptor.wrapper)
            } ?: false
        } else {
            warn(TAG) {
                "(${characteristic.uuid.uuidString}) Failed attempt to perform set notification action. " +
                    "neither NOTIFICATION nor INDICATION is supported. " +
                    "Supported properties: ${characteristic.wrapper.properties}"
            }
            false
        }
    }

    private fun updateCharacteristic(characteristic: BluetoothGattCharacteristic, status: Int) {
        launch(mainDispatcher) {
            handleUpdatedCharacteristic(characteristic.uuid, succeeded = status == GATT_SUCCESS) {
                it.wrapper.updateValue(characteristic.value)
            }
        }
    }

    private fun updateDescriptor(descriptor: BluetoothGattDescriptor, status: Int) {
        launch(mainDispatcher) {
            val succeeded = status == GATT_SUCCESS
            // Notification enable/disable done by client configuration descriptor write
            if (descriptor.uuid == CLIENT_CONFIGURATION && currentAction is DeviceAction.Notification) {
                handleCurrentActionCompleted(succeeded)
            }
            handleUpdatedDescriptor(descriptor.uuid, succeeded) {
                it.wrapper.updateValue(descriptor.value)
            }
        }
    }
<<<<<<< HEAD

    @SuppressLint("MissingPermission")
    private fun unpair() {
        // unpair to prevent connection problems
        if (device.bondState != BluetoothDevice.BOND_NONE) {
            deviceWrapper.removeBond()
        }
    }
=======
>>>>>>> 65f4a08c
}<|MERGE_RESOLUTION|>--- conflicted
+++ resolved
@@ -283,15 +283,4 @@
             }
         }
     }
-<<<<<<< HEAD
-
-    @SuppressLint("MissingPermission")
-    private fun unpair() {
-        // unpair to prevent connection problems
-        if (device.bondState != BluetoothDevice.BOND_NONE) {
-            deviceWrapper.removeBond()
-        }
-    }
-=======
->>>>>>> 65f4a08c
 }