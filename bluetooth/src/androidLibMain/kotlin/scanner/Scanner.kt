/*
 Copyright (c) 2020. Splendo Consulting B.V. The Netherlands

    Licensed under the Apache License, Version 2.0 (the "License");
    you may not use this file except in compliance with the License.
    You may obtain a copy of the License at

      http://www.apache.org/licenses/LICENSE-2.0

    Unless required by applicable law or agreed to in writing, software
    distributed under the License is distributed on an "AS IS" BASIS,
    WITHOUT WARRANTIES OR CONDITIONS OF ANY KIND, either express or implied.
    See the License for the specific language governing permissions and
    limitations under the License.

 */

package com.splendo.kaluga.bluetooth.scanner

import android.Manifest
import android.annotation.SuppressLint
import android.bluetooth.BluetoothAdapter
import android.bluetooth.BluetoothDevice.BOND_NONE
import android.bluetooth.BluetoothManager
import android.content.Context
import android.content.Intent
import android.content.pm.PackageManager
import android.os.ParcelUuid
import android.provider.Settings.ACTION_BLUETOOTH_SETTINGS
import android.provider.Settings.ACTION_LOCATION_SOURCE_SETTINGS
import androidx.core.app.ActivityCompat
import com.splendo.kaluga.base.ApplicationHolder
import com.splendo.kaluga.base.flow.filterOnlyImportant
import com.splendo.kaluga.base.monitor.EnableServiceActivity
import com.splendo.kaluga.base.utils.containsAny
import com.splendo.kaluga.bluetooth.BluetoothMonitor
import com.splendo.kaluga.bluetooth.UUID
import com.splendo.kaluga.bluetooth.device.AdvertisementData
import com.splendo.kaluga.bluetooth.device.DefaultDeviceConnectionManager
import com.splendo.kaluga.bluetooth.device.DefaultDeviceWrapper
<<<<<<< HEAD
import com.splendo.kaluga.bluetooth.device.PairedAdvertisementData
import com.splendo.kaluga.location.EnableLocationActivity
=======
>>>>>>> 04ae5311
import com.splendo.kaluga.location.LocationMonitor
import com.splendo.kaluga.logging.e
import com.splendo.kaluga.permissions.base.PermissionState
import com.splendo.kaluga.permissions.location.LocationPermission
import kotlinx.coroutines.CoroutineScope
import kotlinx.coroutines.flow.Flow
import kotlinx.coroutines.flow.combine
import kotlinx.coroutines.flow.first
import kotlinx.coroutines.flow.flowOf
import no.nordicsemi.android.support.v18.scanner.BluetoothLeScannerCompat
import no.nordicsemi.android.support.v18.scanner.ScanCallback
import no.nordicsemi.android.support.v18.scanner.ScanFilter
import no.nordicsemi.android.support.v18.scanner.ScanResult
import no.nordicsemi.android.support.v18.scanner.ScanSettings

actual class DefaultScanner internal constructor(
    private val applicationContext: Context,
    private val bluetoothScanner: BluetoothLeScannerCompat,
    private val bluetoothAdapter: BluetoothAdapter?,
    private val scanSettings: ScanSettings,
    settings: Settings,
    coroutineScope: CoroutineScope,
) : BaseScanner(settings, coroutineScope) {

    class Builder(
        private val applicationContext: Context = ApplicationHolder.applicationContext,
        private val bluetoothScanner: BluetoothLeScannerCompat = BluetoothLeScannerCompat.getScanner(),
        private val bluetoothAdapter: BluetoothAdapter? = (applicationContext.getSystemService(Context.BLUETOOTH_SERVICE) as? BluetoothManager)?.adapter,
        private val scanSettings: ScanSettings = defaultScanSettings,
    ) : BaseScanner.Builder {

        override fun create(
            settings: Settings,
            coroutineScope: CoroutineScope,
        ): BaseScanner {
            return DefaultScanner(applicationContext, bluetoothScanner, bluetoothAdapter, scanSettings, settings, coroutineScope)
        }
    }

    companion object {
        val defaultScanSettings = ScanSettings.Builder()
            .setScanMode(ScanSettings.SCAN_MODE_BALANCED)
            .setNumOfMatches(ScanSettings.MATCH_NUM_FEW_ADVERTISEMENT)
            .build()

        private val locationPermission = LocationPermission(background = false, precise = true)
    }

    private val callback = object : ScanCallback() {

        override fun onScanFailed(errorCode: Int) {
            val error = when (errorCode) {
                SCAN_FAILED_ALREADY_STARTED -> Pair("Already Started", false)
                SCAN_FAILED_SCANNING_TOO_FREQUENTLY -> Pair("Scanning Too Frequently", true)
                SCAN_FAILED_OUT_OF_HARDWARE_RESOURCES -> Pair("Out of Resources", true)
                SCAN_FAILED_INTERNAL_ERROR -> Pair("Internal Error", true)
                SCAN_FAILED_FEATURE_UNSUPPORTED -> Pair("Feature Unsupported", true)
                SCAN_FAILED_APPLICATION_REGISTRATION_FAILED -> Pair("Registration Failed", true)
                else -> Pair("Reason Unknown", true)
            }

            e { error.first }
            if (error.second) {
                eventChannel.trySend(Scanner.Event.FailedScanning)
            }
        }

        override fun onScanResult(callbackType: Int, result: ScanResult) {
            if (callbackType == ScanSettings.CALLBACK_TYPE_MATCH_LOST) return
            handleScanResult(result)
        }

        override fun onBatchScanResults(results: MutableList<ScanResult>) {
            results.forEach {
                handleScanResult(it)
            }
        }

        @SuppressLint("MissingPermission") // Lint complains even with permissions
        private fun handleScanResult(scanResult: ScanResult) {
            if (!settings.discoverBondedDevices && scanResult.device.bondState != BOND_NONE)
                return // ignore bonded devices

            val advertisementData = AdvertisementData(scanResult)
            val deviceWrapper = DefaultDeviceWrapper(scanResult.device)

            handleDeviceDiscovered(deviceWrapper.identifier, scanResult.rssi, advertisementData) {
                deviceWrapper to deviceConnectionManagerBuilder
            }
        }
    }

    private val locationPermissionRepo get() = permissions[locationPermission]

    override val isSupported: Boolean = bluetoothAdapter != null
    private val deviceConnectionManagerBuilder = DefaultDeviceConnectionManager.Builder(applicationContext)
    override val bluetoothEnabledMonitor: BluetoothMonitor? = bluetoothAdapter?.let { BluetoothMonitor.Builder(applicationContext, it).create() }
    private val locationEnabledMonitor = LocationMonitor.Builder(applicationContext).create()

    override val permissionsFlow: Flow<List<PermissionState<*>>> get() = combine(bluetoothPermissionRepo.filterOnlyImportant(), locationPermissionRepo.filterOnlyImportant()) { bluetoothPermission, locationPermission ->
        listOf(bluetoothPermission, locationPermission)
    }
    override val enabledFlow: Flow<List<Boolean>> get() = combine(bluetoothEnabledMonitor?.isEnabled ?: flowOf(false), locationEnabledMonitor.isEnabled) { bluetoothEnabled, locationEnabled ->
        listOf(bluetoothEnabled, locationEnabled)
    }

    override suspend fun didStartScanning(filter: Set<UUID>) {
        bluetoothScanner.startScan(
            filter.map {
                ScanFilter.Builder().setServiceUuid(ParcelUuid(it)).build()
            },
            scanSettings,
            callback
        )
    }

    override suspend fun didStopScanning() {
        bluetoothScanner.stopScan(callback)
    }

    override fun startMonitoringHardwareEnabled() {
        locationEnabledMonitor.startMonitoring()
        super.startMonitoringHardwareEnabled()
    }

    override fun stopMonitoringHardwareEnabled() {
        locationEnabledMonitor.stopMonitoring()
        super.stopMonitoringHardwareEnabled()
    }

    override suspend fun isHardwareEnabled(): Boolean = super.isHardwareEnabled() && locationEnabledMonitor.isServiceEnabled

    @SuppressLint("MissingPermission") // Lint complains even with permissions
    override fun generateEnableSensorsActions(): List<EnableSensorAction> {
        if (!isSupported) return emptyList()
        return listOfNotNull(
            if (bluetoothAdapter?.isEnabled != true) suspend {
                if (android.os.Build.VERSION.SDK_INT >= android.os.Build.VERSION_CODES.TIRAMISU) {
                    EnableServiceActivity.showEnableServiceActivity(
                        applicationContext,
                        hashCode().toString(),
                        Intent(ACTION_BLUETOOTH_SETTINGS)
                    ).await()
                } else {
                    @Suppress("DEPRECATION")
                    bluetoothAdapter?.enable()
                }
                bluetoothEnabledMonitor!!.isEnabled.first { it }
            } else null,
            if (!locationEnabledMonitor.isServiceEnabled) {
                EnableServiceActivity.showEnableServiceActivity(
                    applicationContext,
                    hashCode().toString(),
                    Intent(ACTION_LOCATION_SOURCE_SETTINGS)
                )::await
            } else null
        )
    }

<<<<<<< HEAD
    @SuppressLint("MissingPermission") // Lint complains even with permissions
    override suspend fun retrievePairedDevices(withServices: Set<UUID>) {
        if (!isSupported) return
        val devices = bluetoothAdapter?.bondedDevices
            ?.filter {
                // If no uuids available return this device
                // Otherwise check if it contains any of given service uuid
                it.uuids?.map(ParcelUuid::getUuid)?.containsAny(withServices) ?: true
            }
            ?.map { device ->
                val deviceWrapper = DefaultDeviceWrapper(device)
                val deviceCreator: DeviceCreator = {
                    deviceWrapper to deviceConnectionManagerBuilder
                }
                val serviceUUIDs = device.uuids
                    ?.map(ParcelUuid::getUuid)
                    ?: withServices.toList() // fallback to filter, as it *must* contain one of them

                Scanner.Event.DeviceDiscovered(
                    identifier = deviceWrapper.identifier,
                    rssi = Int.MIN_VALUE,
                    advertisementData = PairedAdvertisementData(deviceWrapper.name, serviceUUIDs),
                    deviceCreator = deviceCreator
                )
            } ?: emptyList()
        // We have to call even with empty list to clean up cached devices
        handlePairedDevices(withServices, devices)
    }
=======
    override fun pairedDevices(withServices: Set<UUID>) = when (
        ActivityCompat.checkSelfPermission(
            applicationContext,
            if (android.os.Build.VERSION.SDK_INT >= android.os.Build.VERSION_CODES.S) Manifest.permission.BLUETOOTH_CONNECT else Manifest.permission.BLUETOOTH
        )
    ) {
        PackageManager.PERMISSION_GRANTED -> {
            bluetoothAdapter
                ?.bondedDevices
                ?.filter {
                    // If no uuids available return this device
                    // Otherwise check if it constains any of given service uuid
                    it.uuids?.map(ParcelUuid::getUuid)?.containsAny(withServices) ?: true
                }
                ?.map { it.address }
        }
        else -> null
    } ?: emptyList()
>>>>>>> 04ae5311
}<|MERGE_RESOLUTION|>--- conflicted
+++ resolved
@@ -38,11 +38,7 @@
 import com.splendo.kaluga.bluetooth.device.AdvertisementData
 import com.splendo.kaluga.bluetooth.device.DefaultDeviceConnectionManager
 import com.splendo.kaluga.bluetooth.device.DefaultDeviceWrapper
-<<<<<<< HEAD
 import com.splendo.kaluga.bluetooth.device.PairedAdvertisementData
-import com.splendo.kaluga.location.EnableLocationActivity
-=======
->>>>>>> 04ae5311
 import com.splendo.kaluga.location.LocationMonitor
 import com.splendo.kaluga.logging.e
 import com.splendo.kaluga.permissions.base.PermissionState
@@ -202,10 +198,18 @@
         )
     }
 
-<<<<<<< HEAD
     @SuppressLint("MissingPermission") // Lint complains even with permissions
     override suspend fun retrievePairedDevices(withServices: Set<UUID>) {
         if (!isSupported) return
+        val permission = if (android.os.Build.VERSION.SDK_INT >= android.os.Build.VERSION_CODES.S)
+            Manifest.permission.BLUETOOTH_CONNECT
+        else
+            Manifest.permission.BLUETOOTH
+        val result = ActivityCompat.checkSelfPermission(
+            applicationContext,
+            permission
+        )
+        if (result != PackageManager.PERMISSION_GRANTED) return
         val devices = bluetoothAdapter?.bondedDevices
             ?.filter {
                 // If no uuids available return this device
@@ -231,24 +235,4 @@
         // We have to call even with empty list to clean up cached devices
         handlePairedDevices(withServices, devices)
     }
-=======
-    override fun pairedDevices(withServices: Set<UUID>) = when (
-        ActivityCompat.checkSelfPermission(
-            applicationContext,
-            if (android.os.Build.VERSION.SDK_INT >= android.os.Build.VERSION_CODES.S) Manifest.permission.BLUETOOTH_CONNECT else Manifest.permission.BLUETOOTH
-        )
-    ) {
-        PackageManager.PERMISSION_GRANTED -> {
-            bluetoothAdapter
-                ?.bondedDevices
-                ?.filter {
-                    // If no uuids available return this device
-                    // Otherwise check if it constains any of given service uuid
-                    it.uuids?.map(ParcelUuid::getUuid)?.containsAny(withServices) ?: true
-                }
-                ?.map { it.address }
-        }
-        else -> null
-    } ?: emptyList()
->>>>>>> 04ae5311
 }