/*
 Copyright (c) 2020. Splendo Consulting B.V. The Netherlands

    Licensed under the Apache License, Version 2.0 (the "License");
    you may not use this file except in compliance with the License.
    You may obtain a copy of the License at

      http://www.apache.org/licenses/LICENSE-2.0

    Unless required by applicable law or agreed to in writing, software
    distributed under the License is distributed on an "AS IS" BASIS,
    WITHOUT WARRANTIES OR CONDITIONS OF ANY KIND, either express or implied.
    See the License for the specific language governing permissions and
    limitations under the License.

 */

package com.splendo.kaluga.bluetooth.scanner

<<<<<<< HEAD
import com.splendo.kaluga.base.collections.concurrentMutableSetOf
=======
import co.touchlab.stately.concurrency.AtomicReference
import co.touchlab.stately.concurrency.value
>>>>>>> 5121620d
import com.splendo.kaluga.base.utils.typedMap
import com.splendo.kaluga.base.utils.EmptyCompletableDeferred
import com.splendo.kaluga.base.utils.complete
import com.splendo.kaluga.bluetooth.BluetoothMonitor
import com.splendo.kaluga.bluetooth.UUID
import com.splendo.kaluga.bluetooth.device.AdvertisementData
import com.splendo.kaluga.bluetooth.device.DefaultCBPeripheralWrapper
import com.splendo.kaluga.bluetooth.device.DefaultDeviceConnectionManager
import com.splendo.kaluga.bluetooth.device.PairedAdvertisementData
import kotlinx.coroutines.CoroutineScope
import kotlinx.coroutines.flow.first
import kotlinx.coroutines.sync.Mutex
import kotlinx.coroutines.sync.withLock
import platform.CoreBluetooth.CBCentralManager
import platform.CoreBluetooth.CBCentralManagerDelegateProtocol
import platform.CoreBluetooth.CBCentralManagerOptionShowPowerAlertKey
import platform.CoreBluetooth.CBCentralManagerScanOptionAllowDuplicatesKey
import platform.CoreBluetooth.CBCentralManagerScanOptionSolicitedServiceUUIDsKey
import platform.CoreBluetooth.CBCentralManagerStatePoweredOn
import platform.CoreBluetooth.CBPeripheral
import platform.CoreBluetooth.CBService
import platform.Foundation.NSError
import platform.Foundation.NSNumber
import platform.darwin.NSObject
import platform.darwin.dispatch_queue_create

/**
 * A default implementation of [BaseScanner]
 * @param settings the [BaseScanner.Settings] to configure this scanner
 * @param scanSettings the [ScanSettings] to configure this scanner
 * @param coroutineScope the [CoroutineScope] this scanner runs on
 */
actual class DefaultScanner internal constructor(
    settings: Settings,
    private val scanSettings: ScanSettings,
    coroutineScope: CoroutineScope
) : BaseScanner(settings, coroutineScope) {

<<<<<<< HEAD
    /**
     * Builder for creating a [DefaultScanner]
     * @param scanSettings the [ScanSettings] to configure the scanner
     */
    class Builder(private val scanSettings: ScanSettings = ScanSettings.defaultScanOptions) : BaseScanner.Builder {
=======
    private companion object {
        val defaultScanOptions = ScanSettings.Builder().build()
    }

    class Builder(private val scanSettings: ScanSettings = defaultScanOptions) :
        BaseScanner.Builder {
>>>>>>> 5121620d

        override fun create(
            settings: Settings,
            coroutineScope: CoroutineScope,
        ): BaseScanner {
            return DefaultScanner(settings, scanSettings, coroutineScope)
        }
    }

<<<<<<< HEAD
    /**
     * Settings to configure a [DefaultScanner]
     * @param allowDuplicateKeys if `true` a new discovery event will be sent each time advertisement data is received. Otherwise multiple discoveries will be grouped into a single discovery event
     * @param solicitedServiceUUIDsKey when not empty the scanner will also scan for peripherals soliciting any services matching the [UUID]
     */
    class ScanSettings private constructor(
        private val allowDuplicateKeys: Boolean,
        private val solicitedServiceUUIDsKey: List<UUID>?
    ) {

        companion object {
            internal val defaultScanOptions = Builder().build()
        }

        internal fun parse(): Map<Any?, *> {
            val result: MutableMap<String, Any> =
                mutableMapOf(CBCentralManagerScanOptionAllowDuplicatesKey to allowDuplicateKeys)
            solicitedServiceUUIDsKey?.let {
                result[CBCentralManagerScanOptionSolicitedServiceUUIDsKey] = it
            }
            return result.toMap()
        }

        /**
         * Builder for creating [ScanSettings]
         */
        class Builder {

            // https://developer.apple.com/documentation/corebluetooth/cbcentralmanagerscanoptionallowduplicateskey
            private var allowDuplicateKeys: Boolean = true
            // https://developer.apple.com/documentation/corebluetooth/cbcentralmanagerscanoptionsolicitedserviceuuidskey
            private var solicitedServiceUUIDsKey: List<UUID>? = null

            /**
             * Sets whether a new discovery event will be sent each time advertisement data is received.
             * @param allow if `true` a new discovery event will be sent each time advertisement data is received. Otherwise multiple discoveries will be grouped into a single discovery event
             * @return the [Builder]
             */
            fun allowDuplicateKeys(allow: Boolean) =
                apply { allowDuplicateKeys = allow }

            /**
             * Sets the list of [UUID] corresponding with services the scanner will also scan for
             * @param keys when not empty the scanner will also scan for peripherals soliciting any services matching the [UUID]
             * @return the [Builder]
             */
            fun solicitedServiceUUIDsKey(keys: List<UUID>) =
                apply { solicitedServiceUUIDsKey = keys }

            /**
             * Creates [ScanSettings]
             * @return the created [ScanSettings]
             */
            fun build(): ScanSettings = ScanSettings(allowDuplicateKeys, solicitedServiceUUIDsKey)
        }
    }

=======
>>>>>>> 5121620d
    @Suppress("CONFLICTING_OVERLOADS")
    private class PoweredOnCBCentralManagerDelegate(
        private val scanner: DefaultScanner,
        private val isEnabledCompleted: EmptyCompletableDeferred
    ) : NSObject(), CBCentralManagerDelegateProtocol {

        override fun centralManagerDidUpdateState(central: CBCentralManager) {
            if (central.state == CBCentralManagerStatePoweredOn) {
                isEnabledCompleted.complete()
            }
        }

        override fun centralManager(
            central: CBCentralManager,
            didDiscoverPeripheral: CBPeripheral,
            advertisementData: Map<Any?, *>,
            RSSI: NSNumber
        ) {
            scanner.discoverPeripheral(
                central,
                didDiscoverPeripheral,
                advertisementData.typedMap(),
                RSSI.intValue
            )
        }

        override fun centralManager(central: CBCentralManager, didConnectPeripheral: CBPeripheral) {
            scanner.handleDeviceConnected(didConnectPeripheral.identifier)
        }

        override fun centralManager(
            central: CBCentralManager,
            didDisconnectPeripheral: CBPeripheral,
            error: NSError?
        ) {
            scanner.handleDeviceDisconnected(didDisconnectPeripheral.identifier)
        }

        override fun centralManager(
            central: CBCentralManager,
            didFailToConnectPeripheral: CBPeripheral,
            error: NSError?
        ) {
            scanner.handleDeviceDisconnected(didFailToConnectPeripheral.identifier)
        }
    }

    private val enabledQueue = dispatch_queue_create("ScannerMonitorEnabled", null)
    private val scanQueue = dispatch_queue_create("ScannerScanning", null)
    override val isSupported: Boolean = true
<<<<<<< HEAD
    private val centralManagersLock = Mutex()
    private val centralManagers = mutableListOf<CBCentralManager>()
    private val discoveringDelegates = mutableListOf<CBCentralManagerDelegateProtocol>()
    private val activeDelegates = concurrentMutableSetOf<CBCentralManagerDelegateProtocol>()
    override val bluetoothEnabledMonitor: BluetoothMonitor = BluetoothMonitor.Builder { CBCentralManager(null, enabledQueue, emptyMap<Any?, Any>()) }.create()

    private suspend fun scan(filter: UUID? = null) {
        centralManagersLock.withLock {
            val centralManager = CBCentralManager(null, scanQueue)
            centralManagers.add(centralManager)

            val awaitPoweredOn = EmptyCompletableDeferred()
            val delegate = PoweredOnCBCentralManagerDelegate(this, awaitPoweredOn)
            discoveringDelegates.add(delegate)
            centralManager.delegate = delegate
            awaitPoweredOn.await()
            centralManager.scanForPeripheralsWithServices(
                filter?.let { listOf(filter) },
                scanSettings.parse()
            )
        }
=======
    override val bluetoothEnabledMonitor: BluetoothMonitor = BluetoothMonitor.Builder {
        CBCentralManager(null, enabledQueue, emptyMap<Any?, Any>())
    }.create()

    private val centralManager = AtomicReference<CBCentralManager?>(null)
    private val centralManagerDelegate = AtomicReference<CBCentralManagerDelegateProtocol?>(null)
    private val centralManagerMutex = Mutex()
    private suspend fun getOrCreateCentralManager(): CBCentralManager {
        return centralManager.value ?: centralManagerMutex.withLock {
            centralManager.value ?: createCentralManager().also {
                centralManager.set(it)
            }
        }
    }

    private suspend fun createCentralManager(): CBCentralManager {
        val awaitPoweredOn = EmptyCompletableDeferred()
        val delegate = PoweredOnCBCentralManagerDelegate(this, awaitPoweredOn)
        centralManagerDelegate.set(delegate)
        val manager = CBCentralManager(delegate, scanQueue)
        awaitPoweredOn.await()
        return manager
    }

    private suspend fun scan(filter: UUID? = null) {
        val centralManager = getOrCreateCentralManager()
        centralManager.scanForPeripheralsWithServices(
            filter?.let { listOf(filter) },
            scanSettings.parse()
        )
>>>>>>> 5121620d
    }

    override suspend fun didStartScanning(filter: Set<UUID>) {
        if (filter.isEmpty()) {
            scan()
        } else {
            filter.forEach { scan(it) }
        }
    }

    override suspend fun didStopScanning() {
<<<<<<< HEAD
        centralManagersLock.withLock {
            centralManagers.forEach { centralManager ->
                if (centralManager.state == CBCentralManagerStatePoweredOn) {
                    centralManager.stopScan()
                }
            }
            discoveringDelegates.clear()
            centralManagers.clear()
        }
=======
        getOrCreateCentralManager().stopScan()
>>>>>>> 5121620d
    }

    override fun generateEnableSensorsActions(): List<EnableSensorAction> {
        // Trigger Enable Bluetooth popup
        return listOfNotNull(
            if (!bluetoothEnabledMonitor.isServiceEnabled) {
                suspend {
                    // We want it to ask for permissions when the state machine requests it but NOT if the scanning starts
                    val options = mapOf<Any?, Any>(CBCentralManagerOptionShowPowerAlertKey to true)
                    CBCentralManager(null, scanQueue, options)
                    bluetoothEnabledMonitor.isEnabled.first { it }
                }
            } else null
        )
    }

<<<<<<< HEAD
    override suspend fun retrievePairedDevices(withServices: Set<UUID>) {
        val awaitPoweredOn = EmptyCompletableDeferred()
        val delegate = PoweredOnCBCentralManagerDelegate(this, awaitPoweredOn)
        val centralManager = CBCentralManager(delegate, pairedDevicesQueue)
        awaitPoweredOn.await()
        val devices = centralManager
=======
    override suspend fun retrievePairedDeviceDiscoveredEvents(withServices: Set<UUID>): List<Scanner.Event.DeviceDiscovered> {
        val centralManager = getOrCreateCentralManager()
        return centralManager
>>>>>>> 5121620d
            .retrieveConnectedPeripheralsWithServices(withServices.toList())
            .filterIsInstance<CBPeripheral>()
            .map { peripheral ->
                val deviceWrapper = DefaultCBPeripheralWrapper(peripheral)
                val deviceCreator: DeviceCreator = {
                    deviceWrapper to DefaultDeviceConnectionManager.Builder(
                        centralManager,
                        peripheral
                    )
                }
                val serviceUUIDs: List<UUID> = peripheral.services
                    ?.filterIsInstance<CBService>()
                    ?.map { it.UUID }
                    ?: withServices.toList() // fallback to filter, as it *must* contain one of them

                Scanner.Event.DeviceDiscovered(
                    identifier = deviceWrapper.identifier,
                    rssi = Int.MIN_VALUE,
                    advertisementData = PairedAdvertisementData(deviceWrapper.name, serviceUUIDs),
                    deviceCreator = deviceCreator
                )
            }
    }

    private fun discoverPeripheral(central: CBCentralManager, peripheral: CBPeripheral, advertisementDataMap: Map<String, Any>, rssi: Int) {
        val advertisementData = AdvertisementData(advertisementDataMap)
        val deviceWrapper = DefaultCBPeripheralWrapper(peripheral)
        handleDeviceDiscovered(deviceWrapper.identifier, rssi, advertisementData) {
            deviceWrapper to DefaultDeviceConnectionManager.Builder(central, peripheral)
        }
    }
}<|MERGE_RESOLUTION|>--- conflicted
+++ resolved
@@ -17,21 +17,16 @@
 
 package com.splendo.kaluga.bluetooth.scanner
 
-<<<<<<< HEAD
-import com.splendo.kaluga.base.collections.concurrentMutableSetOf
-=======
-import co.touchlab.stately.concurrency.AtomicReference
-import co.touchlab.stately.concurrency.value
->>>>>>> 5121620d
-import com.splendo.kaluga.base.utils.typedMap
 import com.splendo.kaluga.base.utils.EmptyCompletableDeferred
 import com.splendo.kaluga.base.utils.complete
+import com.splendo.kaluga.base.utils.typedMap
 import com.splendo.kaluga.bluetooth.BluetoothMonitor
 import com.splendo.kaluga.bluetooth.UUID
 import com.splendo.kaluga.bluetooth.device.AdvertisementData
 import com.splendo.kaluga.bluetooth.device.DefaultCBPeripheralWrapper
 import com.splendo.kaluga.bluetooth.device.DefaultDeviceConnectionManager
 import com.splendo.kaluga.bluetooth.device.PairedAdvertisementData
+import com.splendo.kaluga.bluetooth.scanner.DefaultScanner.ScanSettings
 import kotlinx.coroutines.CoroutineScope
 import kotlinx.coroutines.flow.first
 import kotlinx.coroutines.sync.Mutex
@@ -61,20 +56,11 @@
     coroutineScope: CoroutineScope
 ) : BaseScanner(settings, coroutineScope) {
 
-<<<<<<< HEAD
     /**
      * Builder for creating a [DefaultScanner]
      * @param scanSettings the [ScanSettings] to configure the scanner
      */
     class Builder(private val scanSettings: ScanSettings = ScanSettings.defaultScanOptions) : BaseScanner.Builder {
-=======
-    private companion object {
-        val defaultScanOptions = ScanSettings.Builder().build()
-    }
-
-    class Builder(private val scanSettings: ScanSettings = defaultScanOptions) :
-        BaseScanner.Builder {
->>>>>>> 5121620d
 
         override fun create(
             settings: Settings,
@@ -84,7 +70,6 @@
         }
     }
 
-<<<<<<< HEAD
     /**
      * Settings to configure a [DefaultScanner]
      * @param allowDuplicateKeys if `true` a new discovery event will be sent each time advertisement data is received. Otherwise multiple discoveries will be grouped into a single discovery event
@@ -142,8 +127,6 @@
         }
     }
 
-=======
->>>>>>> 5121620d
     @Suppress("CONFLICTING_OVERLOADS")
     private class PoweredOnCBCentralManagerDelegate(
         private val scanner: DefaultScanner,
@@ -194,40 +177,17 @@
     private val enabledQueue = dispatch_queue_create("ScannerMonitorEnabled", null)
     private val scanQueue = dispatch_queue_create("ScannerScanning", null)
     override val isSupported: Boolean = true
-<<<<<<< HEAD
-    private val centralManagersLock = Mutex()
-    private val centralManagers = mutableListOf<CBCentralManager>()
-    private val discoveringDelegates = mutableListOf<CBCentralManagerDelegateProtocol>()
-    private val activeDelegates = concurrentMutableSetOf<CBCentralManagerDelegateProtocol>()
-    override val bluetoothEnabledMonitor: BluetoothMonitor = BluetoothMonitor.Builder { CBCentralManager(null, enabledQueue, emptyMap<Any?, Any>()) }.create()
-
-    private suspend fun scan(filter: UUID? = null) {
-        centralManagersLock.withLock {
-            val centralManager = CBCentralManager(null, scanQueue)
-            centralManagers.add(centralManager)
-
-            val awaitPoweredOn = EmptyCompletableDeferred()
-            val delegate = PoweredOnCBCentralManagerDelegate(this, awaitPoweredOn)
-            discoveringDelegates.add(delegate)
-            centralManager.delegate = delegate
-            awaitPoweredOn.await()
-            centralManager.scanForPeripheralsWithServices(
-                filter?.let { listOf(filter) },
-                scanSettings.parse()
-            )
-        }
-=======
     override val bluetoothEnabledMonitor: BluetoothMonitor = BluetoothMonitor.Builder {
         CBCentralManager(null, enabledQueue, emptyMap<Any?, Any>())
     }.create()
 
-    private val centralManager = AtomicReference<CBCentralManager?>(null)
-    private val centralManagerDelegate = AtomicReference<CBCentralManagerDelegateProtocol?>(null)
+    private var centralManager: CBCentralManager? = null
+    private var centralManagerDelegate: CBCentralManagerDelegateProtocol? = null
     private val centralManagerMutex = Mutex()
     private suspend fun getOrCreateCentralManager(): CBCentralManager {
-        return centralManager.value ?: centralManagerMutex.withLock {
-            centralManager.value ?: createCentralManager().also {
-                centralManager.set(it)
+        return centralManager ?: centralManagerMutex.withLock {
+            centralManager ?: createCentralManager().also {
+                centralManager = it
             }
         }
     }
@@ -235,7 +195,7 @@
     private suspend fun createCentralManager(): CBCentralManager {
         val awaitPoweredOn = EmptyCompletableDeferred()
         val delegate = PoweredOnCBCentralManagerDelegate(this, awaitPoweredOn)
-        centralManagerDelegate.set(delegate)
+        centralManagerDelegate = delegate
         val manager = CBCentralManager(delegate, scanQueue)
         awaitPoweredOn.await()
         return manager
@@ -247,7 +207,6 @@
             filter?.let { listOf(filter) },
             scanSettings.parse()
         )
->>>>>>> 5121620d
     }
 
     override suspend fun didStartScanning(filter: Set<UUID>) {
@@ -259,19 +218,7 @@
     }
 
     override suspend fun didStopScanning() {
-<<<<<<< HEAD
-        centralManagersLock.withLock {
-            centralManagers.forEach { centralManager ->
-                if (centralManager.state == CBCentralManagerStatePoweredOn) {
-                    centralManager.stopScan()
-                }
-            }
-            discoveringDelegates.clear()
-            centralManagers.clear()
-        }
-=======
         getOrCreateCentralManager().stopScan()
->>>>>>> 5121620d
     }
 
     override fun generateEnableSensorsActions(): List<EnableSensorAction> {
@@ -288,18 +235,9 @@
         )
     }
 
-<<<<<<< HEAD
-    override suspend fun retrievePairedDevices(withServices: Set<UUID>) {
-        val awaitPoweredOn = EmptyCompletableDeferred()
-        val delegate = PoweredOnCBCentralManagerDelegate(this, awaitPoweredOn)
-        val centralManager = CBCentralManager(delegate, pairedDevicesQueue)
-        awaitPoweredOn.await()
-        val devices = centralManager
-=======
     override suspend fun retrievePairedDeviceDiscoveredEvents(withServices: Set<UUID>): List<Scanner.Event.DeviceDiscovered> {
         val centralManager = getOrCreateCentralManager()
         return centralManager
->>>>>>> 5121620d
             .retrieveConnectedPeripheralsWithServices(withServices.toList())
             .filterIsInstance<CBPeripheral>()
             .map { peripheral ->
