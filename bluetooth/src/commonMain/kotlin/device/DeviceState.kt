--- conflicted
+++ resolved
@@ -163,13 +163,11 @@
             connectionManager.readRssi()
         }
 
-<<<<<<< HEAD
-        internal fun pair() = connectionManager.pair()
-=======
         suspend fun requestMtu(mtu: Int): Boolean {
             return connectionManager.requestMtu(mtu)
         }
->>>>>>> 1df12632
+
+        internal fun pair() = connectionManager.pair()
 
         override suspend fun finalState() {
             super.finalState()
