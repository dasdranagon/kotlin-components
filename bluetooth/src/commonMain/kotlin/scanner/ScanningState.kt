--- conflicted
+++ resolved
@@ -130,7 +130,6 @@
             }
         }
 
-<<<<<<< HEAD
         override suspend fun beforeOldStateIsRemoved(oldState: ScanningState) {
             when (oldState) {
                 is Inactive,
@@ -141,14 +140,6 @@
             }
         }
     }
-=======
-            fun pairedDevices(filter: Set<UUID>) = scanner.pairedDevices(filter)
-
-            class Idle internal constructor(
-                previouslyDiscovered: Discovered,
-                scanner: BaseScanner
-            ) : Enabled(previouslyDiscovered, scanner) {
->>>>>>> 65f4a08c
 
     data class Initializing(
         override val discovered: Discovered,
@@ -170,6 +161,8 @@
         val disable = suspend {
             NoBluetooth.Disabled(scanner)
         }
+
+        fun pairedDevices(filter: Set<UUID>) = scanner.pairedDevices(filter)
 
         override val revokePermission: suspend () -> NoBluetooth.MissingPermissions = permittedHandler.revokePermission
 
