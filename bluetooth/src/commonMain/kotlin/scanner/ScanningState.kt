--- conflicted
+++ resolved
@@ -18,10 +18,6 @@
 package com.splendo.kaluga.bluetooth.scanner
 
 import com.splendo.kaluga.base.flow.SpecialFlowValue
-import com.splendo.kaluga.bluetooth.UUID
-import com.splendo.kaluga.bluetooth.device.BaseAdvertisementData
-import com.splendo.kaluga.bluetooth.device.Device
-import com.splendo.kaluga.bluetooth.device.Identifier
 import com.splendo.kaluga.base.state.HandleAfterCreating
 import com.splendo.kaluga.base.state.HandleAfterNewStateIsSet
 import com.splendo.kaluga.base.state.HandleAfterOldStateIsRemoved
@@ -29,6 +25,11 @@
 import com.splendo.kaluga.base.state.KalugaState
 import com.splendo.kaluga.bluetooth.RSSI
 import com.splendo.kaluga.bluetooth.Service
+import com.splendo.kaluga.bluetooth.UUID
+import com.splendo.kaluga.bluetooth.device.BaseAdvertisementData
+import com.splendo.kaluga.bluetooth.device.Device
+import com.splendo.kaluga.bluetooth.device.Identifier
+import com.splendo.kaluga.bluetooth.scanner.ScanningState.Enabled.Scanning
 
 /**
  * A set of [UUID] to apply to a scan result
@@ -211,31 +212,27 @@
          */
         interface Scanning : Enabled {
 
-<<<<<<< HEAD
-            /**
-             * Transitions into a [Scanning] state where a [Device] is added or updated
+            /**
+             * A class to add or update a [Device] using [discoverDevices]
              * @param identifier the [Identifier] of the [Device] discovered
              * @param rssi the [RSSI] value of the [Device] discovered
              * @param advertisementData the [BaseAdvertisementData] of the [Device] discovered
              * @param deviceCreator Method for creating a [Device] if it had not been scanned previously.
-             * @return method for transitioning into a [Scanning] state where the [Device] is discovered
-             */
-            suspend fun discoverDevice(
-                identifier: Identifier,
-                rssi: RSSI,
-                advertisementData: BaseAdvertisementData,
-                deviceCreator: () -> Device
-=======
+             */
             data class DiscoveredDevice(
                 val identifier: Identifier,
-                val rssi: Int,
+                val rssi: RSSI,
                 val advertisementData: BaseAdvertisementData,
                 val deviceCreator: () -> Device
             )
 
+            /**
+             * Transitions into a [Scanning] state where a list of [Device] is added or updated
+             * @param devices the list of [DiscoveredDevice] to be scanned
+             * @return method for transitioning into a [Scanning] state where the list of [Device] is discovered
+             */
             suspend fun discoverDevices(
                 devices: List<DiscoveredDevice>
->>>>>>> 61477bad
             ): suspend () -> Scanning
 
             /**
@@ -281,18 +278,22 @@
     interface NoHardware : ScanningState
 }
 
-<<<<<<< HEAD
-internal sealed class ScanningStateImpl {
-=======
-suspend fun ScanningState.Enabled.Scanning.discoverDevice(
+/**
+ * Transitions into a [Scanning] state where a [Device] is added or updated
+ * @param identifier the [Identifier] of the [Device] discovered
+ * @param rssi the [RSSI] value of the [Device] discovered
+ * @param advertisementData the [BaseAdvertisementData] of the [Device] discovered
+ * @param deviceCreator Method for creating a [Device] if it had not been scanned previously.
+ * @return method for transitioning into a [Scanning] state where the [Device] is discovered
+ */
+suspend fun Scanning.discoverDevice(
     identifier: Identifier,
-    rssi: Int,
+    rssi: RSSI,
     advertisementData: BaseAdvertisementData,
     deviceCreator: () -> Device
-) = discoverDevices(listOf(ScanningState.Enabled.Scanning.DiscoveredDevice(identifier, rssi, advertisementData, deviceCreator)))
-
-sealed class ScanningStateImpl {
->>>>>>> 61477bad
+) = discoverDevices(listOf(Scanning.DiscoveredDevice(identifier, rssi, advertisementData, deviceCreator)))
+
+internal sealed class ScanningStateImpl {
 
     companion object {
         val nothingFound = Devices(filter = emptySet())
@@ -500,16 +501,8 @@
                 }
             }
 
-<<<<<<< HEAD
-            override suspend fun discoverDevice(
-                identifier: Identifier,
-                rssi: RSSI,
-                advertisementData: BaseAdvertisementData,
-                deviceCreator: () -> Device
-=======
             override suspend fun discoverDevices(
                 devices: List<ScanningState.Enabled.Scanning.DiscoveredDevice>
->>>>>>> 61477bad
             ): suspend () -> ScanningState.Enabled.Scanning {
                 devices.mapNotNull { device ->
                     discovered.devices.find { it.identifier == device.identifier }?.let { knownDevice ->
@@ -517,7 +510,7 @@
                         knownDevice.advertisementDataDidUpdate(device.advertisementData)
                     }
                 }
-                val unknownDevices = devices.filter { device -> !discovered.devices.any { it.identifier == device.identifier} }
+                val unknownDevices = devices.filter { device -> !discovered.devices.any { it.identifier == device.identifier } }
                 return if (unknownDevices.isEmpty()) {
                     remain()
                 } else {
