--- conflicted
+++ resolved
@@ -232,13 +232,9 @@
             NoBluetooth.Disabled(scanner)
         }
 
-<<<<<<< HEAD
+        fun pairedDevices(filter: Set<UUID>) = scanner.pairedDevices(filter)
+
         val revokePermission: suspend () -> NoBluetooth.MissingPermissions get() = permittedHandler.revokePermission
-=======
-        fun pairedDevices(filter: Set<UUID>) = scanner.pairedDevices(filter)
-
-        override val revokePermission: suspend () -> NoBluetooth.MissingPermissions = permittedHandler.revokePermission
->>>>>>> d3f2b92d
 
         override suspend fun afterNewStateIsSet(newState: ScanningState) {
             super.afterNewStateIsSet(newState)
