--- conflicted
+++ resolved
@@ -76,14 +76,7 @@
             fun refresh(filter: Set<UUID> = discovered.filter): suspend () -> Idle
         }
 
-<<<<<<< HEAD
         interface Scanning : Enabled {
-=======
-        interface Scanning :
-            Enabled,
-            HandleAfterOldStateIsRemoved<ScanningState>,
-            HandleAfterCreating<ScanningState> {
->>>>>>> 5fc3320d
 
             suspend fun discoverDevice(
                 identifier: Identifier,
@@ -267,11 +260,8 @@
             override val discovered: ScanningState.Discovered,
             override val scanner: Scanner
         ) : Enabled(),
-<<<<<<< HEAD
             HandleAfterOldStateIsRemoved<ScanningState>,
             HandleAfterCreating<ScanningState>,
-=======
->>>>>>> 5fc3320d
             ScanningState.Enabled.Scanning {
 
             override val permittedHandler: PermittedHandler = PermittedHandler(scanner)
