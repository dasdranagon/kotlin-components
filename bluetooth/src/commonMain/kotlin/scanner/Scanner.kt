--- conflicted
+++ resolved
@@ -18,7 +18,6 @@
 package com.splendo.kaluga.bluetooth.scanner
 
 import co.touchlab.stately.concurrency.AtomicReference
-import com.splendo.kaluga.base.flow.SequentialMutableSharedFlow
 import com.splendo.kaluga.base.flow.filterOnlyImportant
 import com.splendo.kaluga.bluetooth.BluetoothMonitor
 import com.splendo.kaluga.bluetooth.UUID
@@ -180,14 +179,9 @@
         identifier: Identifier,
         rssi: Int,
         advertisementData: AdvertisementData,
-<<<<<<< HEAD
         deviceCreator: () -> Pair<DeviceWrapper, BaseDeviceConnectionManager.Builder>
-    ) = sharedEvents.tryEmitOrLaunchAndEmit(Scanner.Event.DeviceDiscovered(identifier, rssi, advertisementData, deviceCreator))
-=======
-        deviceCreator: (CoroutineContext) -> Device
     ) = sharedEvents.tryEmit(Scanner.Event.DeviceDiscovered(identifier, rssi, advertisementData, deviceCreator))
     abstract override fun pairedDevices(withServices: Set<UUID>): List<Identifier>
->>>>>>> 5fc3320d
 
     internal fun handleDeviceConnected(identifier: Identifier) = sharedEvents.tryEmitOrLaunchAndEmit(Scanner.Event.DeviceConnected(identifier))
     internal fun handleDeviceDisconnected(identifier: Identifier) = sharedEvents.tryEmitOrLaunchAndEmit(Scanner.Event.DeviceDisconnected(identifier))
