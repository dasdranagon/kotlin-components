/*
 Copyright (c) 2020. Splendo Consulting B.V. The Netherlands

    Licensed under the Apache License, Version 2.0 (the "License");
    you may not use this file except in compliance with the License.
    You may obtain a copy of the License at

      http://www.apache.org/licenses/LICENSE-2.0

    Unless required by applicable law or agreed to in writing, software
    distributed under the License is distributed on an "AS IS" BASIS,
    WITHOUT WARRANTIES OR CONDITIONS OF ANY KIND, either express or implied.
    See the License for the specific language governing permissions and
    limitations under the License.

 */

package com.splendo.kaluga.bluetooth.scanner

import co.touchlab.stately.concurrency.AtomicReference
import com.splendo.kaluga.base.flow.filterOnlyImportant
import com.splendo.kaluga.bluetooth.BluetoothMonitor
import com.splendo.kaluga.bluetooth.UUID
import com.splendo.kaluga.bluetooth.device.AdvertisementData
import com.splendo.kaluga.bluetooth.device.BaseDeviceConnectionManager
import com.splendo.kaluga.bluetooth.device.DeviceWrapper
import com.splendo.kaluga.bluetooth.device.Identifier
import com.splendo.kaluga.bluetooth.device.description
import com.splendo.kaluga.bluetooth.device.stringValue
import com.splendo.kaluga.bluetooth.uuidString
import com.splendo.kaluga.logging.debug
import com.splendo.kaluga.logging.info
import com.splendo.kaluga.permissions.base.PermissionState
import com.splendo.kaluga.permissions.base.Permissions
import com.splendo.kaluga.permissions.bluetooth.BluetoothPermission
import kotlinx.coroutines.CoroutineScope
import kotlinx.coroutines.Job
import kotlinx.coroutines.channels.Channel
import kotlinx.coroutines.channels.Channel.Factory.UNLIMITED
import kotlinx.coroutines.flow.Flow
import kotlinx.coroutines.flow.flowOf
import kotlinx.coroutines.flow.fold
import kotlinx.coroutines.flow.map
import kotlinx.coroutines.flow.receiveAsFlow
import kotlinx.coroutines.launch

typealias EnableSensorAction = suspend () -> Boolean

interface Scanner {

    sealed class Event {
        data class PermissionChanged(val hasPermission: Boolean) : Event()
        object BluetoothEnabled : Event()
        object BluetoothDisabled : Event()
        object FailedScanning : Event()
        data class DeviceDiscovered(
            val identifier: Identifier,
            val rssi: Int,
            val advertisementData: AdvertisementData,
            val deviceCreator: () -> (Pair<DeviceWrapper, BaseDeviceConnectionManager.Builder>)
        ) : Event()
        data class DeviceConnected(val identifier: Identifier) : Event()
        data class DeviceDisconnected(val identifier: Identifier) : Event()
    }

    val isSupported: Boolean
    val events: Flow<Event>
    fun startMonitoringPermissions()
    fun stopMonitoringPermissions()
    suspend fun scanForDevices(filter: Set<UUID>)
    suspend fun stopScanning()
    fun startMonitoringHardwareEnabled()
    fun stopMonitoringHardwareEnabled()
    suspend fun isHardwareEnabled(): Boolean
    suspend fun requestEnableHardware()
    fun generateEnableSensorsActions(): List<EnableSensorAction>
    fun pairedDevices(withServices: Set<UUID>): List<Identifier>
}

abstract class BaseScanner constructor(
    private val settings: Settings,
    private val coroutineScope: CoroutineScope
) : Scanner, CoroutineScope by coroutineScope {

    companion object {
        private const val LOG_TAG = "Bluetooth Scanner"
        const val DEFAULT_EVENT_BUFFER_SIZE = 256
    }

    data class Settings(
        val permissions: Permissions,
        val autoRequestPermission: Boolean = true,
        val autoEnableSensors: Boolean = true,
        val eventBufferSize: Int = DEFAULT_EVENT_BUFFER_SIZE,
        val logLevel: LogLevel = LogLevel.NONE
    )

    enum class LogLevel {
        NONE,
        INFO,
        VERBOSE
    }

    interface Builder {
        fun create(
            settings: Settings,
            coroutineScope: CoroutineScope
        ): BaseScanner
    }

    internal val permissions: Permissions = settings.permissions
    protected val autoRequestPermission: Boolean = settings.autoRequestPermission
    internal val autoEnableSensors: Boolean = settings.autoEnableSensors

    protected val sharedEvents = Channel<Scanner.Event>(UNLIMITED)
    override val events: Flow<Scanner.Event> = sharedEvents.receiveAsFlow()

    protected val bluetoothPermissionRepo get() = permissions[BluetoothPermission]
    protected abstract val bluetoothEnabledMonitor: BluetoothMonitor?

    protected open val permissionsFlow: Flow<List<PermissionState<*>>> get() = bluetoothPermissionRepo.filterOnlyImportant().map { listOf(it) }
    protected open val enabledFlow: Flow<List<Boolean>> get() = (bluetoothEnabledMonitor?.isEnabled ?: flowOf(false)).map { listOf(it) }

    private val _monitoringPermissionsJob = AtomicReference<Job?>(null)
    private var monitoringPermissionsJob: Job?
        get() = _monitoringPermissionsJob.get()
        set(value) { _monitoringPermissionsJob.set(value) }

    private val _monitoringBluetoothEnabledJob = AtomicReference<Job?>(null)
    private var monitoringBluetoothEnabledJob: Job?
        get() = _monitoringBluetoothEnabledJob.get()
        set(value) { _monitoringBluetoothEnabledJob.set(value) }

    override fun startMonitoringPermissions() {
        logDebug { "Start monitoring permissions" }
        if (monitoringPermissionsJob != null) return
        monitoringPermissionsJob = launch(coroutineContext) {
            permissionsFlow.collect { state ->
                handlePermissionState(state)
            }
        }
    }

    private suspend fun handlePermissionState(states: List<PermissionState<*>>) {
        if (autoRequestPermission) {
            states.forEach { state ->
                when (state) {
                    is PermissionState.Denied.Requestable -> {
                        logInfo { "Request permission" }
                        state.request()
                    }
                    else -> {}
                }
            }
        }
        val hasPermission = states.all { it is PermissionState.Allowed }
<<<<<<< HEAD
        logInfo { "Permission now ${if (hasPermission) "Granted" else "Denied"}" }
        emitSharedEvent(Scanner.Event.PermissionChanged(hasPermission))
=======
        sharedEvents.trySend(Scanner.Event.PermissionChanged(hasPermission))
>>>>>>> 927fb7ff
    }

    override fun stopMonitoringPermissions() {
        monitoringPermissionsJob?.cancel()
        monitoringPermissionsJob = null
    }

    override suspend fun scanForDevices(filter: Set<UUID>) {
        if (filter.isEmpty()) {
            logInfo { "Start Scanning" }
        } else {
            logInfo { "Start scanning with filter [${filter.joinToString(", ") { it.uuidString }}]" }
        }
    }

    override suspend fun stopScanning() = logInfo { "Stop scanning" }

    override fun startMonitoringHardwareEnabled() {
        val bluetoothEnabledMonitor = bluetoothEnabledMonitor ?: return
        bluetoothEnabledMonitor.startMonitoring()
        if (monitoringBluetoothEnabledJob != null) return
        monitoringBluetoothEnabledJob = launch {
            enabledFlow.collect {
                checkHardwareEnabledChanged()
            }
        }
    }

    override fun stopMonitoringHardwareEnabled() {
        val bluetoothEnabledMonitor = bluetoothEnabledMonitor ?: return
        bluetoothEnabledMonitor.stopMonitoring()
        monitoringBluetoothEnabledJob?.cancel()
        monitoringBluetoothEnabledJob = null
    }

    override suspend fun isHardwareEnabled(): Boolean = bluetoothEnabledMonitor?.isServiceEnabled ?: false
    override suspend fun requestEnableHardware() {
        val actions = generateEnableSensorsActions()
        if (actions.isEmpty()) {
<<<<<<< HEAD
            val isEnabled = isHardwareEnabled()
            logDebug { "Request Enable Hardware: ${if (isEnabled) "Enabled" else "Disabled"}" }
            emitSharedEvent(if (isEnabled) Scanner.Event.BluetoothEnabled else Scanner.Event.BluetoothDisabled)
=======
            sharedEvents.trySend(if (isHardwareEnabled()) Scanner.Event.BluetoothEnabled else Scanner.Event.BluetoothDisabled)
>>>>>>> 927fb7ff
        } else if (
            flowOf(*actions.toTypedArray()).fold(true) { acc, action ->
                logDebug { "Request Enable Hardware awaiting action" }
                acc && action()
            }
        ) {
            requestEnableHardware()
        }
    }

    internal fun handleDeviceDiscovered(
        identifier: Identifier,
        rssi: Int,
        advertisementData: AdvertisementData,
        deviceCreator: () -> Pair<DeviceWrapper, BaseDeviceConnectionManager.Builder>
<<<<<<< HEAD
    ) {
        logInfo { "Device ${identifier.stringValue} discovered with rssi: $rssi" }
        logDebug { "Device ${identifier.stringValue} discovered with advertisement data:\n ${advertisementData.description}" }
        emitSharedEvent(Scanner.Event.DeviceDiscovered(identifier, rssi, advertisementData, deviceCreator))
    }

    internal fun handleDeviceConnected(identifier: Identifier) {
        logDebug { "Device ${identifier.stringValue} connected" }
        emitSharedEvent(Scanner.Event.DeviceConnected(identifier))
    }

    internal fun handleDeviceDisconnected(identifier: Identifier) {
        logDebug { "Device ${identifier.stringValue} disconnected" }
        emitSharedEvent(Scanner.Event.DeviceDisconnected(identifier))
    }

    internal open suspend fun checkHardwareEnabledChanged() {
        val isEnabled = isHardwareEnabled()
        logInfo { "Bluetooth hardware now ${if (isEnabled) "enabled" else "disabled"}" }
        if (isEnabled)
            emitSharedEvent(Scanner.Event.BluetoothEnabled)
        else {
            emitSharedEvent(Scanner.Event.BluetoothDisabled)
=======
    ) = sharedEvents.trySend(Scanner.Event.DeviceDiscovered(identifier, rssi, advertisementData, deviceCreator))
    abstract override fun pairedDevices(withServices: Set<UUID>): List<Identifier>

    internal fun handleDeviceConnected(identifier: Identifier) = sharedEvents.trySend(Scanner.Event.DeviceConnected(identifier))
    internal fun handleDeviceDisconnected(identifier: Identifier) = sharedEvents.trySend(Scanner.Event.DeviceDisconnected(identifier))

    internal open suspend fun checkHardwareEnabledChanged() {
        if (isHardwareEnabled())
            sharedEvents.trySend(Scanner.Event.BluetoothEnabled)
        else {
            sharedEvents.trySend(Scanner.Event.BluetoothDisabled)
>>>>>>> 927fb7ff
            if (autoEnableSensors) {
                logInfo { "Bluetooth disabled. Attempt to automatically enable" }
                requestEnableHardware()
            }
        }
    }

    private fun emitSharedEvent(event: Scanner.Event) {
        if (!sharedEvents.tryEmitOrLaunchAndEmit(event)) {
            logError { "Failed to Emit $event instantly. This may indicate that your event buffer is full. Increase the buffer size or reduce the number of events on this thread" }
        }
    }

    protected fun logInfo(message: () -> String) {
        if (settings.logLevel != LogLevel.NONE) {
            info(LOG_TAG, message)
        }
    }

    protected fun logDebug(message: () -> String) {
        if (settings.logLevel == LogLevel.VERBOSE) {
            debug(LOG_TAG, message)
        }
    }

    protected fun logError(message: () -> String) {
        if (settings.logLevel == LogLevel.VERBOSE) {
            com.splendo.kaluga.logging.error(LOG_TAG, message)
        }
    }
}

expect class DefaultScanner : BaseScanner<|MERGE_RESOLUTION|>--- conflicted
+++ resolved
@@ -154,12 +154,8 @@
             }
         }
         val hasPermission = states.all { it is PermissionState.Allowed }
-<<<<<<< HEAD
         logInfo { "Permission now ${if (hasPermission) "Granted" else "Denied"}" }
         emitSharedEvent(Scanner.Event.PermissionChanged(hasPermission))
-=======
-        sharedEvents.trySend(Scanner.Event.PermissionChanged(hasPermission))
->>>>>>> 927fb7ff
     }
 
     override fun stopMonitoringPermissions() {
@@ -199,13 +195,9 @@
     override suspend fun requestEnableHardware() {
         val actions = generateEnableSensorsActions()
         if (actions.isEmpty()) {
-<<<<<<< HEAD
             val isEnabled = isHardwareEnabled()
             logDebug { "Request Enable Hardware: ${if (isEnabled) "Enabled" else "Disabled"}" }
             emitSharedEvent(if (isEnabled) Scanner.Event.BluetoothEnabled else Scanner.Event.BluetoothDisabled)
-=======
-            sharedEvents.trySend(if (isHardwareEnabled()) Scanner.Event.BluetoothEnabled else Scanner.Event.BluetoothDisabled)
->>>>>>> 927fb7ff
         } else if (
             flowOf(*actions.toTypedArray()).fold(true) { acc, action ->
                 logDebug { "Request Enable Hardware awaiting action" }
@@ -221,7 +213,6 @@
         rssi: Int,
         advertisementData: AdvertisementData,
         deviceCreator: () -> Pair<DeviceWrapper, BaseDeviceConnectionManager.Builder>
-<<<<<<< HEAD
     ) {
         logInfo { "Device ${identifier.stringValue} discovered with rssi: $rssi" }
         logDebug { "Device ${identifier.stringValue} discovered with advertisement data:\n ${advertisementData.description}" }
@@ -245,19 +236,6 @@
             emitSharedEvent(Scanner.Event.BluetoothEnabled)
         else {
             emitSharedEvent(Scanner.Event.BluetoothDisabled)
-=======
-    ) = sharedEvents.trySend(Scanner.Event.DeviceDiscovered(identifier, rssi, advertisementData, deviceCreator))
-    abstract override fun pairedDevices(withServices: Set<UUID>): List<Identifier>
-
-    internal fun handleDeviceConnected(identifier: Identifier) = sharedEvents.trySend(Scanner.Event.DeviceConnected(identifier))
-    internal fun handleDeviceDisconnected(identifier: Identifier) = sharedEvents.trySend(Scanner.Event.DeviceDisconnected(identifier))
-
-    internal open suspend fun checkHardwareEnabledChanged() {
-        if (isHardwareEnabled())
-            sharedEvents.trySend(Scanner.Event.BluetoothEnabled)
-        else {
-            sharedEvents.trySend(Scanner.Event.BluetoothDisabled)
->>>>>>> 927fb7ff
             if (autoEnableSensors) {
                 logInfo { "Bluetooth disabled. Attempt to automatically enable" }
                 requestEnableHardware()
@@ -266,7 +244,7 @@
     }
 
     private fun emitSharedEvent(event: Scanner.Event) {
-        if (!sharedEvents.tryEmitOrLaunchAndEmit(event)) {
+        if (!sharedEvents.trySend(event)) {
             logError { "Failed to Emit $event instantly. This may indicate that your event buffer is full. Increase the buffer size or reduce the number of events on this thread" }
         }
     }
