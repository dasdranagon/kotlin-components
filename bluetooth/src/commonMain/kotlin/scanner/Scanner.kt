--- conflicted
+++ resolved
@@ -72,11 +72,13 @@
  */
 interface Scanner {
 
-<<<<<<< HEAD
-    /**
-     * Events detected by a [Scanner]
-     */
-=======
+    /**
+     * An indication a [com.splendo.kaluga.bluetooth.device.Device] was discovered
+     * @property identifier the [Identifier] of the device discovered
+     * @property rssi the [RSSI] value of the device discovered
+     * @property advertisementData the [BaseAdvertisementData] of the device discovered
+     * @property deviceCreator method for creating a device if it had not yet been discovered.
+     */
     data class DeviceDiscovered(
         val identifier: Identifier,
         val rssi: Int,
@@ -84,7 +86,9 @@
         val deviceCreator: DeviceCreator
     )
 
->>>>>>> 61477bad
+    /**
+     * Events detected by a [Scanner]
+     */
     sealed class Event {
 
         /**
@@ -107,29 +111,12 @@
          * An [Event] indicating the Scanner failed to start scanning
          */
         object FailedScanning : Event()
-<<<<<<< HEAD
-
-        /**
-         * An [Event] indicating a [com.splendo.kaluga.bluetooth.device.Device] was discovered
-         * @property identifier the [Identifier] of the device discovered
-         * @property rssi the [RSSI] value of the device discovered
-         * @property advertisementData the [BaseAdvertisementData] of the device discovered
-         * @property deviceCreator method for creating a device if it had not yet been discovered.
-         */
-        data class DeviceDiscovered(
-            val identifier: Identifier,
-            val rssi: RSSI,
-            val advertisementData: BaseAdvertisementData,
-            val deviceCreator: DeviceCreator
-        ) : Event()
 
         /**
          * An [Event] indicating a list of [DeviceDiscovered] events are paired to the system
          * @property filter the set of [UUID] applied to filter for the paired devices
          * @property devices the list of [DeviceDiscovered] paired to the system
          */
-=======
->>>>>>> 61477bad
         data class PairedDevicesRetrieved(
             val filter: Filter,
             val devices: List<DeviceDiscovered>
@@ -145,26 +132,23 @@
              */
             val deviceCreators = devices.map(DeviceDiscovered::deviceCreator)
         }
-<<<<<<< HEAD
-
-        /**
-         * An [Event] indicating a [com.splendo.kaluga.bluetooth.device.Device] has changed to a connected state.
+    }
+
+    /**
+     * Events detected by the a Bluetooth Connection observer
+     */
+    sealed class ConnectionEvent {
+        /**
+         * A [ConnectionEvent] indicating a [com.splendo.kaluga.bluetooth.device.Device] has changed to a connected state.
          * @property identifier the [Identifier] of the device connected
          */
-        data class DeviceConnected(val identifier: Identifier) : Event()
-
-        /**
-         * An [Event] indicating a [com.splendo.kaluga.bluetooth.device.Device] has changed to a disconnected state.
+        data class DeviceConnected(val identifier: Identifier) : ConnectionEvent()
+
+        /**
+         * A [ConnectionEvent] indicating a [com.splendo.kaluga.bluetooth.device.Device] has changed to a disconnected state.
          * @property identifier the [Identifier] of the device disconnected
          */
-        data class DeviceDisconnected(val identifier: Identifier) : Event()
-=======
-    }
-
-    sealed class ConnectionEvent {
-        data class DeviceConnected(val identifier: Identifier) : ConnectionEvent()
         data class DeviceDisconnected(val identifier: Identifier) : ConnectionEvent()
->>>>>>> 61477bad
     }
 
     /**
@@ -176,7 +160,17 @@
      * The [Flow] of all the [Event] detected by the scanner
      */
     val events: Flow<Event>
-<<<<<<< HEAD
+
+    /**
+     * The [Flow] of all the [DeviceDiscovered] detected by the scanner.
+     * These are grouped in a list until collected to account for high volumes of events
+     */
+    val discoveryEvents: Flow<List<DeviceDiscovered>>
+
+    /**
+     * The [Flow] of all the [ConnectionEvent] detected by the scanner
+     */
+    val connectionEvents: Flow<ConnectionEvent>
 
     /**
      * Starts scanning for changes to permissions related to Bluetooth.
@@ -194,12 +188,6 @@
      * This will result in [Event.DeviceDiscovered] or [Event.FailedScanning]
      * @param filter if not empty, only [Device] that have at least one [Service] matching one of the [UUID] will be scanned.
      */
-=======
-    val discoveryEvents: Flow<List<DeviceDiscovered>>
-    val connectionEvents: Flow<ConnectionEvent>
-    fun startMonitoringPermissions()
-    fun stopMonitoringPermissions()
->>>>>>> 61477bad
     suspend fun scanForDevices(filter: Set<UUID>)
 
     /**
@@ -262,14 +250,8 @@
         val permissions: Permissions,
         val autoRequestPermission: Boolean = true,
         val autoEnableSensors: Boolean = true,
-<<<<<<< HEAD
         val discoverBondedDevices: Boolean = true,
         val logger: Logger = RestrictedLogger(RestrictedLogLevel.None)
-=======
-        val logger: Logger = RestrictedLogger(RestrictedLogLevel.None),
-        /** If set, will include bonded devices in discovered result list on Android */
-        val discoverBondedDevices: Boolean = true
->>>>>>> 61477bad
     )
 
     /**
@@ -314,8 +296,8 @@
     private var monitoringBluetoothEnabledJob: Job? = null
 
     private val isScanningDevicesMutex = Mutex()
-    private val isScanningDevicesFilter = AtomicReference<Set<UUID>?>(null)
-    private val isScanningDevicesDispatcher = AtomicReference<CloseableCoroutineDispatcher?>(null)
+    private var isScanningDevicesFilter: Set<UUID>? = null
+    private var isScanningDevicesDispatcher: CloseableCoroutineDispatcher? = null
 
     private val isRetrievingPairedDevicesMutex = Mutex()
     private var isRetrievingPairedDevicesFilter: Set<UUID>? = null
@@ -361,10 +343,10 @@
         }
         isScanningDevicesMutex.withLock {
             val dispatcher = singleThreadDispatcher("Scanning for Devices").also {
-                isScanningDevicesDispatcher.value = it
+                isScanningDevicesDispatcher = it
             }
             isScanningDevicesDiscovered.value = BufferedAsListChannel(coroutineContext)
-            isScanningDevicesFilter.value = filter
+            isScanningDevicesFilter = filter
             withContext(coroutineContext + dispatcher) {
                 didStartScanning(filter)
             }
@@ -376,13 +358,13 @@
     final override suspend fun stopScanning() {
         logger.info(LOG_TAG) { "Stop scanning" }
         isScanningDevicesMutex.withLock {
-            withContext(isScanningDevicesDispatcher.value?.let { coroutineContext + it } ?: coroutineContext) {
+            withContext(isScanningDevicesDispatcher?.let { coroutineContext + it } ?: coroutineContext) {
                 didStopScanning()
             }
-            isScanningDevicesDispatcher.value?.close()
-            isScanningDevicesDispatcher.value = null
+            isScanningDevicesDispatcher?.close()
+            isScanningDevicesDispatcher = null
             isScanningDevicesDiscovered.value = null
-            isScanningDevicesFilter.value = null
+            isScanningDevicesFilter = null
         }
     }
 
@@ -461,11 +443,7 @@
         isScanningDevicesDiscovered.value?.trySend(Scanner.DeviceDiscovered(identifier, rssi, advertisementData, deviceCreator))
     }
 
-<<<<<<< HEAD
-    private suspend fun handlePairedDevices(filter: Filter, devices: List<Scanner.Event.DeviceDiscovered>) {
-=======
-    internal suspend fun handlePairedDevices(filter: Filter, devices: List<Scanner.DeviceDiscovered>) {
->>>>>>> 61477bad
+    private suspend fun handlePairedDevices(filter: Filter, devices: List<Scanner.DeviceDiscovered>) {
         // Only update if actually scanning for this Filter
         isRetrievingPairedDevicesMutex.withLock {
             if (isRetrievingPairedDevicesFilter == filter) {
