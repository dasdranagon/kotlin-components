--- conflicted
+++ resolved
@@ -31,13 +31,8 @@
 import kotlinx.coroutines.CoroutineScope
 import kotlinx.coroutines.Job
 import kotlinx.coroutines.channels.Channel
-<<<<<<< HEAD
-import kotlinx.coroutines.flow.Flow
-import kotlinx.coroutines.flow.consumeAsFlow
-=======
 import kotlinx.coroutines.channels.Channel.Factory.UNLIMITED
 import kotlinx.coroutines.flow.Flow
->>>>>>> 1c7985e3
 import kotlinx.coroutines.flow.flowOf
 import kotlinx.coroutines.flow.fold
 import kotlinx.coroutines.flow.map
@@ -104,13 +99,8 @@
     protected val autoRequestPermission: Boolean = settings.autoRequestPermission
     internal val autoEnableSensors: Boolean = settings.autoEnableSensors
 
-<<<<<<< HEAD
-    protected val sharedEvents = Channel<Scanner.Event>(Channel.UNLIMITED)
-    override val events: Flow<Scanner.Event> = sharedEvents.consumeAsFlow()
-=======
     protected val sharedEvents = Channel<Scanner.Event>(UNLIMITED)
     override val events: Flow<Scanner.Event> = sharedEvents.receiveAsFlow()
->>>>>>> 1c7985e3
 
     protected val bluetoothPermissionRepo get() = permissions[BluetoothPermission]
     protected abstract val bluetoothEnabledMonitor: BluetoothMonitor?
@@ -193,10 +183,7 @@
         advertisementData: AdvertisementData,
         deviceCreator: () -> Pair<DeviceWrapper, BaseDeviceConnectionManager.Builder>
     ) = sharedEvents.trySend(Scanner.Event.DeviceDiscovered(identifier, rssi, advertisementData, deviceCreator))
-<<<<<<< HEAD
     abstract override fun pairedDevices(withServices: Set<UUID>): List<Identifier>
-=======
->>>>>>> 1c7985e3
 
     internal fun handleDeviceConnected(identifier: Identifier) = sharedEvents.trySend(Scanner.Event.DeviceConnected(identifier))
     internal fun handleDeviceDisconnected(identifier: Identifier) = sharedEvents.trySend(Scanner.Event.DeviceDisconnected(identifier))
