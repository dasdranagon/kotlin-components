--- conflicted
+++ resolved
@@ -98,24 +98,13 @@
 
     private val scanMode = MutableStateFlow<ScanMode>(ScanMode.Stopped)
 
-<<<<<<< HEAD
-    override fun devices(): Flow<List<Device>> = combine(scanningStateRepo.filterOnlyImportant(), scanMode) { scanState, scanMode ->
-=======
     override suspend fun pairedDevices(filter: Set<UUID>): List<Identifier> = scanningStateRepo
         .transformLatest { state ->
-            when (state) {
-                is ScanningState.Initialized.Enabled -> emit(state.pairedDevices(filter))
-                is ScanningState.Initialized.NoBluetooth -> {}
-                is ScanningState.NotInitialized ->
-                    scanningStateRepo.takeAndChangeState(
-                        remainIfStateNot = ScanningState.NotInitialized::class
-                    ) { it.initialize(scanningStateRepo) }
-            }
-        }
+            if (state is ScanningState.Enabled)
+                emit(state.pairedDevices(filter))        }
         .first()
 
-    override fun devices(): Flow<List<Device>> = combine(scanningStateRepo, scanMode) { scanState, scanMode ->
->>>>>>> 65f4a08c
+    override fun devices(): Flow<List<Device>> = combine(scanningStateRepo.filterOnlyImportant(), scanMode) { scanState, scanMode ->
         when (scanState) {
             is ScanningState.Enabled.Idle -> when (scanMode) {
                 is ScanMode.Scan -> {
