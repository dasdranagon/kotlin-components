/*
 Copyright (c) 2020. Splendo Consulting B.V. The Netherlands

    Licensed under the Apache License, Version 2.0 (the "License");
    you may not use this file except in compliance with the License.
    You may obtain a copy of the License at

      http://www.apache.org/licenses/LICENSE-2.0

    Unless required by applicable law or agreed to in writing, software
    distributed under the License is distributed on an "AS IS" BASIS,
    WITHOUT WARRANTIES OR CONDITIONS OF ANY KIND, either express or implied.
    See the License for the specific language governing permissions and
    limitations under the License.

 */

package com.splendo.kaluga.bluetooth.scanner

import com.splendo.kaluga.bluetooth.BluetoothMonitor
import com.splendo.kaluga.bluetooth.UUID
<<<<<<< HEAD
import kotlinx.coroutines.CoroutineScope

actual class DefaultScanner(
=======
import com.splendo.kaluga.bluetooth.device.Identifier
import kotlinx.coroutines.CoroutineScope

actual class DefaultScanner internal constructor(
>>>>>>> 5fc3320d
    settings: Settings,
    coroutineScope: CoroutineScope
) : BaseScanner(settings, coroutineScope) {

    class Builder : BaseScanner.Builder {

<<<<<<< HEAD
        override fun create(settings: Settings, coroutineScope: CoroutineScope): BaseScanner {
=======
        override fun create(
            settings: Settings,
            coroutineScope: CoroutineScope,
        ): BaseScanner {
>>>>>>> 5fc3320d
            return DefaultScanner(settings, coroutineScope)
        }
    }

    override val isSupported: Boolean = false
    override val bluetoothEnabledMonitor: BluetoothMonitor = BluetoothMonitor.Builder().create()

    override suspend fun scanForDevices(filter: Set<UUID>) {}

    override suspend fun stopScanning() {}

<<<<<<< HEAD
    override fun startMonitoringHardwareEnabled() { }

    override fun stopMonitoringHardwareEnabled() {}

=======
>>>>>>> 5fc3320d
    override fun generateEnableSensorsActions(): List<EnableSensorAction> = emptyList()

    override fun pairedDevices(withServices: Set<UUID>): List<Identifier> = emptyList()
}<|MERGE_RESOLUTION|>--- conflicted
+++ resolved
@@ -19,30 +19,20 @@
 
 import com.splendo.kaluga.bluetooth.BluetoothMonitor
 import com.splendo.kaluga.bluetooth.UUID
-<<<<<<< HEAD
+import com.splendo.kaluga.bluetooth.device.Identifier
 import kotlinx.coroutines.CoroutineScope
 
 actual class DefaultScanner(
-=======
-import com.splendo.kaluga.bluetooth.device.Identifier
-import kotlinx.coroutines.CoroutineScope
-
-actual class DefaultScanner internal constructor(
->>>>>>> 5fc3320d
     settings: Settings,
     coroutineScope: CoroutineScope
 ) : BaseScanner(settings, coroutineScope) {
 
     class Builder : BaseScanner.Builder {
 
-<<<<<<< HEAD
-        override fun create(settings: Settings, coroutineScope: CoroutineScope): BaseScanner {
-=======
         override fun create(
             settings: Settings,
             coroutineScope: CoroutineScope,
         ): BaseScanner {
->>>>>>> 5fc3320d
             return DefaultScanner(settings, coroutineScope)
         }
     }
@@ -54,13 +44,6 @@
 
     override suspend fun stopScanning() {}
 
-<<<<<<< HEAD
-    override fun startMonitoringHardwareEnabled() { }
-
-    override fun stopMonitoringHardwareEnabled() {}
-
-=======
->>>>>>> 5fc3320d
     override fun generateEnableSensorsActions(): List<EnableSensorAction> = emptyList()
 
     override fun pairedDevices(withServices: Set<UUID>): List<Identifier> = emptyList()
