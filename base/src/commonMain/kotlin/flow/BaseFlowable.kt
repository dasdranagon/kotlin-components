--- conflicted
+++ resolved
@@ -40,23 +40,16 @@
     @ExperimentalCoroutinesApi
     override fun flow(flowConfig: FlowConfig): Flow<T> {
         return channel?.value?.asFlow()?.let { flowConfig.apply(it) } ?: emptyFlow()
-<<<<<<< HEAD
-=======
-    }
-
-    protected suspend fun close(): T? {
-        return channel?.value?.asFlow()?.first().also {
-            channel?.value?.close()
-            channel = null
-        }
->>>>>>> 036538c1
     }
 
     override suspend fun set(value: T) {
         channel?.value?.send(value)
     }
 
-    fun close() {
+    /**
+     * Closes the flowable from being observed
+     */
+    override fun close() {
         channel?.value?.close()
         channel = null
     }
