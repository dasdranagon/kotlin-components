--- conflicted
+++ resolved
@@ -96,23 +96,6 @@
         return true
     }
 
-<<<<<<< HEAD
-    override val onSend: SelectClause2<T, SendChannel<T>>
-        get() = sendChannel.onSend
-
-    override fun trySend(element: T): ChannelResult<Unit> = sendChannel.trySend(element)
-    override suspend fun send(element: T) {
-        sendChannel.send(element)
-    }
-
-    override fun tryReceive(): ChannelResult<List<T>> = receiveChannel.tryReceive()
-    override suspend fun receive(): List<T> = receiveChannel.receive()
-    override suspend fun receiveCatching(): ChannelResult<List<T>> = receiveChannel.receiveCatching()
-
-    override fun iterator(): ChannelIterator<List<T>> = receiveChannel.iterator()
-
-=======
->>>>>>> 6b52bc68
     override fun cancel(cause: CancellationException?) {
         sendChannel.cancel(cause)
         receiveChannel.cancel(cause)
