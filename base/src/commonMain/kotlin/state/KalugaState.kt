--- conflicted
+++ resolved
@@ -244,11 +244,7 @@
      */
     fun <Result> launchUseState(
         context: CoroutineContext = coroutineContext,
-<<<<<<< HEAD
-        action: suspend (State) -> Result
-=======
-        action: suspend(State) -> Unit,
->>>>>>> 6054aa18
+        action: suspend (State) -> Result,
     ) = launch(context) {
         useState(action)
     }
