package com.splendo.kaluga.state
/*

Copyright 2019 Splendo Consulting B.V. The Netherlands

   Licensed under the Apache License, Version 2.0 (the "License");
   you may not use this file except in compliance with the License.
   You may obtain a copy of the License at

     http://www.apache.org/licenses/LICENSE-2.0

   Unless required by applicable law or agreed to in writing, software
   distributed under the License is distributed on an "AS IS" BASIS,
   WITHOUT WARRANTIES OR CONDITIONS OF ANY KIND, either express or implied.
   See the License for the specific language governing permissions and
   limitations under the License.

*/

import com.splendo.kaluga.base.MainQueueDispatcher
import com.splendo.kaluga.base.flow.ColdFlowable
import com.splendo.kaluga.base.flow.HotFlowable
import com.splendo.kaluga.base.runBlocking
import com.splendo.kaluga.flow.BaseFlowable
import com.splendo.kaluga.flow.FlowConfig
import com.splendo.kaluga.utils.EmptyCompletableDeferred
import com.splendo.kaluga.utils.complete
import kotlinx.coroutines.*
import kotlinx.coroutines.flow.Flow
import kotlinx.coroutines.sync.Mutex
import kotlinx.coroutines.sync.withLock
import kotlin.coroutines.CoroutineContext

/**
 * State to be represented in a state machine
 */
open class State<S:State<S>> {

    val remain = suspend {
        this as S
    }

    /**
     * Called when this state is the first state of the state machine
     */
    open suspend fun initialState() {}


    /**
     * Called when this state is the final state of the state machine
     */
    open suspend fun finalState() {}

}

interface HandleBeforeCreating {
    /**
     * Called while transitioning to a new state before the new state is created
     */
    suspend fun beforeCreatingNewState()
}

interface HandleAfterCreating<S:State<S>> {
    /**
     * Called while transitioning to a new state after the new state is created
     *
     * @param newState the newly created state
     */
    suspend fun afterCreatingNewState(newState: S)

}

interface HandleAfterNewStateIsSet {
    /**
     * Called while transitioning to a new state after the new state is set.
     */
    suspend fun afterNewStateIsSet()
}

<<<<<<< HEAD
/**
 * Accessor for accessing the current state from a [StateRepo]
 *
 * @param T the [State] associated with the [StateRepo]
 * @param s The [StateRepo] accessed bt this accessor
 */
class StateRepoAccesor<T:State<T>> internal constructor(private val s:StateRepo<T> ) : CoroutineScope by s {

=======
interface HandleBeforeOldStateIsRemoved {
>>>>>>> bf3651de
    /**
     * Called while transitioning from an old state before it is removed.
     */
    suspend fun beforeOldStateIsRemoved()
}

interface HandleAfterOldStateIsRemoved<S:State<S>> {
    /**
     * Called while transitioning from an old state after it is removed
     *
     * @param oldState the removed state
     */
    suspend fun afterOldStateIsRemoved(oldState: S)
}

/**
 * The state repo can change holds the current [State] (which can be accessed as a flow), and can be used to change the current state
 *
 * @param T the [State] represented by this repo.
 * @param coroutineContext the [CoroutineContext] used to create a coroutine scope for this state machine. Make sure that if you pass a coroutine context that has sequential execution if you do not want simultaneous state changes. The default Main dispatcher meets these criteria.
 */
abstract class StateRepo<S:State<S>>(coroutineContext: CoroutineContext = MainQueueDispatcher) : CoroutineScope by CoroutineScope(coroutineContext + CoroutineName("State Repo")) {

<<<<<<< HEAD
    abstract val flowable: Lazy<BaseFlowable<T>>
    protected val stateRepoAccesor = StateRepoAccesor(this)
=======

    private val stateMutex = Mutex()

    abstract val flowable: Lazy<BaseFlowable<S>>
>>>>>>> bf3651de

    @Suppress("LeakingThis") // we are using this method so we can hold an initial state that holds this repo as a reference.
    internal lateinit var changedState:S
    private suspend fun setChangedState(value: S) {
        changedState = value
        flowable.value.set(value)
    }

    /**
     * Provides a [Flow] of the [State] of this repo.
     *
     * @param flowConfig the [FlowConfig] to apply to the returned [Flow]
     * @return a [Flow] of the [State] of this repo
     */
    fun flow(flowConfig: FlowConfig = FlowConfig.Conflate): Flow<S> {
        return flowable.value.flow(flowConfig)
    }

    internal suspend fun initialize() : S {
        val value = initialValue()
        changedState = value
<<<<<<< HEAD
        runBlocking {
            value.initialState()
        }
=======
        value.initialState()
>>>>>>> bf3651de
        return value
    }

    /**
     * Gets the initial value of the repo
     * @return the initial value of the repo
     */
    abstract fun initialValue() : S

    internal fun state():S {
        return changedState
    }

    /**
     * Peek the current state of the state machine. The current state could change immediately after it is returned.
     *
     * If any actions are taken based on the current state that affect the state machine you should not use this method.
     *
     * If your code relies on the state not changing use [useState].
     * If you want to change the state based on the current state use [takeAndChangeState]
     *
     * @return the current [State] of the [StateRepo]
     */
    fun peekState() = state()

    /**
     * Makes the current [State] available in [action]. The state is guaranteed not to change during the execution of [action] .
     *
     * @param action the function for determining which [State] to transition to.
     */
    suspend fun useState(action:suspend (S) -> Unit) {
        try {
            stateMutex.withLock {
                coroutineScope {
                    launch {
                        action(state())
                    }
                }
            }
        } catch (e:IllegalStateException) {
            throw IllegalStateException("Seems like you tried to change to a new a state while are inside a code block requesting the state to not change (see [useState]) ")
        }
    }

    /**
     * Changes from the current [State] to a new [State]
     *
     * @param action Function to determine the [State] to be transitioned to from the current [State]
     */
    suspend fun takeAndChangeState(action: suspend (S) -> suspend () -> S): S {
        try {
            stateMutex.withLock {
                val result = CompletableDeferred<S>()
                coroutineScope {
                    launch {
                        val beforeState = state()
                        val transition = action(state())
                        // No Need to Transition if remain is used
                        if (transition == state().remain) {
                            result.complete(beforeState)
                            return@launch
                        }
                        (beforeState as? HandleBeforeCreating)?.beforeCreatingNewState()
                        val newState = transition()
                        (beforeState as? HandleAfterCreating<S>)?.afterCreatingNewState(newState)
                        (newState as? HandleBeforeOldStateIsRemoved)?.beforeOldStateIsRemoved()
                        setChangedState(newState)
                        (beforeState as? HandleAfterNewStateIsSet)?.afterNewStateIsSet()
                        (newState as? HandleAfterOldStateIsRemoved<S>)?.afterOldStateIsRemoved(beforeState)
                        result.complete(newState)
                    }
                }
                return result.await()
            }
        } catch (e:IllegalStateException) {
            throw IllegalStateException("Seems like you tried to change to a new a state while you were still in the process of changing to the current state (see [useAndChangeState])")
        }
    }

}

/**
 * A [StateRepo] that represents its [State] as a Hot flow.
 */
abstract class HotStateRepo<S:State<S>>(coroutineContext: CoroutineContext = MainQueueDispatcher) : StateRepo<S>(coroutineContext) {

    override val flowable = lazy {
        HotFlowable(runBlocking { initialize() })
    }

}

/**
 * A [StateRepo] that represents its [State] as a Cold flow. Data will only be set when the State repo is observed
 */
abstract class ColdStateRepo<S:State<S>>(coroutineContext: CoroutineContext = MainQueueDispatcher) : StateRepo<S>(coroutineContext) {

    override val flowable = lazy {
        ColdFlowable({
            initialize()
        }, {
            state ->
            state.finalState()
            this.deinitialize(state)
        })
    }

    abstract fun deinitialize(state: S)

}<|MERGE_RESOLUTION|>--- conflicted
+++ resolved
@@ -77,18 +77,7 @@
     suspend fun afterNewStateIsSet()
 }
 
-<<<<<<< HEAD
-/**
- * Accessor for accessing the current state from a [StateRepo]
- *
- * @param T the [State] associated with the [StateRepo]
- * @param s The [StateRepo] accessed bt this accessor
- */
-class StateRepoAccesor<T:State<T>> internal constructor(private val s:StateRepo<T> ) : CoroutineScope by s {
-
-=======
 interface HandleBeforeOldStateIsRemoved {
->>>>>>> bf3651de
     /**
      * Called while transitioning from an old state before it is removed.
      */
@@ -112,15 +101,10 @@
  */
 abstract class StateRepo<S:State<S>>(coroutineContext: CoroutineContext = MainQueueDispatcher) : CoroutineScope by CoroutineScope(coroutineContext + CoroutineName("State Repo")) {
 
-<<<<<<< HEAD
-    abstract val flowable: Lazy<BaseFlowable<T>>
-    protected val stateRepoAccesor = StateRepoAccesor(this)
-=======
 
     private val stateMutex = Mutex()
 
     abstract val flowable: Lazy<BaseFlowable<S>>
->>>>>>> bf3651de
 
     @Suppress("LeakingThis") // we are using this method so we can hold an initial state that holds this repo as a reference.
     internal lateinit var changedState:S
@@ -142,13 +126,7 @@
     internal suspend fun initialize() : S {
         val value = initialValue()
         changedState = value
-<<<<<<< HEAD
-        runBlocking {
-            value.initialState()
-        }
-=======
         value.initialState()
->>>>>>> bf3651de
         return value
     }
 
