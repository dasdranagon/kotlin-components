--- conflicted
+++ resolved
@@ -32,21 +32,9 @@
 
     // Dispatch block on given queue
     override fun dispatch(context: CoroutineContext, block: Runnable) {
-<<<<<<< HEAD
-        if (NSThread.currentThread().isMainThread) {
-               println("running direct...")
-                block.run()
-            }
-        else
-            dispatch_async(dispatchQueue) {
-                    println("running async...")
-                    block.run()
-                }
-=======
         dispatch_async(dispatchQueue) {
             block.run()
         }
->>>>>>> 51962644
     }
 
     // Support Delay
