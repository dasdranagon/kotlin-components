--- conflicted
+++ resolved
@@ -56,21 +56,12 @@
 
         /**
          * Creates a [KalugaDate] relative to the current time
-<<<<<<< HEAD
-         * @param offsetInMilliseconds The offset in milliseconds from the current time. Defaults to 0
+         * @param offset The [Duration] from the current time. Defaults to 0 milliseconds
          * @param timeZone The [KalugaTimeZone] in which the Date is set. Defaults to [KalugaTimeZone.current]
          * @param locale The [Locale] for which the Date is configured. Defaults to [Locale.defaultLocale]
          * @return A [KalugaDate] relative to the current time
          */
-        actual fun now(offsetInMilliseconds: Long, timeZone: KalugaTimeZone, locale: Locale): KalugaDate {
-=======
-         * @param offset The [Duration] from the current time. Defaults to 0 milliseconds
-         * @param timeZone The [TimeZone] in which the Date is set. Defaults to [TimeZone.current]
-         * @param locale The [Locale] for which the Date is configured. Defaults to [Locale.defaultLocale]
-         * @return A [KalugaDate] relative to the current time
-         */
         actual fun now(offset: Duration, timeZone: TimeZone, locale: Locale): KalugaDate {
->>>>>>> 398e8442
             val calendar = NSCalendar.currentCalendar.apply {
                 this.locale = locale.nsLocale
                 this.timeZone = timeZone.timeZone
@@ -81,21 +72,12 @@
 
         /**
          * Creates a [KalugaDate] relative to January 1st 1970 00:00:00 GMT
-<<<<<<< HEAD
-         * @param offsetInMilliseconds The offset in milliseconds from the epoch time. Defaults to 0
+         * @param offset The [Duration] from the epoch time. Defaults to 0 milliseconds
          * @param timeZone The [KalugaTimeZone] in which the Date is set. Defaults to [KalugaTimeZone.current]
          * @param locale The [Locale] for which the Date is configured. Defaults to [Locale.defaultLocale]
          * @return A [KalugaDate] relative to the current time
          */
-        actual fun epoch(offsetInMilliseconds: Long, timeZone: KalugaTimeZone, locale: Locale): KalugaDate {
-=======
-         * @param offset The [Duration] from the epoch time. Defaults to 0 milliseconds
-         * @param timeZone The [TimeZone] in which the Date is set. Defaults to [TimeZone.current]
-         * @param locale The [Locale] for which the Date is configured. Defaults to [Locale.defaultLocale]
-         * @return A [KalugaDate] relative to the current time
-         */
         actual fun epoch(offset: Duration, timeZone: TimeZone, locale: Locale): KalugaDate {
->>>>>>> 398e8442
             val calendar = NSCalendar.currentCalendar.apply {
                 this.locale = locale.nsLocale
                 this.timeZone = timeZone.timeZone
