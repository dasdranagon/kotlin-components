/*
 Copyright 2022 Splendo Consulting B.V. The Netherlands

    Licensed under the Apache License, Version 2.0 (the "License");
    you may not use this file except in compliance with the License.
    You may obtain a copy of the License at

      http://www.apache.org/licenses/LICENSE-2.0

    Unless required by applicable law or agreed to in writing, software
    distributed under the License is distributed on an "AS IS" BASIS,
    WITHOUT WARRANTIES OR CONDITIONS OF ANY KIND, either express or implied.
    See the License for the specific language governing permissions and
    limitations under the License.

 */

package com.splendo.kaluga.base.utils

import platform.Foundation.NSTimeZone
import platform.Foundation.NSTimeZoneNameStyle
import platform.Foundation.abbreviationDictionary
import platform.Foundation.daylightSavingTimeOffset
import platform.Foundation.defaultTimeZone
import platform.Foundation.isDaylightSavingTime
import platform.Foundation.knownTimeZoneNames
import platform.Foundation.localizedName
import platform.Foundation.nextDaylightSavingTimeTransition
import platform.Foundation.secondsFromGMT
import platform.Foundation.timeZoneWithAbbreviation
import platform.Foundation.timeZoneWithName
import kotlin.time.Duration
import kotlin.time.Duration.Companion.seconds

/**
 * A default implementation of [BaseTimeZone].
 * @property timeZone the internal [NSTimeZone] tracking this timezone.
 */
actual class TimeZone internal constructor(val timeZone: NSTimeZone) : BaseTimeZone() {

    actual companion object {

        /**
         * Gets a [TimeZone] based on a given Identifier
         * @param identifier The identifier to create a [TimeZone] for
         * @return The [TimeZone] corresponding to the identifier, if it exists. Check [availableIdentifiers] for supported identifiers
         */
        actual fun get(identifier: String): TimeZone? {
            return if (NSTimeZone.abbreviationDictionary.typedMap<String, String>().containsKey(identifier)) {
                NSTimeZone.timeZoneWithAbbreviation(identifier)
            } else {
                NSTimeZone.timeZoneWithName(identifier)
            }?.let {
                TimeZone(it)
            }
        }

        /**
         * Gets the current [TimeZone] configured by the user
         * @return The current [TimeZone] of the user
         */
        actual fun current(): TimeZone = TimeZone(NSTimeZone.defaultTimeZone)

        /**
         * List of available identifiers associated with [TimeZone]s. All elements in this list can be used for creating a [TimeZone] using [TimeZone.get]
         */
        actual val availableIdentifiers: List<String> = NSTimeZone.knownTimeZoneNames.typedList()
    }

    override val identifier: String = timeZone.name
    override fun displayName(style: TimeZoneNameStyle, withDaylightSavings: Boolean, locale: Locale): String {
        val nameStyle = when (style) {
            TimeZoneNameStyle.Short -> if (withDaylightSavings) NSTimeZoneNameStyle.NSTimeZoneNameStyleShortDaylightSaving else NSTimeZoneNameStyle.NSTimeZoneNameStyleShortStandard
            TimeZoneNameStyle.Long -> if (withDaylightSavings) NSTimeZoneNameStyle.NSTimeZoneNameStyleDaylightSaving else NSTimeZoneNameStyle.NSTimeZoneNameStyleStandard
        }
        return timeZone.localizedName(nameStyle, locale.nsLocale) ?: ""
    }
<<<<<<< HEAD
    override val offsetFromGMT: Duration get() {
        val rawOffset = if (timeZone.isDaylightSavingTime())
=======
    override val offsetFromGMTInMilliseconds: Long get() {
        val rawOffset = if (timeZone.isDaylightSavingTime()) {
>>>>>>> b0c4e621
            timeZone.secondsFromGMT.toDouble() - timeZone.daylightSavingTimeOffset
        } else {
            timeZone.secondsFromGMT.toDouble()
        }

        return rawOffset.seconds
    }

    override val daylightSavingsOffset: Duration get() {
        val rawOffset = if (timeZone.isDaylightSavingTime()) {
            timeZone.daylightSavingTimeOffset.toLong()
        } else {
            timeZone.nextDaylightSavingTimeTransition?.let {
                timeZone.daylightSavingTimeOffsetForDate(it).toLong()
            } ?: 0L
        }
        return rawOffset.seconds
    }
    override fun offsetFromGMTAtDate(date: KalugaDate): Duration = timeZone.secondsFromGMTForDate(date.date).seconds
    override fun usesDaylightSavingsTime(date: KalugaDate): Boolean = timeZone.isDaylightSavingTimeForDate(date.date)
    override fun copy(): TimeZone = TimeZone(timeZone.copy() as NSTimeZone)
    override fun equals(other: Any?): Boolean {
        return (other as? TimeZone)?.let { timeZone == other.timeZone } ?: false
    }
}<|MERGE_RESOLUTION|>--- conflicted
+++ resolved
@@ -75,13 +75,8 @@
         }
         return timeZone.localizedName(nameStyle, locale.nsLocale) ?: ""
     }
-<<<<<<< HEAD
     override val offsetFromGMT: Duration get() {
-        val rawOffset = if (timeZone.isDaylightSavingTime())
-=======
-    override val offsetFromGMTInMilliseconds: Long get() {
         val rawOffset = if (timeZone.isDaylightSavingTime()) {
->>>>>>> b0c4e621
             timeZone.secondsFromGMT.toDouble() - timeZone.daylightSavingTimeOffset
         } else {
             timeZone.secondsFromGMT.toDouble()
