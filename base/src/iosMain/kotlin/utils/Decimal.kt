--- conflicted
+++ resolved
@@ -154,38 +154,15 @@
     )
 )
 
-<<<<<<< HEAD
-actual infix fun FiniteDecimal.pow(n: Int): FiniteDecimal = if (n < 0)
+actual infix fun FiniteDecimal.pow(n: Int): FiniteDecimal = if (n < 0) {
     1.toFiniteDecimal() / pow(n.absoluteValue)
-else
-=======
-/**
- * Raises two [Decimal].
- * @param n the [Decimal] to raise to
- * @return the [Decimal] that is the exponent of the two provided decimals.
- */
-actual infix fun Decimal.pow(n: Int): Decimal = if (n < 0) {
-    1.toDecimal() / pow(n.absoluteValue)
 } else {
->>>>>>> 398e8442
     copy(nsDecimal = nsDecimal.decimalNumberByRaisingToPower(n.toULong()))
 }
 
-<<<<<<< HEAD
-actual fun FiniteDecimal.pow(n: Int, scale: Int): FiniteDecimal = if (n < 0)
+actual fun FiniteDecimal.pow(n: Int, scale: Int): FiniteDecimal = if (n < 0) {
     1.toFiniteDecimal() / pow(n.absoluteValue, scale)
-else
-=======
-/**
- * Raises two [Decimal] to a given precision.
- * @param n the [Decimal] to raise to
- * @param scale The number of digits a rounded value should have after its decimal point.
- * @return the [Decimal] that is the exponent of the two provided decimals.
- */
-actual fun Decimal.pow(n: Int, scale: Int): Decimal = if (n < 0) {
-    1.toDecimal() / pow(n.absoluteValue, scale)
 } else {
->>>>>>> 398e8442
     copy(
         nsDecimal = nsDecimal.decimalNumberByRaisingToPower(
             n.toULong(),
@@ -199,32 +176,15 @@
             )
         )
     )
-<<<<<<< HEAD
+}
+
 actual fun FiniteDecimal.pow(
     n: Int,
     scale: Int,
     roundingMode: RoundingMode
-): FiniteDecimal = if (n < 0)
+): FiniteDecimal = if (n < 0) {
     1.toFiniteDecimal() / pow(n.absoluteValue, scale, roundingMode)
-else
-=======
-}
-
-/**
- * Raises two [Decimal] to a given precision.
- * @param n the [Decimal] to raise to
- * @param scale The number of digits a rounded value should have after its decimal point.
- * @param roundingMode The [RoundingMode] to apply when scaling.
- * @return the [Decimal] that is the exponent of the two provided decimals.
- */
-actual fun Decimal.pow(
-    n: Int,
-    scale: Int,
-    roundingMode: RoundingMode
-): Decimal = if (n < 0) {
-    1.toDecimal() / pow(n.absoluteValue, scale, roundingMode)
 } else {
->>>>>>> 398e8442
     copy(
         nsDecimal = nsDecimal.decimalNumberByRaisingToPower(
             n.toULong(),
