/*
 Copyright 2021 Splendo Consulting B.V. The Netherlands

    Licensed under the Apache License, Version 2.0 (the "License");
    you may not use this file except in compliance with the License.
    You may obtain a copy of the License at

      http://www.apache.org/licenses/LICENSE-2.0

    Unless required by applicable law or agreed to in writing, software
    distributed under the License is distributed on an "AS IS" BASIS,
    WITHOUT WARRANTIES OR CONDITIONS OF ANY KIND, either express or implied.
    See the License for the specific language governing permissions and
    limitations under the License.

 */

package com.splendo.kaluga.base.utils

import platform.Foundation.NSDecimalNumber
import platform.Foundation.NSDecimalNumberHandler
import platform.Foundation.NSRoundingMode

@Suppress("CONFLICTING_OVERLOADS")
actual typealias Decimal = NSDecimalNumber

actual operator fun Decimal.plus(value: Decimal) = decimalNumberByAdding(value)

actual fun Decimal.plus(value: Decimal, scale: Int) =
    decimalNumberByAdding(
        decimalNumber = value,
        withBehavior = NSDecimalNumberHandler(
            roundingMode = NSRoundingMode.NSRoundPlain,
            scale = scale.toShort(),
            raiseOnExactness = false,
            raiseOnOverflow = false,
            raiseOnUnderflow = false,
            raiseOnDivideByZero = true
        )
    )

actual fun Decimal.plus(value: Decimal, scale: Int, roundingMode: RoundingMode) =
    decimalNumberByAdding(
        decimalNumber = value,
        withBehavior = NSDecimalNumberHandler(
            roundingMode = roundingMode.nsRoundingMode,
            scale = scale.toShort(),
            raiseOnExactness = false,
            raiseOnOverflow = false,
            raiseOnUnderflow = false,
            raiseOnDivideByZero = true
        )
    )

actual operator fun Decimal.minus(value: Decimal) = decimalNumberBySubtracting(value)

actual fun Decimal.minus(value: Decimal, scale: Int) =
    decimalNumberBySubtracting(
        decimalNumber = value,
        withBehavior = NSDecimalNumberHandler(
            roundingMode = NSRoundingMode.NSRoundPlain,
            scale = scale.toShort(),
            raiseOnExactness = false,
            raiseOnOverflow = false,
            raiseOnUnderflow = false,
            raiseOnDivideByZero = true
        )
    )

actual fun Decimal.minus(value: Decimal, scale: Int, roundingMode: RoundingMode) =
    decimalNumberBySubtracting(
        decimalNumber = value,
        withBehavior = NSDecimalNumberHandler(
            roundingMode = roundingMode.nsRoundingMode,
            scale = scale.toShort(),
            raiseOnExactness = false,
            raiseOnOverflow = false,
            raiseOnUnderflow = false,
            raiseOnDivideByZero = true
        )
    )

actual operator fun Decimal.div(value: Decimal) = decimalNumberByDividingBy(value)

actual fun Decimal.div(value: Decimal, scale: Int) =
    decimalNumberByDividingBy(
        decimalNumber = value,
        withBehavior = NSDecimalNumberHandler(
            roundingMode = NSRoundingMode.NSRoundPlain,
            scale = scale.toShort(),
            raiseOnExactness = false,
            raiseOnOverflow = false,
            raiseOnUnderflow = false,
            raiseOnDivideByZero = true
        )
    )

actual fun Decimal.div(value: Decimal, scale: Int, roundingMode: RoundingMode) =
    decimalNumberByDividingBy(
        decimalNumber = value,
        withBehavior = NSDecimalNumberHandler(
            roundingMode = roundingMode.nsRoundingMode,
            scale = scale.toShort(),
            raiseOnExactness = false,
            raiseOnOverflow = false,
            raiseOnUnderflow = false,
            raiseOnDivideByZero = true
        )
    )

actual operator fun Decimal.times(value: Decimal) = decimalNumberByMultiplyingBy(value)

actual fun Decimal.times(value: Decimal, scale: Int) =
    decimalNumberByMultiplyingBy(
        decimalNumber = value,
        NSDecimalNumberHandler(
            roundingMode = NSRoundingMode.NSRoundPlain,
            scale = scale.toShort(),
            raiseOnExactness = false,
            raiseOnOverflow = false,
            raiseOnUnderflow = false,
            raiseOnDivideByZero = true
        )
    )

actual fun Decimal.times(value: Decimal, scale: Int, roundingMode: RoundingMode) =
    decimalNumberByMultiplyingBy(
        decimalNumber = value,
        withBehavior = NSDecimalNumberHandler(
            roundingMode = roundingMode.nsRoundingMode,
            scale = scale.toShort(),
            raiseOnExactness = false,
            raiseOnOverflow = false,
            raiseOnUnderflow = false,
            raiseOnDivideByZero = true
        )
    )

actual fun Double.toDecimal() = NSDecimalNumber(this)
actual fun Int.toDecimal() = NSDecimalNumber(this.toDouble())
actual fun String.toDecimal() = NSDecimalNumber(this)

actual fun Decimal.toDouble() = this.doubleValue
actual fun Decimal.toInt() = this.intValue
actual fun Decimal.toString() = this.stringValue

actual fun Decimal.round(scale: Int, roundingMode: RoundingMode) = decimalNumberByRoundingAccordingToBehavior(
    NSDecimalNumberHandler(
        roundingMode = roundingMode.nsRoundingMode,
        scale = scale.toShort(),
        raiseOnExactness = false,
        raiseOnOverflow = false,
        raiseOnUnderflow = false,
        raiseOnDivideByZero = true
    )
)

<<<<<<< HEAD
private fun RoundingMode.toNativeRoundingCode() =
    when (this) {
        RoundingMode.RoundDown -> NSRoundingMode.NSRoundDown.ordinal
        RoundingMode.RoundHalfEven -> NSRoundingMode.NSRoundBankers.ordinal
        RoundingMode.RoundUp -> NSRoundingMode.NSRoundUp.ordinal
    }

private fun toNSRoundingMode(roundingMode: RoundingMode) =
    NSRoundingMode.byValue(roundingMode.toNativeRoundingCode().convert())
=======
val RoundingMode.nsRoundingMode get() = when (this) {
        RoundingMode.RoundDown -> NSRoundingMode.NSRoundDown
        RoundingMode.RoundHalfEven -> NSRoundingMode.NSRoundBankers
        RoundingMode.RoundUp -> NSRoundingMode.NSRoundUp
    }
>>>>>>> e7bf939d
<|MERGE_RESOLUTION|>--- conflicted
+++ resolved
@@ -137,7 +137,7 @@
     )
 
 actual fun Double.toDecimal() = NSDecimalNumber(this)
-actual fun Int.toDecimal() = NSDecimalNumber(this.toDouble())
+actual fun Int.toDecimal() = NSDecimalNumber(this)
 actual fun String.toDecimal() = NSDecimalNumber(this)
 
 actual fun Decimal.toDouble() = this.doubleValue
@@ -155,20 +155,8 @@
     )
 )
 
-<<<<<<< HEAD
-private fun RoundingMode.toNativeRoundingCode() =
-    when (this) {
-        RoundingMode.RoundDown -> NSRoundingMode.NSRoundDown.ordinal
-        RoundingMode.RoundHalfEven -> NSRoundingMode.NSRoundBankers.ordinal
-        RoundingMode.RoundUp -> NSRoundingMode.NSRoundUp.ordinal
-    }
-
-private fun toNSRoundingMode(roundingMode: RoundingMode) =
-    NSRoundingMode.byValue(roundingMode.toNativeRoundingCode().convert())
-=======
 val RoundingMode.nsRoundingMode get() = when (this) {
         RoundingMode.RoundDown -> NSRoundingMode.NSRoundDown
         RoundingMode.RoundHalfEven -> NSRoundingMode.NSRoundBankers
         RoundingMode.RoundUp -> NSRoundingMode.NSRoundUp
-    }
->>>>>>> e7bf939d
+    }