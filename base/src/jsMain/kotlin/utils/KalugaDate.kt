--- conflicted
+++ resolved
@@ -32,25 +32,8 @@
 
         /**
          * Creates a [KalugaDate] relative to the current time
-<<<<<<< HEAD
-         * @param offsetInMilliseconds The offset in milliseconds from the current time. Defaults to 0
+         * @param offset The [Duration] from the current time. Defaults to 0 milliseconds
          * @param timeZone The [KalugaTimeZone] in which the Date is set. Defaults to [KalugaTimeZone.current]
-         * @param locale The [Locale] for which the Date is configured. Defaults to [Locale.defaultLocale]
-         * @return A [KalugaDate] relative to the current time
-         */
-        actual fun now(offsetInMilliseconds: Long, timeZone: KalugaTimeZone, locale: Locale): KalugaDate = DefaultKalugaDate(kotlin.js.Date(kotlin.js.Date.now() + offsetInMilliseconds))
-
-        /**
-         * Creates a [KalugaDate] relative to January 1st 1970 00:00:00 GMT
-         * @param offsetInMilliseconds The offset in milliseconds from the epoch time. Defaults to 0
-         * @param timeZone The [KalugaTimeZone] in which the Date is set. Defaults to [KalugaTimeZone.current]
-         * @param locale The [Locale] for which the Date is configured. Defaults to [Locale.defaultLocale]
-         * @return A [KalugaDate] relative to the current time
-         */
-        actual fun epoch(offsetInMilliseconds: Long, timeZone: KalugaTimeZone, locale: Locale): KalugaDate = DefaultKalugaDate(kotlin.js.Date(offsetInMilliseconds))
-=======
-         * @param offset The [Duration] from the current time. Defaults to 0 milliseconds
-         * @param timeZone The [TimeZone] in which the Date is set. Defaults to [TimeZone.current]
          * @param locale The [Locale] for which the Date is configured. Defaults to [Locale.defaultLocale]
          * @return A [KalugaDate] relative to the current time
          */
@@ -59,12 +42,11 @@
         /**
          * Creates a [KalugaDate] relative to January 1st 1970 00:00:00 GMT
          * @param offset The [Duration] from the epoch time. Defaults to 0 milliseconds
-         * @param timeZone The [TimeZone] in which the Date is set. Defaults to [TimeZone.current]
+         * @param timeZone The [KalugaTimeZone] in which the Date is set. Defaults to [KalugaTimeZone.current]
          * @param locale The [Locale] for which the Date is configured. Defaults to [Locale.defaultLocale]
          * @return A [KalugaDate] relative to the current time
          */
         actual fun epoch(offset: Duration, timeZone: TimeZone, locale: Locale): KalugaDate = DefaultKalugaDate(kotlin.js.Date(offset.inWholeMilliseconds))
->>>>>>> 398e8442
     }
 
     override var timeZone: KalugaTimeZone
