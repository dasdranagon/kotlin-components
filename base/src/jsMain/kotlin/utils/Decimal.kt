--- conflicted
+++ resolved
@@ -99,30 +99,18 @@
 
 actual operator fun Decimal.div(
     value: Decimal
-<<<<<<< HEAD
-): Decimal = if (value.toDouble() != 0.0) Decimal(BigDecimal.divide(bd, value.bd, Rounding())) else throw DecimalException("Divide by zero")
-=======
 ): Decimal = if (!BigDecimal.equal(value.bd, ZERO)) Decimal(BigDecimal.divide(bd, value.bd, Rounding())) else throw DecimalException("Divide by zero")
->>>>>>> 4eee1c98
 
 actual fun Decimal.div(
     value: Decimal,
     scale: Int
-<<<<<<< HEAD
-): Decimal = if (value.toDouble() != 0.0) Decimal(BigDecimal.divide(bd, value.bd, Rounding(scale))) else throw DecimalException("Divide by zero")
-=======
 ): Decimal = if (!BigDecimal.equal(value.bd, ZERO)) Decimal(BigDecimal.divide(bd, value.bd, Rounding(scale))) else throw DecimalException("Divide by zero")
->>>>>>> 4eee1c98
 
 actual fun Decimal.div(
     value: Decimal,
     scale: Int,
     roundingMode: RoundingMode
-<<<<<<< HEAD
-): Decimal = if (value.toDouble() != 0.0)
-=======
 ): Decimal = if (!BigDecimal.equal(value.bd, ZERO))
->>>>>>> 4eee1c98
     round(BigDecimal.divide(bd, value.bd, Rounding(scale + 1, ROUNDING_MODE, DIV_DECIMAL_128_SIGNIFICANT_DIGITS)), roundingMode, scale)
 else
     throw DecimalException("Divide by zero")
