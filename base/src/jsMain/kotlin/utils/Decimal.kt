--- conflicted
+++ resolved
@@ -16,15 +16,6 @@
  */
 package com.splendo.kaluga.base.utils
 
-<<<<<<< HEAD
-import kotlin.math.pow
-
-actual data class Decimal(val double: Double) : Comparable<Decimal> {
-    override fun compareTo(other: Decimal): Int = double.compareTo(other.double)
-}
-
-actual operator fun Decimal.plus(value: Decimal): Decimal = Decimal(this.double + value.double)
-=======
 import com.splendo.kaluga.base.utils.RoundingMode.RoundDown
 import com.splendo.kaluga.base.utils.RoundingMode.RoundHalfEven
 import com.splendo.kaluga.base.utils.RoundingMode.RoundUp
@@ -71,7 +62,6 @@
 }
 
 actual operator fun Decimal.plus(value: Decimal): Decimal = BigDecimal.add(this, value)
->>>>>>> 1f6dae9b
 
 actual fun Decimal.plus(
     value: Decimal,
@@ -127,12 +117,6 @@
     roundingMode: RoundingMode
 ): Decimal = round(BigDecimal.multiply(this, value), roundingMode, scale)
 
-actual fun Decimal.round(
-    scale: Int,
-    roundingMode: RoundingMode
-): Decimal = round(this, roundingMode, scale)
-
-<<<<<<< HEAD
 actual infix fun Decimal.pow(n: Int): Decimal = Decimal(this.double.pow(n.toInt()))
 actual fun Decimal.pow(n: Int, scale: Int): Decimal = this pow n
 actual fun Decimal.pow(
@@ -141,18 +125,16 @@
     roundingMode: RoundingMode
 ): Decimal = this pow n
 
-actual fun Decimal.round(scale: Int, roundingMode: RoundingMode): Decimal = this
+actual fun Decimal.round(
+    scale: Int,
+    roundingMode: RoundingMode
+): Decimal = round(this, roundingMode, scale)
 
-actual fun Number.toDecimal(): Decimal = Decimal(this.toDouble())
-actual fun String.toDecimal(): Decimal = Decimal(this.toDouble())
-=======
+actual fun Number.toDecimal(): Decimal = this.toString().toDecimal()
 actual fun String.toDecimal(): Decimal = BigDecimal.BigDecimal(this)
-actual fun Int.toDecimal(): Decimal = BigDecimal.BigDecimal(this)
-actual fun Double.toDecimal(): Decimal = this.toString().toDecimal()
 
 actual fun Decimal.toDouble(): Double = this.toString().toDouble()
 actual fun Decimal.toInt(): Int = this.toFixed(0).toInt()
 actual fun Decimal.toString(): String = this.toString()
->>>>>>> 1f6dae9b
 
 fun Decimal.equals(a: Decimal, b: Decimal): Boolean = BigDecimal.equal(a, b)