/*
 Copyright 2022 Splendo Consulting B.V. The Netherlands

    Licensed under the Apache License, Version 2.0 (the "License");
    you may not use this file except in compliance with the License.
    You may obtain a copy of the License at

      http://www.apache.org/licenses/LICENSE-2.0

    Unless required by applicable law or agreed to in writing, software
    distributed under the License is distributed on an "AS IS" BASIS,
    WITHOUT WARRANTIES OR CONDITIONS OF ANY KIND, either express or implied.
    See the License for the specific language governing permissions and
    limitations under the License.

 */

package com.splendo.kaluga.base.test.utils

import com.splendo.kaluga.base.utils.DefaultKalugaDate
import com.splendo.kaluga.base.utils.Locale
import com.splendo.kaluga.base.utils.TimeZone
import com.splendo.kaluga.base.utils.enUsPosix
import com.splendo.kaluga.base.utils.nowUtc
import com.splendo.kaluga.base.utils.plus
import com.splendo.kaluga.base.utils.toStartOfDay
import com.splendo.kaluga.base.utils.utc
import kotlin.test.Test
import kotlin.test.assertEquals
import kotlin.test.assertTrue
import kotlin.time.Duration.Companion.milliseconds
import kotlin.time.Duration.Companion.seconds

class DateTest {

    @Test
    fun testEquality() {
        val now = DefaultKalugaDate.now(locale = Locale.enUsPosix)
        assertEquals(now, now.copy(), "copied Date should be equal")

        val nearEpoch = DefaultKalugaDate.epoch(1001.milliseconds)
        assertEquals(DefaultKalugaDate.epoch(1001.milliseconds), nearEpoch, "equally created dates should be equal")

<<<<<<< HEAD
        assertEquals(DefaultKalugaDate.epoch(10.seconds).millisecondSinceEpoch, (DefaultKalugaDate.epoch(9.seconds) + 1.seconds).millisecondSinceEpoch, "Date from addition should be equal")
=======
        assertEquals(DefaultKalugaDate.epoch(10.seconds), (DefaultKalugaDate.epoch(9.seconds) + 1.seconds), "Date from addition should be equal")
>>>>>>> 6e535570
    }

    @Test
    fun testUTCDate() {
        val utcNow = DefaultKalugaDate.nowUtc(locale = Locale.enUsPosix)
        val epochNow = utcNow.durationSinceEpoch
        val now = DefaultKalugaDate.epoch(epochNow, TimeZone.utc, locale = Locale.enUsPosix)
        assertEquals(utcNow.durationSinceEpoch, now.durationSinceEpoch)
        assertEquals(utcNow, now)
    }

    @Test
    fun testCreateEpochDate() {
        val someDay = DefaultKalugaDate.epoch(locale = Locale.enUsPosix).apply {
            year = 2020
            month = 5
            day = 12
            hour = 8
            minute = 45
        }
        val epoch = DefaultKalugaDate.epoch(locale = Locale.enUsPosix)

        assertTrue(epoch < someDay)
    }

    @Test
    fun testCreateNowDate() {
        val now = DefaultKalugaDate.now(locale = Locale.enUsPosix)
        val epoch = DefaultKalugaDate.epoch(locale = Locale.enUsPosix)

        assertTrue(now > epoch)
    }

    @Test
    fun testUpdateDate() {
        val epoch = DefaultKalugaDate.epoch(locale = Locale.enUsPosix)
        val isEarlierThanGMT = epoch.timeZone.offsetFromGMTAtDate(epoch).isNegative()
        assertEquals(if (isEarlierThanGMT) 1969 else 1970, epoch.year)
        assertEquals(if (isEarlierThanGMT) 12 else 1, epoch.month)
        epoch.month += 22
        assertEquals(1971, epoch.year)
        assertEquals(if (isEarlierThanGMT) 10 else 11, epoch.month)
    }

    @Test
    fun testGet() {
        val someDay = DefaultKalugaDate.epoch(574695462750.milliseconds, TimeZone.utc, locale = Locale.enUsPosix)

        assertEquals(1, someDay.era)
        assertEquals(1988, someDay.year)
        assertEquals(12, someDay.weekOfYear)
        assertEquals(3, someDay.month)
        assertEquals(31, someDay.daysInMonth)
        assertEquals(3, someDay.weekOfMonth)
        assertEquals(18, someDay.day)
        assertEquals(78, someDay.dayOfYear)
        assertEquals(6, someDay.weekDay)
        assertEquals(13, someDay.hour)
        assertEquals(37, someDay.minute)
        assertEquals(42, someDay.second)
        assertEquals(750, someDay.millisecond)
    }

    @Test
    fun testStartOfWeek() {
        val france = Locale.createLocale("fr", "FR")
        val us = Locale.createLocale("en", "US")

        val frenchNow = DefaultKalugaDate.now(0.milliseconds, TimeZone.utc, france)
        val usNow = DefaultKalugaDate.now(0.milliseconds, TimeZone.utc, us)

        assertEquals(2, frenchNow.firstWeekDay)
        assertEquals(1, usNow.firstWeekDay)
    }

    @Test
    fun testDaylightSavings() {
        val dayBeforeDLS = DefaultKalugaDate.epoch(1616828400000.milliseconds, locale = Locale.createLocale("nl", "NL"), timeZone = TimeZone.get("Europe/Amsterdam")!!)
        val startOfDayBeforeDLS = dayBeforeDLS.toStartOfDay()
        assertEquals(0, startOfDayBeforeDLS.hour)
        assertEquals(27, startOfDayBeforeDLS.day)
        val dlsDay = dayBeforeDLS.copy().apply {
            day += 1
        }
        assertEquals(8, dlsDay.hour)
        assertEquals(28, dlsDay.day)
        val startOfDLSDay = dayBeforeDLS.copy().apply {
            day += 1
        }.toStartOfDay()
        assertEquals(0, startOfDLSDay.hour)
        assertEquals(28, startOfDLSDay.day)
        val timeInDLSJump = startOfDLSDay.copy().apply {
            hour = 2
            minute = 30
        }
        assertEquals(3, timeInDLSJump.hour)
        assertEquals(30, timeInDLSJump.minute)
        val dayAfterDLS = dayBeforeDLS.copy().apply {
            day += 2
        }
        assertEquals(8, dayAfterDLS.hour)
        assertEquals(29, dayAfterDLS.day)
        val startOfDayAfterDLS = dayBeforeDLS.copy().apply {
            day += 2
        }.toStartOfDay()
        assertEquals(0, startOfDayAfterDLS.hour)
        assertEquals(29, startOfDayAfterDLS.day)
    }
}<|MERGE_RESOLUTION|>--- conflicted
+++ resolved
@@ -41,11 +41,7 @@
         val nearEpoch = DefaultKalugaDate.epoch(1001.milliseconds)
         assertEquals(DefaultKalugaDate.epoch(1001.milliseconds), nearEpoch, "equally created dates should be equal")
 
-<<<<<<< HEAD
-        assertEquals(DefaultKalugaDate.epoch(10.seconds).millisecondSinceEpoch, (DefaultKalugaDate.epoch(9.seconds) + 1.seconds).millisecondSinceEpoch, "Date from addition should be equal")
-=======
         assertEquals(DefaultKalugaDate.epoch(10.seconds), (DefaultKalugaDate.epoch(9.seconds) + 1.seconds), "Date from addition should be equal")
->>>>>>> 6e535570
     }
 
     @Test
