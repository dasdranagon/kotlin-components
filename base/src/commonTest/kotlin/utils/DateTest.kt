/*
 Copyright 2022 Splendo Consulting B.V. The Netherlands

    Licensed under the Apache License, Version 2.0 (the "License");
    you may not use this file except in compliance with the License.
    You may obtain a copy of the License at

      http://www.apache.org/licenses/LICENSE-2.0

    Unless required by applicable law or agreed to in writing, software
    distributed under the License is distributed on an "AS IS" BASIS,
    WITHOUT WARRANTIES OR CONDITIONS OF ANY KIND, either express or implied.
    See the License for the specific language governing permissions and
    limitations under the License.

 */

package com.splendo.kaluga.base.test.utils

import com.splendo.kaluga.base.utils.DefaultKalugaDate
import com.splendo.kaluga.base.utils.Locale
import com.splendo.kaluga.base.utils.KalugaTimeZone
import com.splendo.kaluga.base.utils.enUsPosix
import com.splendo.kaluga.base.utils.nowUtc
import com.splendo.kaluga.base.utils.plus
import com.splendo.kaluga.base.utils.toStartOfDay
import com.splendo.kaluga.base.utils.utc
import kotlin.test.Test
import kotlin.test.assertEquals
import kotlin.test.assertTrue
import kotlin.time.Duration.Companion.milliseconds
import kotlin.time.Duration.Companion.seconds

class DateTest {

    @Test
    fun testEquality() {
        val now = DefaultKalugaDate.now(locale = Locale.enUsPosix)
        assertEquals(now, now.copy(), "copied Date should be equal")

        val nearEpoch = DefaultKalugaDate.epoch(1001.milliseconds)
        assertEquals(DefaultKalugaDate.epoch(1001.milliseconds), nearEpoch, "equally created dates should be equal")

        assertEquals(DefaultKalugaDate.epoch(10.seconds), (DefaultKalugaDate.epoch(9.seconds) + 1.seconds), "Date from addition should be equal")
    }

    @Test
    fun testUTCDate() {
        val utcNow = DefaultKalugaDate.nowUtc(locale = Locale.enUsPosix)
<<<<<<< HEAD
        val epochNow = utcNow.millisecondSinceEpoch
        val now = DefaultKalugaDate.epoch(epochNow, KalugaTimeZone.utc, locale = Locale.enUsPosix)
        assertEquals(utcNow.millisecondSinceEpoch, now.millisecondSinceEpoch)
=======
        val epochNow = utcNow.durationSinceEpoch
        val now = DefaultKalugaDate.epoch(epochNow, TimeZone.utc, locale = Locale.enUsPosix)
        assertEquals(utcNow.durationSinceEpoch, now.durationSinceEpoch)
>>>>>>> 398e8442
        assertEquals(utcNow, now)
    }

    @Test
    fun testCreateEpochDate() {
        val someDay = DefaultKalugaDate.epoch(locale = Locale.enUsPosix).apply {
            year = 2020
            month = 5
            day = 12
            hour = 8
            minute = 45
        }
        val epoch = DefaultKalugaDate.epoch(locale = Locale.enUsPosix)

        assertTrue(epoch < someDay)
    }

    @Test
    fun testCreateNowDate() {
        val now = DefaultKalugaDate.now(locale = Locale.enUsPosix)
        val epoch = DefaultKalugaDate.epoch(locale = Locale.enUsPosix)

        assertTrue(now > epoch)
    }

    @Test
    fun testUpdateDate() {
        val epoch = DefaultKalugaDate.epoch(locale = Locale.enUsPosix)
        val isEarlierThanGMT = epoch.timeZone.offsetFromGMTAtDate(epoch).isNegative()
        assertEquals(if (isEarlierThanGMT) 1969 else 1970, epoch.year)
        assertEquals(if (isEarlierThanGMT) 12 else 1, epoch.month)
        epoch.month += 22
        assertEquals(1971, epoch.year)
        assertEquals(if (isEarlierThanGMT) 10 else 11, epoch.month)
    }

    @Test
    fun testGet() {
<<<<<<< HEAD
        val someDay = DefaultKalugaDate.epoch(574695462750, KalugaTimeZone.utc, locale = Locale.enUsPosix)
=======
        val someDay = DefaultKalugaDate.epoch(574695462750.milliseconds, TimeZone.utc, locale = Locale.enUsPosix)
>>>>>>> 398e8442

        assertEquals(1, someDay.era)
        assertEquals(1988, someDay.year)
        assertEquals(12, someDay.weekOfYear)
        assertEquals(3, someDay.month)
        assertEquals(31, someDay.daysInMonth)
        assertEquals(3, someDay.weekOfMonth)
        assertEquals(18, someDay.day)
        assertEquals(78, someDay.dayOfYear)
        assertEquals(6, someDay.weekDay)
        assertEquals(13, someDay.hour)
        assertEquals(37, someDay.minute)
        assertEquals(42, someDay.second)
        assertEquals(750, someDay.millisecond)
    }

    @Test
    fun testStartOfWeek() {
        val france = Locale.createLocale("fr", "FR")
        val us = Locale.createLocale("en", "US")

<<<<<<< HEAD
        val frenchNow = DefaultKalugaDate.now(0, KalugaTimeZone.utc, france)
        val usNow = DefaultKalugaDate.now(0, KalugaTimeZone.utc, us)
=======
        val frenchNow = DefaultKalugaDate.now(0.milliseconds, TimeZone.utc, france)
        val usNow = DefaultKalugaDate.now(0.milliseconds, TimeZone.utc, us)
>>>>>>> 398e8442

        assertEquals(2, frenchNow.firstWeekDay)
        assertEquals(1, usNow.firstWeekDay)
    }

    @Test
    fun testDaylightSavings() {
<<<<<<< HEAD
        val dayBeforeDLS = DefaultKalugaDate.epoch(1616828400000, locale = Locale.createLocale("nl", "NL"), timeZone = KalugaTimeZone.get("Europe/Amsterdam")!!)
=======
        val dayBeforeDLS = DefaultKalugaDate.epoch(1616828400000.milliseconds, locale = Locale.createLocale("nl", "NL"), timeZone = TimeZone.get("Europe/Amsterdam")!!)
>>>>>>> 398e8442
        val startOfDayBeforeDLS = dayBeforeDLS.toStartOfDay()
        assertEquals(0, startOfDayBeforeDLS.hour)
        assertEquals(27, startOfDayBeforeDLS.day)
        val dlsDay = dayBeforeDLS.copy().apply {
            day += 1
        }
        assertEquals(8, dlsDay.hour)
        assertEquals(28, dlsDay.day)
        val startOfDLSDay = dayBeforeDLS.copy().apply {
            day += 1
        }.toStartOfDay()
        assertEquals(0, startOfDLSDay.hour)
        assertEquals(28, startOfDLSDay.day)
        val timeInDLSJump = startOfDLSDay.copy().apply {
            hour = 2
            minute = 30
        }
        assertEquals(3, timeInDLSJump.hour)
        assertEquals(30, timeInDLSJump.minute)
        val dayAfterDLS = dayBeforeDLS.copy().apply {
            day += 2
        }
        assertEquals(8, dayAfterDLS.hour)
        assertEquals(29, dayAfterDLS.day)
        val startOfDayAfterDLS = dayBeforeDLS.copy().apply {
            day += 2
        }.toStartOfDay()
        assertEquals(0, startOfDayAfterDLS.hour)
        assertEquals(29, startOfDayAfterDLS.day)
    }
}<|MERGE_RESOLUTION|>--- conflicted
+++ resolved
@@ -47,15 +47,9 @@
     @Test
     fun testUTCDate() {
         val utcNow = DefaultKalugaDate.nowUtc(locale = Locale.enUsPosix)
-<<<<<<< HEAD
-        val epochNow = utcNow.millisecondSinceEpoch
+        val epochNow = utcNow.durationSinceEpoch
         val now = DefaultKalugaDate.epoch(epochNow, KalugaTimeZone.utc, locale = Locale.enUsPosix)
-        assertEquals(utcNow.millisecondSinceEpoch, now.millisecondSinceEpoch)
-=======
-        val epochNow = utcNow.durationSinceEpoch
-        val now = DefaultKalugaDate.epoch(epochNow, TimeZone.utc, locale = Locale.enUsPosix)
         assertEquals(utcNow.durationSinceEpoch, now.durationSinceEpoch)
->>>>>>> 398e8442
         assertEquals(utcNow, now)
     }
 
@@ -94,11 +88,7 @@
 
     @Test
     fun testGet() {
-<<<<<<< HEAD
-        val someDay = DefaultKalugaDate.epoch(574695462750, KalugaTimeZone.utc, locale = Locale.enUsPosix)
-=======
         val someDay = DefaultKalugaDate.epoch(574695462750.milliseconds, TimeZone.utc, locale = Locale.enUsPosix)
->>>>>>> 398e8442
 
         assertEquals(1, someDay.era)
         assertEquals(1988, someDay.year)
@@ -120,13 +110,8 @@
         val france = Locale.createLocale("fr", "FR")
         val us = Locale.createLocale("en", "US")
 
-<<<<<<< HEAD
-        val frenchNow = DefaultKalugaDate.now(0, KalugaTimeZone.utc, france)
-        val usNow = DefaultKalugaDate.now(0, KalugaTimeZone.utc, us)
-=======
         val frenchNow = DefaultKalugaDate.now(0.milliseconds, TimeZone.utc, france)
         val usNow = DefaultKalugaDate.now(0.milliseconds, TimeZone.utc, us)
->>>>>>> 398e8442
 
         assertEquals(2, frenchNow.firstWeekDay)
         assertEquals(1, usNow.firstWeekDay)
@@ -134,11 +119,7 @@
 
     @Test
     fun testDaylightSavings() {
-<<<<<<< HEAD
-        val dayBeforeDLS = DefaultKalugaDate.epoch(1616828400000, locale = Locale.createLocale("nl", "NL"), timeZone = KalugaTimeZone.get("Europe/Amsterdam")!!)
-=======
         val dayBeforeDLS = DefaultKalugaDate.epoch(1616828400000.milliseconds, locale = Locale.createLocale("nl", "NL"), timeZone = TimeZone.get("Europe/Amsterdam")!!)
->>>>>>> 398e8442
         val startOfDayBeforeDLS = dayBeforeDLS.toStartOfDay()
         assertEquals(0, startOfDayBeforeDLS.hour)
         assertEquals(27, startOfDayBeforeDLS.day)
