--- conflicted
+++ resolved
@@ -277,9 +277,5 @@
         }
     }
 
-<<<<<<< HEAD
-    override val flow: suspend () -> TrafficLight = { TrafficLight() }
-=======
     override val flow = { TrafficLight() }
->>>>>>> 3d806550
 }