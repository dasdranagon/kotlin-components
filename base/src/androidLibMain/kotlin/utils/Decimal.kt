/*
 Copyright 2021 Splendo Consulting B.V. The Netherlands

    Licensed under the Apache License, Version 2.0 (the "License");
    you may not use this file except in compliance with the License.
    You may obtain a copy of the License at

      http://www.apache.org/licenses/LICENSE-2.0

    Unless required by applicable law or agreed to in writing, software
    distributed under the License is distributed on an "AS IS" BASIS,
    WITHOUT WARRANTIES OR CONDITIONS OF ANY KIND, either express or implied.
    See the License for the specific language governing permissions and
    limitations under the License.

 */

package com.splendo.kaluga.base.utils

import com.splendo.kaluga.base.utils.RoundingMode.RoundDown
import com.splendo.kaluga.base.utils.RoundingMode.RoundHalfEven
import com.splendo.kaluga.base.utils.RoundingMode.RoundUp
import java.math.BigDecimal
import java.math.MathContext
import java.math.RoundingMode as NativeRoundingMode

actual typealias Decimal = BigDecimal

actual operator fun Decimal.plus(value: Decimal) = this.add(value)

actual fun Decimal.plus(value: Decimal, scale: Int) = this.add(value).setScale(scale, NativeRoundingMode.HALF_EVEN)

actual fun Decimal.plus(
    value: Decimal,
    scale: Int,
    roundingMode: RoundingMode
<<<<<<< HEAD
) = this.add(value).setScale(scale, roundingMode.toNativeRoundingCode())
=======
) = this.add(value).setScale(scale, roundingMode.android)
>>>>>>> e7bf939d

actual operator fun Decimal.minus(value: Decimal) = this.subtract(value)

actual fun Decimal.minus(value: Decimal, scale: Int) =
    this.subtract(value).setScale(scale, NativeRoundingMode.HALF_EVEN)

actual fun Decimal.minus(
    value: Decimal,
    scale: Int,
    roundingMode: RoundingMode
<<<<<<< HEAD
) = this.subtract(value).setScale(scale, roundingMode.toNativeRoundingCode())
=======
) = this.subtract(value).setScale(scale, roundingMode.android)
>>>>>>> e7bf939d

actual operator fun Decimal.div(value: Decimal) = this.divide(value, MathContext.DECIMAL128)

actual fun Decimal.div(value: Decimal, scale: Int) =
    this.divide(value, MathContext.DECIMAL128).setScale(scale, NativeRoundingMode.HALF_EVEN)

actual fun Decimal.div(
    value: Decimal,
    scale: Int,
    roundingMode: RoundingMode
) = this.divide(
    value,
    MathContext(
        MathContext.DECIMAL128.precision,
<<<<<<< HEAD
        NativeRoundingMode.valueOf(roundingMode.toNativeRoundingCode())
    )
).setScale(scale, roundingMode.toNativeRoundingCode())
=======
        NativeRoundingMode.valueOf(roundingMode.android)
    )
).setScale(scale, roundingMode.android)
>>>>>>> e7bf939d

actual operator fun Decimal.times(value: Decimal) =
    this.multiply(value, MathContext.DECIMAL128)

actual fun Decimal.times(value: Decimal, scale: Int) =
    this.multiply(value, MathContext.DECIMAL128).setScale(scale, NativeRoundingMode.HALF_EVEN)

actual fun Decimal.times(
    value: Decimal,
    scale: Int,
    roundingMode: RoundingMode
) = this.multiply(
    value,
    MathContext(
        MathContext.DECIMAL128.precision,
<<<<<<< HEAD
        NativeRoundingMode.valueOf(roundingMode.toNativeRoundingCode())
    )
).setScale(scale, NativeRoundingMode.valueOf(roundingMode.toNativeRoundingCode()))

actual fun Decimal.round(scale: Int, roundingMode: RoundingMode) =
    this.round(MathContext(scale + this.toInt().length(), NativeRoundingMode.valueOf(roundingMode.toNativeRoundingCode())))
=======
        NativeRoundingMode.valueOf(roundingMode.android)
    )
).setScale(scale, NativeRoundingMode.valueOf(roundingMode.android))

actual fun Decimal.round(scale: Int, roundingMode: RoundingMode) =
    this.round(MathContext(scale + this.toInt().length(), NativeRoundingMode.valueOf(roundingMode.android)))
>>>>>>> e7bf939d

actual fun Double.toDecimal() = BigDecimal.valueOf(this)
actual fun Int.toDecimal() = BigDecimal.valueOf(this.toDouble())
actual fun String.toDecimal() = BigDecimal(this)

actual fun Decimal.toDouble() = this.toDouble()
actual fun Decimal.toInt() = this.toInt()
actual fun Decimal.toString() = this.stripTrailingZeros().toString()

<<<<<<< HEAD
private fun RoundingMode.toNativeRoundingCode() =
    when (this) {
=======
val RoundingMode.android get() = when (this) {
>>>>>>> e7bf939d
        RoundDown -> NativeRoundingMode.DOWN.ordinal
        RoundHalfEven -> NativeRoundingMode.HALF_EVEN.ordinal
        RoundUp -> NativeRoundingMode.UP.ordinal
    }<|MERGE_RESOLUTION|>--- conflicted
+++ resolved
@@ -34,11 +34,7 @@
     value: Decimal,
     scale: Int,
     roundingMode: RoundingMode
-<<<<<<< HEAD
-) = this.add(value).setScale(scale, roundingMode.toNativeRoundingCode())
-=======
 ) = this.add(value).setScale(scale, roundingMode.android)
->>>>>>> e7bf939d
 
 actual operator fun Decimal.minus(value: Decimal) = this.subtract(value)
 
@@ -49,11 +45,7 @@
     value: Decimal,
     scale: Int,
     roundingMode: RoundingMode
-<<<<<<< HEAD
-) = this.subtract(value).setScale(scale, roundingMode.toNativeRoundingCode())
-=======
 ) = this.subtract(value).setScale(scale, roundingMode.android)
->>>>>>> e7bf939d
 
 actual operator fun Decimal.div(value: Decimal) = this.divide(value, MathContext.DECIMAL128)
 
@@ -68,15 +60,9 @@
     value,
     MathContext(
         MathContext.DECIMAL128.precision,
-<<<<<<< HEAD
-        NativeRoundingMode.valueOf(roundingMode.toNativeRoundingCode())
-    )
-).setScale(scale, roundingMode.toNativeRoundingCode())
-=======
         NativeRoundingMode.valueOf(roundingMode.android)
     )
 ).setScale(scale, roundingMode.android)
->>>>>>> e7bf939d
 
 actual operator fun Decimal.times(value: Decimal) =
     this.multiply(value, MathContext.DECIMAL128)
@@ -92,21 +78,12 @@
     value,
     MathContext(
         MathContext.DECIMAL128.precision,
-<<<<<<< HEAD
-        NativeRoundingMode.valueOf(roundingMode.toNativeRoundingCode())
-    )
-).setScale(scale, NativeRoundingMode.valueOf(roundingMode.toNativeRoundingCode()))
-
-actual fun Decimal.round(scale: Int, roundingMode: RoundingMode) =
-    this.round(MathContext(scale + this.toInt().length(), NativeRoundingMode.valueOf(roundingMode.toNativeRoundingCode())))
-=======
         NativeRoundingMode.valueOf(roundingMode.android)
     )
 ).setScale(scale, NativeRoundingMode.valueOf(roundingMode.android))
 
 actual fun Decimal.round(scale: Int, roundingMode: RoundingMode) =
     this.round(MathContext(scale + this.toInt().length(), NativeRoundingMode.valueOf(roundingMode.android)))
->>>>>>> e7bf939d
 
 actual fun Double.toDecimal() = BigDecimal.valueOf(this)
 actual fun Int.toDecimal() = BigDecimal.valueOf(this.toDouble())
@@ -116,12 +93,7 @@
 actual fun Decimal.toInt() = this.toInt()
 actual fun Decimal.toString() = this.stripTrailingZeros().toString()
 
-<<<<<<< HEAD
-private fun RoundingMode.toNativeRoundingCode() =
-    when (this) {
-=======
 val RoundingMode.android get() = when (this) {
->>>>>>> e7bf939d
         RoundDown -> NativeRoundingMode.DOWN.ordinal
         RoundHalfEven -> NativeRoundingMode.HALF_EVEN.ordinal
         RoundUp -> NativeRoundingMode.UP.ordinal
