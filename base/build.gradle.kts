plugins {
    kotlin("multiplatform")
    id("jacoco")
    id("convention.publication")
    id("com.android.library")
    id("org.jlleitschuh.gradle.ktlint")
    id("kotlinx-atomicfu")
}

publishableComponent()

dependencies {
    implement(Dependencies.KotlinX.AtomicFu)
}

kotlin {
    sourceSets {
<<<<<<< HEAD

        getByName("commonMain") {
            dependencies {
                implementation(project(":logging", ""))
=======
        getByName("commonMain") {
            dependencies {
                implementation(project(":logging", ""))
                apiDependency(Dependencies.Stately.Common)
                apiDependency(Dependencies.Stately.Isolate)
                apiDependency(Dependencies.Stately.IsoCollections)
                apiDependency(Dependencies.Stately.Concurrency)
>>>>>>> 43e0882b
            }
        }
        getByName("jsMain") {
            dependencies {
                implementation(kotlin("stdlib-common", Library.kotlinVersion))
                // JavaScript BigDecimal lib based on native BigInt
                implementation(npm("@splendo/bigdecimal", "1.0.26"))
            }
        }
        getByName("jsTest") {
            dependencies {
                api(kotlin("test-js"))
            }
        }
        getByName("commonTest") {
            dependencies {
                implementation(project(":test-utils-base", ""))
            }
        }
    }
}<|MERGE_RESOLUTION|>--- conflicted
+++ resolved
@@ -10,25 +10,14 @@
 publishableComponent()
 
 dependencies {
-    implement(Dependencies.KotlinX.AtomicFu)
+    implementationDependency(Dependencies.KotlinX.AtomicFu)
 }
 
 kotlin {
     sourceSets {
-<<<<<<< HEAD
-
         getByName("commonMain") {
             dependencies {
                 implementation(project(":logging", ""))
-=======
-        getByName("commonMain") {
-            dependencies {
-                implementation(project(":logging", ""))
-                apiDependency(Dependencies.Stately.Common)
-                apiDependency(Dependencies.Stately.Isolate)
-                apiDependency(Dependencies.Stately.IsoCollections)
-                apiDependency(Dependencies.Stately.Concurrency)
->>>>>>> 43e0882b
             }
         }
         getByName("jsMain") {
