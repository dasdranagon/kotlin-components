plugins {
    kotlin("multiplatform")
    id("jacoco")
    id("maven-publish")
    id("com.android.library")
}

val ext =  (gradle as ExtensionAware).extra

apply(from = "../gradle/publishable_component.gradle")

group = "com.splendo.kaluga"
version = ext["library_version"]!!

<<<<<<< HEAD
kotlin {
    sourceSets {
        getByName("commonMain") {
            dependencies {
                val ext = (gradle as ExtensionAware).extra
                api("co.touchlab:stately-common:${ext["stately_version"]}")
                api("co.touchlab:stately-concurrency:${ext["stately_version"]}")
                api(project(":logging", ""))
            }
        }
        getByName("commonTest") {
            dependencies {
                api(project(":test-utils", ""))
            }
        }
    }

}

val singleSet =ext["ios_one_sourceset"] as Boolean

=======
>>>>>>> 8432aa62
kotlin {
    sourceSets {
        val ext =  (gradle as ExtensionAware).extra
        getByName("${ext["ios_primary_arch"]}Main") {
            dependencies {
                api("co.touchlab:stately-common:${ext["stately_version"]}")
                api("co.touchlab:stately-concurrency:${ext["stately_version"]}")
                api(project(":logging", "${ext["ios_primary_arch"]}Default"))
            }
        }
    }
}

if (!singleSet)  {

    kotlin {

        sourceSets {
            val ext =  (gradle as ExtensionAware).extra
            getByName("${ext["ios_secondary_arch"]}Main") {
                dependencies {
                    api("co.touchlab:stately-common:${ext["stately_version"]}")
                    api("co.touchlab:stately-concurrency:${ext["stately_version"]}")
                    api(project(":logging", "${ext["ios_secondary_arch"]}Default"))
                }
            }
        }
        sourceSets {
            val ext =  (gradle as ExtensionAware).extra
            getByName("${ext["ios_secondary_arch"]}Main") {
                dependencies {
                    api("co.touchlab:stately-common:${ext["stately_version"]}")
                    api("co.touchlab:stately-concurrency:${ext["stately_version"]}")
                    api(project(":logging", "${ext["ios_secondary_arch"]}Default"))
                }
            }
        }
    }
}<|MERGE_RESOLUTION|>--- conflicted
+++ resolved
@@ -12,7 +12,6 @@
 group = "com.splendo.kaluga"
 version = ext["library_version"]!!
 
-<<<<<<< HEAD
 kotlin {
     sourceSets {
         getByName("commonMain") {
@@ -34,8 +33,6 @@
 
 val singleSet =ext["ios_one_sourceset"] as Boolean
 
-=======
->>>>>>> 8432aa62
 kotlin {
     sourceSets {
         val ext =  (gradle as ExtensionAware).extra
