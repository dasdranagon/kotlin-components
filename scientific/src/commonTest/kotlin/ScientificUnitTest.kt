/*
 Copyright 2021 Splendo Consulting B.V. The Netherlands

    Licensed under the Apache License, Version 2.0 (the "License");
    you may not use this file except in compliance with the License.
    You may obtain a copy of the License at

      http://www.apache.org/licenses/LICENSE-2.0

    Unless required by applicable law or agreed to in writing, software
    distributed under the License is distributed on an "AS IS" BASIS,
    WITHOUT WARRANTIES OR CONDITIONS OF ANY KIND, either express or implied.
    See the License for the specific language governing permissions and
    limitations under the License.

 */
package com.splendo.kaluga.scientific

import com.splendo.kaluga.base.utils.times
import com.splendo.kaluga.base.utils.toDecimal
import com.splendo.kaluga.base.utils.toDouble
import com.splendo.kaluga.scientific.converter.length.div
import com.splendo.kaluga.scientific.converter.speed.times
<<<<<<< HEAD
import com.splendo.kaluga.scientific.converter.temperature.div
import com.splendo.kaluga.scientific.converter.thermalResistance.times
=======
>>>>>>> 8091294e
import kotlinx.serialization.Serializable
import kotlinx.serialization.json.Json
import kotlin.test.Test
import kotlin.test.assertEquals
import kotlin.test.assertFalse

class ScientificUnitTest {

    private val unitTranslationErrorTolerance = 0.000001

    @Test
<<<<<<< HEAD
    fun testUnits() {
        assertFalse(Units.isEmpty())
    }

    @Test
    fun weighConversionTest() {
        assertScientificUnit(1000, Kilogram, Slug, 0.068521765561961, unitTranslationErrorTolerance)
        assertScientificUnit(1000, Microgram, Kilogram, 1e-9)
        assertScientificUnit(1000, Milligram, Kilogram, 1e-6)
        assertScientificUnit(1000, Gram, Kilogram, 0.001)
        assertScientificUnit(1000, Tonne, Kilogram, 1000.0)
        assertScientificUnit(1000, Dram, Kilogram, 0.0017718451953125, unitTranslationErrorTolerance)
        assertScientificUnit(1000, Grain, Kilogram, 0.00006479891, unitTranslationErrorTolerance)
        assertScientificUnit(1000, Ounce, Kilogram, 0.028349523125, unitTranslationErrorTolerance)
        assertScientificUnit(1000, Pound, Kilogram, 0.45359237, unitTranslationErrorTolerance)
        assertScientificUnit(1000, Stone, Kilogram, 6.35029318, unitTranslationErrorTolerance)
        assertScientificUnit(1000, UsTon, Kilogram, 907.18474, unitTranslationErrorTolerance)
        assertScientificUnit(1000, ImperialTon, Kilogram, 1016.0469088, unitTranslationErrorTolerance)

        assertScientificUnit(1000, Kilogram, Microgram, 1.0E9)
        assertScientificUnit(1000, Kilogram, Milligram, 1000000.0)
        assertScientificUnit(1000, Kilogram, Gram, 1000.0)
        assertScientificUnit(1000, Kilogram, Tonne, 0.001)
        assertScientificUnit(1000, Kilogram, Dram, 564.3833911932866, unitTranslationErrorTolerance)
        assertScientificUnit(1000, Kilogram, Grain, 15432.358352941432, unitTranslationErrorTolerance)
        assertScientificUnit(1000, Kilogram, Ounce, 35.27396194958041, unitTranslationErrorTolerance)
        assertScientificUnit(1000, Kilogram, Pound, 2.204622621848776, unitTranslationErrorTolerance)
        assertScientificUnit(1000, Kilogram, Stone, 0.1574730444177697, unitTranslationErrorTolerance)
        assertScientificUnit(1000, Kilogram, UsTon, 0.001102311310924, unitTranslationErrorTolerance)
        assertScientificUnit(1000, Kilogram, ImperialTon, 0.000984206527611, unitTranslationErrorTolerance)
    }

    @Test
=======
>>>>>>> 8091294e
    fun temperatureConversionTest() {
        assertEquals(Celsius.convert(0.0.toDecimal(), Fahrenheit).toDouble(), 32.0, unitTranslationErrorTolerance)
        assertEquals(Celsius.convert(0.0.toDecimal(), Kelvin).toDouble(), 273.15, unitTranslationErrorTolerance)
        assertEquals(Celsius.convert(0.0.toDecimal(), Rankine).toDouble(), 491.67, unitTranslationErrorTolerance)

        assertEquals(Fahrenheit.convert(0.0.toDecimal(), Kelvin).toDouble(), 255.372222, unitTranslationErrorTolerance)
        assertEquals(Fahrenheit.convert(0.0.toDecimal(), Celsius).toDouble(), -17.777778, unitTranslationErrorTolerance)
        assertEquals(Fahrenheit.convert(0.0.toDecimal(), Rankine).toDouble(), 459.67, unitTranslationErrorTolerance)

        assertEquals(Kelvin.convert(0.0.toDecimal(), Fahrenheit).toDouble(), -459.67, unitTranslationErrorTolerance)
        assertEquals(Kelvin.convert(0.0.toDecimal(), Celsius).toDouble(), -273.15, unitTranslationErrorTolerance)
        assertEquals(Kelvin.convert(0.0.toDecimal(), Rankine).toDouble(), 0.0, unitTranslationErrorTolerance)
    }

    @Test
    fun lengthConversionTest() {
        assertScientificUnit(1000, Millimeter, Meter, 0.001)
        assertScientificUnit(1000, Centimeter, Meter, 0.01)
        assertScientificUnit(1000, Decimeter, Meter, 0.1)
        assertScientificUnit(1000, Decameter, Meter, 10.0)
        assertScientificUnit(1000, Hectometer, Meter, 100.0)
        assertScientificUnit(1000, Kilometer, Meter, 1000.0)
        assertScientificUnit(1000, Inch, Meter, 0.0254, unitTranslationErrorTolerance)
        assertScientificUnit(1000, Foot, Meter, 0.3048, unitTranslationErrorTolerance)
        assertScientificUnit(1000, Yard, Meter, 0.9144, unitTranslationErrorTolerance)
        assertScientificUnit(1000, Mile, Meter, 1609.344, unitTranslationErrorTolerance)

        assertScientificUnit(1000, Meter, Millimeter, 1000.0)
        assertScientificUnit(1000, Meter, Centimeter, 100.0)
        assertScientificUnit(1000, Meter, Decimeter, 10.0)
        assertScientificUnit(1000, Meter, Hectometer, 0.01)
        assertScientificUnit(1000, Meter, Kilometer, 0.001)
        assertScientificUnit(1000, Meter, Inch, 39.37007874, unitTranslationErrorTolerance)
        assertScientificUnit(1000, Meter, Foot, 3.280839895, unitTranslationErrorTolerance)
        assertScientificUnit(1000, Meter, Yard, 1.0936132983, unitTranslationErrorTolerance)
        assertScientificUnit(1000, Meter, Mile, 0.000621371, unitTranslationErrorTolerance)
    }

    @Test
    fun areaConversionTest() {
        assertScientificUnit(1000, SquareKilometer, SquareMeter, 1000000.0)
        assertScientificUnit(1000, Acre, SquareMeter, 4046.8564224, unitTranslationErrorTolerance)
    }

    @Test
    fun volumeConversionTest() {
        assertScientificUnit(1000, Milliliter, CubicMeter, 1e-6)
        assertScientificUnit(1000, Liter, CubicMeter, 0.001)
        assertScientificUnit(1000, CubicInch, CubicMeter, 0.000016387064, unitTranslationErrorTolerance)
        assertScientificUnit(1000, CubicFoot, CubicMeter, 0.028316846592, unitTranslationErrorTolerance)
        assertScientificUnit(1000, UsFluidDram, CubicMeter, 0.000003696691195313, unitTranslationErrorTolerance)
        assertScientificUnit(1000, ImperialFluidDram, CubicMeter, 0.0000035516328125, unitTranslationErrorTolerance)
        assertScientificUnit(1000, UsFluidOunce, CubicMeter, 0.0000295735295625, unitTranslationErrorTolerance)
        assertScientificUnit(1000, ImperialFluidOunce, CubicMeter, 0.0000284130625, unitTranslationErrorTolerance)
        assertScientificUnit(1000, UsCustomaryCup, CubicMeter, 0.0002365882365, unitTranslationErrorTolerance)
        assertScientificUnit(1000, UsLegalCup, CubicMeter, 0.00024, unitTranslationErrorTolerance)
        assertScientificUnit(1000, MetricCup, CubicMeter, 0.00025, unitTranslationErrorTolerance)
        assertScientificUnit(1000, UsLiquidPint, CubicMeter, 0.000473176473, unitTranslationErrorTolerance)
        assertScientificUnit(1000, ImperialPint, CubicMeter, 0.00056826125, unitTranslationErrorTolerance)
        assertScientificUnit(1000, UsLiquidQuart, CubicMeter, 0.000946352946, unitTranslationErrorTolerance)
        assertScientificUnit(1000, ImperialQuart, CubicMeter, 0.0011365225, unitTranslationErrorTolerance)
        assertScientificUnit(1000, UsLiquidGallon, CubicMeter, 0.003785411784, unitTranslationErrorTolerance)
        assertScientificUnit(1000, ImperialGallon, CubicMeter, 0.00454609, unitTranslationErrorTolerance)
        assertScientificUnit(1000, CubicKilometer, CubicMeter, 1000000000.0, unitTranslationErrorTolerance)
        assertScientificUnit(1000, CubicMile, CubicMeter, 4168181825.4405794, 0.01)
        assertScientificUnit(1000, AcreFoot, CubicMeter, 1233.48183754752, unitTranslationErrorTolerance)

        assertScientificUnit(1000, CubicMeter, Milliliter, 1e+6)
        assertScientificUnit(1000, CubicMeter, Liter, 1000.0)
        assertScientificUnit(1000, CubicMeter, CubicInch, 61023.74409473229, unitTranslationErrorTolerance)
        assertScientificUnit(1000, CubicMeter, CubicFoot, 35.31466672148859, unitTranslationErrorTolerance)
        assertScientificUnit(1000, CubicMeter, UsFluidDram, 270512.18161474395, unitTranslationErrorTolerance)
        assertScientificUnit(1000, CubicMeter, ImperialFluidDram, 281560.63782283233, unitTranslationErrorTolerance)
        assertScientificUnit(1000, CubicMeter, UsFluidOunce, 33814.022701842994, unitTranslationErrorTolerance)
        assertScientificUnit(1000, CubicMeter, ImperialFluidOunce, 35195.07972785405, unitTranslationErrorTolerance)
        assertScientificUnit(1000, CubicMeter, UsCustomaryCup, 4226.752837730375, unitTranslationErrorTolerance)
        assertScientificUnit(1000, CubicMeter, MetricCup, 4000.0, unitTranslationErrorTolerance)
        assertScientificUnit(1000, CubicMeter, UsLiquidPint, 2113.376418865187, unitTranslationErrorTolerance)
        assertScientificUnit(1000, CubicMeter, ImperialPint, 1759.753986392702, unitTranslationErrorTolerance)
        assertScientificUnit(1000, CubicMeter, UsLiquidQuart, 1056.688209432594, unitTranslationErrorTolerance)
        assertScientificUnit(1000, CubicMeter, ImperialQuart, 879.8769931963512, unitTranslationErrorTolerance)
        assertScientificUnit(1000, CubicMeter, UsLiquidGallon, 264.1720523581484, unitTranslationErrorTolerance)
        assertScientificUnit(1000, CubicMeter, ImperialGallon, 219.96924829908778, unitTranslationErrorTolerance)
        assertScientificUnit(1000, CubicMeter, AcreFoot, 0.000810713193789913, unitTranslationErrorTolerance)
    }

    @Test
    fun testSpeed() {
        val speed = 10.0(Kilometer) / 1.0(Hour)
        val meterPerSecond = (Meter per Second)
        speed.convert(meterPerSecond)
        assertEquals(2.77777778, speed.convert(meterPerSecond).value, 0.0001)
        assertEquals(20.0, (speed * 2(Hour)).value)
        assertEquals(4.5, (45.0(Kilometer) / speed).value)
    }

    @Test
    fun testForce() {
        assertScientificUnit(1000, Newton, Poundal, 7.233013851209894, unitTranslationErrorTolerance)
        assertScientificUnit(1000, Newton, PoundForce, 0.22480894309971003, unitTranslationErrorTolerance)
        assertScientificUnit(1000, Newton, OunceForce, 3.596943089595371, unitTranslationErrorTolerance)
        assertScientificUnit(1000, Newton, GrainForce, 1573.6626016979735, unitTranslationErrorTolerance)
    }

    @Test
    fun testPressure() {
        assertScientificUnit(1000, Pascal, PoundSquareInch, 0.0001450377377968587, unitTranslationErrorTolerance)
    }

    @Test
    fun testEnergy() {
        assertScientificUnit(1000, Joule, Electronvolt,  6.2415090744607621e+18, 10000.0)
        assertScientificUnit(1000, Joule, FootPoundal, 23.730360404231938, unitTranslationErrorTolerance)
        assertScientificUnit(1000, Joule, HorsepowerHour, 3.72506136e-7, unitTranslationErrorTolerance)
        assertScientificUnit(1000, Joule, BritishThermalUnit, 0.000947817120313, unitTranslationErrorTolerance)
    }

    @Test
    fun testPower() {
        assertScientificUnit(1000, Watt, Horsepower, 0.001341022089595028, unitTranslationErrorTolerance)
        assertScientificUnit(1000, Watt, MetricHorsepower, 0.001359621617303904, unitTranslationErrorTolerance)
        assertScientificUnit(1000, Watt, BritishThermalUnitPerSecond, 0.000947817120313317, unitTranslationErrorTolerance)
        assertScientificUnit(1000, Watt, BritishThermalUnitPerMinute, 0.056869027359913, unitTranslationErrorTolerance)
    }

    @Test
    fun testSerialization() {
        val serializer = LengthUnitQuestion.serializer()
        val string = Json.encodeToString(serializer, LengthUnitQuestion(Meter, Inch))
        print(string)
        assertEquals(LengthUnitQuestion(Meter, Inch), Json.decodeFromString(serializer, string))

        val unitSerializer = AbstractScientificUnit.serializer(MeasurementType.Length.serializer())
        val unitString = Json.encodeToString(unitSerializer, Meter)
        assertEquals(Meter, Json.decodeFromString(unitSerializer, unitString))
    }

    @Test
    fun testSolidAngle() {
        assertScientificUnit(1000, Steradian, SquareDegree, 3282.806350011744, unitTranslationErrorTolerance)
    }

    @Test
    fun testIlluminance() {
        assertScientificUnit(1000, Lux, FootCandle, 0.09290304, unitTranslationErrorTolerance)
    }

    @Test
    fun testLuminance() {
        assertScientificUnit(1000, Nit, FootLambert, 0.2918635079631734, unitTranslationErrorTolerance)
    }

    @Test
    fun testHeatCapacity() {
        assertScientificUnit(1000, Joule per Kelvin, Joule per Celsius, 1.0)
        assertScientificUnit(1000, WattHour per Kelvin, WattHour per Fahrenheit, 5.0/9.0)
    }

    @Test
    fun testThermalResistance() {
        assertScientificUnit(1000, Kelvin per Watt, Celsius per Watt, 1.0)
        assertScientificUnit(1000, Kelvin per Watt, Fahrenheit per Watt, 9.0/5.0, unitTranslationErrorTolerance)

        val resistance = 1(Celsius) / 2(Watt)
        assertEquals(0.5, resistance.value)
        val temperature = resistance * 2(Watt)
        assertEquals(1.0, temperature.value)
        assertEquals(Celsius, temperature.unit)
    }
}

fun <Type : MeasurementType> assertScientificUnit(
    max: Int,
    inputUnit: ScientificUnit<Type>,
    outputUnit: ScientificUnit<Type>,
    inputToOutputRatio: Double,
    tolerance: Double = 0.0
) {
    for (i in 1..max) {
        val expected = inputToOutputRatio.toDecimal() * i.toDouble().toDecimal()
        assertEquals(
            expected.toDouble(),
            inputUnit.convert(i.toDouble().toDecimal(), outputUnit).toDouble(),
            tolerance
        )
    }
}

@Serializable
sealed class UnitQuestion<
    Type : MeasurementType,
    MetricUnit,
    ImperialUnit
    > where MetricUnit : ScientificUnit<Type>, MetricUnit : MeasurementUsage.UsedInMetric, ImperialUnit : ScientificUnit<Type>, ImperialUnit : MeasurementUsage.UsedInUSCustomary {

    abstract val metricScientificUnit: MetricUnit
    abstract val imperialScientificUnit: ImperialUnit
    }

@Serializable
data class LengthUnitQuestion(override val metricScientificUnit: MetricLength, override val imperialScientificUnit: ImperialLength) : UnitQuestion<MeasurementType.Length, MetricLength, ImperialLength>()<|MERGE_RESOLUTION|>--- conflicted
+++ resolved
@@ -21,11 +21,8 @@
 import com.splendo.kaluga.base.utils.toDouble
 import com.splendo.kaluga.scientific.converter.length.div
 import com.splendo.kaluga.scientific.converter.speed.times
-<<<<<<< HEAD
 import com.splendo.kaluga.scientific.converter.temperature.div
 import com.splendo.kaluga.scientific.converter.thermalResistance.times
-=======
->>>>>>> 8091294e
 import kotlinx.serialization.Serializable
 import kotlinx.serialization.json.Json
 import kotlin.test.Test
@@ -37,42 +34,11 @@
     private val unitTranslationErrorTolerance = 0.000001
 
     @Test
-<<<<<<< HEAD
     fun testUnits() {
         assertFalse(Units.isEmpty())
     }
 
     @Test
-    fun weighConversionTest() {
-        assertScientificUnit(1000, Kilogram, Slug, 0.068521765561961, unitTranslationErrorTolerance)
-        assertScientificUnit(1000, Microgram, Kilogram, 1e-9)
-        assertScientificUnit(1000, Milligram, Kilogram, 1e-6)
-        assertScientificUnit(1000, Gram, Kilogram, 0.001)
-        assertScientificUnit(1000, Tonne, Kilogram, 1000.0)
-        assertScientificUnit(1000, Dram, Kilogram, 0.0017718451953125, unitTranslationErrorTolerance)
-        assertScientificUnit(1000, Grain, Kilogram, 0.00006479891, unitTranslationErrorTolerance)
-        assertScientificUnit(1000, Ounce, Kilogram, 0.028349523125, unitTranslationErrorTolerance)
-        assertScientificUnit(1000, Pound, Kilogram, 0.45359237, unitTranslationErrorTolerance)
-        assertScientificUnit(1000, Stone, Kilogram, 6.35029318, unitTranslationErrorTolerance)
-        assertScientificUnit(1000, UsTon, Kilogram, 907.18474, unitTranslationErrorTolerance)
-        assertScientificUnit(1000, ImperialTon, Kilogram, 1016.0469088, unitTranslationErrorTolerance)
-
-        assertScientificUnit(1000, Kilogram, Microgram, 1.0E9)
-        assertScientificUnit(1000, Kilogram, Milligram, 1000000.0)
-        assertScientificUnit(1000, Kilogram, Gram, 1000.0)
-        assertScientificUnit(1000, Kilogram, Tonne, 0.001)
-        assertScientificUnit(1000, Kilogram, Dram, 564.3833911932866, unitTranslationErrorTolerance)
-        assertScientificUnit(1000, Kilogram, Grain, 15432.358352941432, unitTranslationErrorTolerance)
-        assertScientificUnit(1000, Kilogram, Ounce, 35.27396194958041, unitTranslationErrorTolerance)
-        assertScientificUnit(1000, Kilogram, Pound, 2.204622621848776, unitTranslationErrorTolerance)
-        assertScientificUnit(1000, Kilogram, Stone, 0.1574730444177697, unitTranslationErrorTolerance)
-        assertScientificUnit(1000, Kilogram, UsTon, 0.001102311310924, unitTranslationErrorTolerance)
-        assertScientificUnit(1000, Kilogram, ImperialTon, 0.000984206527611, unitTranslationErrorTolerance)
-    }
-
-    @Test
-=======
->>>>>>> 8091294e
     fun temperatureConversionTest() {
         assertEquals(Celsius.convert(0.0.toDecimal(), Fahrenheit).toDouble(), 32.0, unitTranslationErrorTolerance)
         assertEquals(Celsius.convert(0.0.toDecimal(), Kelvin).toDouble(), 273.15, unitTranslationErrorTolerance)
