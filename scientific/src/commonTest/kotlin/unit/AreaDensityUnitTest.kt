/*
 Copyright 2021 Splendo Consulting B.V. The Netherlands

    Licensed under the Apache License, Version 2.0 (the "License");
    you may not use this file except in compliance with the License.
    You may obtain a copy of the License at

      http://www.apache.org/licenses/LICENSE-2.0

    Unless required by applicable law or agreed to in writing, software
    distributed under the License is distributed on an "AS IS" BASIS,
    WITHOUT WARRANTIES OR CONDITIONS OF ANY KIND, either express or implied.
    See the License for the specific language governing permissions and
    limitations under the License.

 */

package com.splendo.kaluga.scientific.unit

import com.splendo.kaluga.scientific.convert
import com.splendo.kaluga.scientific.converter.density.times
import com.splendo.kaluga.scientific.converter.length.div
import com.splendo.kaluga.scientific.converter.length.times
import com.splendo.kaluga.scientific.converter.linearMassDensity.div
import com.splendo.kaluga.scientific.converter.weight.div
import com.splendo.kaluga.scientific.invoke
import kotlin.test.Test
import kotlin.test.assertEquals

class AreaDensityUnitTest {

    @Test
    fun areaDensityConversionTest() {
        assertScientificConversion(1, (Kilogram per SquareMeter), 0.204816, Pound per SquareFoot, 6)
        assertScientificConversion(
            1,
            (Kilogram per SquareMeter),
            0.204816,
            Pound.usCustomary per SquareFoot,
            6
        )
        assertScientificConversion(
            1,
            (Kilogram per SquareMeter),
            0.204816,
            Pound.ukImperial per SquareFoot,
            6
        )
    }

    @Test
    fun areaDensityFromDensityAndLengthTest() {
        assertEquals(4(Kilogram per SquareMeter), 2(Kilogram per CubicMeter) * 2(Meter))
        assertEquals(4(Kilogram per SquareMeter), 2(Meter) * 2(Kilogram per CubicMeter))
        assertEquals(4(Pound per SquareFoot), 2(Pound per CubicFoot) * 2(Foot))
        assertEquals(4(Pound per SquareFoot), 2(Foot) * 2(Pound per CubicFoot))
        assertEquals(4(Pound.ukImperial per SquareFoot), 2(Pound.ukImperial per CubicFoot) * 2(Foot))
        assertEquals(4(Pound.ukImperial per SquareFoot), 2(Foot) * 2(Pound.ukImperial per CubicFoot))
        assertEquals(4(Pound.usCustomary per SquareFoot), 2(Pound.usCustomary per CubicFoot) * 2(Foot))
        assertEquals(4(Pound.usCustomary per SquareFoot), 2(Foot) * 2(Pound.usCustomary per CubicFoot))
<<<<<<< HEAD
        assertEquals(4(Kilogram per SquareMeter), 2(Kilogram per CubicMeter) * 2(Meter).convert(Foot))
        assertEquals(4(Kilogram per SquareMeter), 2(Meter).convert(Foot) * 2(Kilogram per CubicMeter))
=======
>>>>>>> 074715bf
    }

    @Test
    fun areaDensityFromLengthAndSpecificVolumeTest() {
        assertEquals(1(Kilogram per SquareMeter), 2(Meter) / 2(CubicMeter per Kilogram))
        assertEquals(1(Pound per SquareFoot), 2(Foot) / 2(CubicFoot per Pound))
<<<<<<< HEAD
        assertEquals(1(Pound.ukImperial per SquareFoot), 2(Foot) / 2(CubicFoot.ukImperial per Pound))
        assertEquals(1(Pound.usCustomary per SquareFoot), 2(Foot) / 2(CubicFoot.usCustomary per Pound))
        assertEquals(1(Kilogram per SquareMeter), 2(Meter).convert(Foot) / 2(CubicMeter per Kilogram))
=======
        assertEquals(1(Pound.ukImperial per SquareFoot), 2(Foot) / 2(CubicFoot per Pound.ukImperial))
        assertEquals(1(Pound.usCustomary per SquareFoot), 2(Foot) / 2(CubicFoot per Pound.usCustomary))
>>>>>>> 074715bf
    }

    @Test
    fun areaDensityFromLinearMassDensityAndLengthTest() {
        assertEquals(1(Kilogram per SquareMeter), 2(Kilogram per Meter) / 2(Meter))
        assertEquals(1(Pound per SquareFoot), 2(Pound per Foot) / 2(Foot))
        assertEquals(1(Pound.ukImperial per SquareFoot), 2(Pound.ukImperial per Foot) / 2(Foot))
        assertEquals(1(Pound.usCustomary per SquareFoot), 2(Pound.usCustomary per Foot) / 2(Foot))
<<<<<<< HEAD
        assertEquals(1(Kilogram per SquareMeter), 2(Kilogram per Meter) / 2(Meter).convert(Foot))
=======
>>>>>>> 074715bf
    }

    @Test
    fun areaDensityFromWeightAndAreaTest() {
        assertEquals(1(Kilogram per SquareMeter), 2(Kilogram) / 2(SquareMeter))
        assertEquals(1(Pound per SquareFoot), 2(Pound) / 2(SquareFoot))
        assertEquals(1(Pound.ukImperial per SquareFoot), 2(Pound.ukImperial) / 2(SquareFoot))
        assertEquals(1(Pound.usCustomary per SquareFoot), 2(Pound.usCustomary) / 2(SquareFoot))
<<<<<<< HEAD
        assertEquals(1(Kilogram per SquareMeter), 2(Kilogram).convert(Pound) / 2(SquareMeter))
=======
>>>>>>> 074715bf
    }
}<|MERGE_RESOLUTION|>--- conflicted
+++ resolved
@@ -58,25 +58,17 @@
         assertEquals(4(Pound.ukImperial per SquareFoot), 2(Foot) * 2(Pound.ukImperial per CubicFoot))
         assertEquals(4(Pound.usCustomary per SquareFoot), 2(Pound.usCustomary per CubicFoot) * 2(Foot))
         assertEquals(4(Pound.usCustomary per SquareFoot), 2(Foot) * 2(Pound.usCustomary per CubicFoot))
-<<<<<<< HEAD
         assertEquals(4(Kilogram per SquareMeter), 2(Kilogram per CubicMeter) * 2(Meter).convert(Foot))
         assertEquals(4(Kilogram per SquareMeter), 2(Meter).convert(Foot) * 2(Kilogram per CubicMeter))
-=======
->>>>>>> 074715bf
     }
 
     @Test
     fun areaDensityFromLengthAndSpecificVolumeTest() {
         assertEquals(1(Kilogram per SquareMeter), 2(Meter) / 2(CubicMeter per Kilogram))
         assertEquals(1(Pound per SquareFoot), 2(Foot) / 2(CubicFoot per Pound))
-<<<<<<< HEAD
         assertEquals(1(Pound.ukImperial per SquareFoot), 2(Foot) / 2(CubicFoot.ukImperial per Pound))
         assertEquals(1(Pound.usCustomary per SquareFoot), 2(Foot) / 2(CubicFoot.usCustomary per Pound))
         assertEquals(1(Kilogram per SquareMeter), 2(Meter).convert(Foot) / 2(CubicMeter per Kilogram))
-=======
-        assertEquals(1(Pound.ukImperial per SquareFoot), 2(Foot) / 2(CubicFoot per Pound.ukImperial))
-        assertEquals(1(Pound.usCustomary per SquareFoot), 2(Foot) / 2(CubicFoot per Pound.usCustomary))
->>>>>>> 074715bf
     }
 
     @Test
@@ -85,10 +77,7 @@
         assertEquals(1(Pound per SquareFoot), 2(Pound per Foot) / 2(Foot))
         assertEquals(1(Pound.ukImperial per SquareFoot), 2(Pound.ukImperial per Foot) / 2(Foot))
         assertEquals(1(Pound.usCustomary per SquareFoot), 2(Pound.usCustomary per Foot) / 2(Foot))
-<<<<<<< HEAD
         assertEquals(1(Kilogram per SquareMeter), 2(Kilogram per Meter) / 2(Meter).convert(Foot))
-=======
->>>>>>> 074715bf
     }
 
     @Test
@@ -97,9 +86,6 @@
         assertEquals(1(Pound per SquareFoot), 2(Pound) / 2(SquareFoot))
         assertEquals(1(Pound.ukImperial per SquareFoot), 2(Pound.ukImperial) / 2(SquareFoot))
         assertEquals(1(Pound.usCustomary per SquareFoot), 2(Pound.usCustomary) / 2(SquareFoot))
-<<<<<<< HEAD
         assertEquals(1(Kilogram per SquareMeter), 2(Kilogram).convert(Pound) / 2(SquareMeter))
-=======
->>>>>>> 074715bf
     }
 }