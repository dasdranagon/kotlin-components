/*
 Copyright 2021 Splendo Consulting B.V. The Netherlands

    Licensed under the Apache License, Version 2.0 (the "License");
    you may not use this file except in compliance with the License.
    You may obtain a copy of the License at

      http://www.apache.org/licenses/LICENSE-2.0

    Unless required by applicable law or agreed to in writing, software
    distributed under the License is distributed on an "AS IS" BASIS,
    WITHOUT WARRANTIES OR CONDITIONS OF ANY KIND, either express or implied.
    See the License for the specific language governing permissions and
    limitations under the License.

 */

package com.splendo.kaluga.scientific.unit

import com.splendo.kaluga.scientific.assertEqualScientificValue
import com.splendo.kaluga.scientific.converter.dynamicViscosity.div
import com.splendo.kaluga.scientific.converter.energy.div
import com.splendo.kaluga.scientific.converter.force.div
import com.splendo.kaluga.scientific.invoke
import kotlin.test.Test
import kotlin.test.assertEquals

class PressureUnitTest {

    @Test
    fun pressureConversionTest() {
<<<<<<< HEAD
        assertScientificConversion(1, Pascal, 1e+9, Nanopascal)
        assertScientificConversion(1, Pascal, 1e+6, Micropascal)
        assertScientificConversion(1, Pascal, 1000.0, Millipascal)
        assertScientificConversion(1, Pascal, 100.0, Centipascal)
        assertScientificConversion(1, Pascal, 10.0, Decipascal)
        assertScientificConversion(1, Pascal, 0.1, Decapascal)
        assertScientificConversion(1, Pascal, 0.01, Hectopascal)
        assertScientificConversion(1, Pascal, 0.001, Kilopascal)
        assertScientificConversion(1, Pascal, 1e-6, Megapascal)
        assertScientificConversion(1, Pascal, 1e-9, Gigapascal)

        assertScientificConversion(1, Pascal, 1e-5, Bar)
        assertScientificConversion(1, Pascal, 10.0, Barye)
        assertScientificConversion(1, Pascal, 0.00750062, Torr,8)
        assertScientificConversion(1, Pascal, 9.86923e-6, Atmosphere,11)
        assertScientificConversion(1, Pascal, 0.00750062, MillimeterOfMercury,8)
        assertScientificConversion(1, Pascal, 0.10197162, MillimeterOfWater,8)
        assertScientificConversion(1, MillimeterOfWater, 0.1, CentimeterOfWater)

        assertScientificConversion(1, Pascal, 0.0001450377, PoundSquareInch, 10)
    }

    @Test
    fun testBarConversion() {
        assertScientificConversion(1, Bar, 1e+9, Nanobar)
        assertScientificConversion(1, Bar, 1e+6, Microbar)
        assertScientificConversion(1, Bar, 1000.0, Millibar)
        assertScientificConversion(1, Bar, 100.0, Centibar)
        assertScientificConversion(1, Bar, 10.0, Decibar)
        assertScientificConversion(1, Bar, 0.1, Decabar)
        assertScientificConversion(1, Bar, 0.01, Hectobar)
        assertScientificConversion(1, Bar, 0.001, Kilobar)
        assertScientificConversion(1, Bar, 1e-6, Megabar)
        assertScientificConversion(1, Bar, 1e-9, Gigabar)
    }

    @Test
    fun testBaryeConversion() {
        assertScientificConversion(1, Barye, 1e+9, Nanobarye)
        assertScientificConversion(1, Barye, 1e+6, Microbarye)
        assertScientificConversion(1, Barye, 1000.0, Millibarye)
        assertScientificConversion(1, Barye, 100.0, Centibarye)
        assertScientificConversion(1, Barye, 10.0, Decibarye)
        assertScientificConversion(1, Barye, 0.1, Decabarye)
        assertScientificConversion(1, Barye, 0.01, Hectobarye)
        assertScientificConversion(1, Barye, 0.001, Kilobarye)
        assertScientificConversion(1, Barye, 1e-6, Megabarye)
        assertScientificConversion(1, Barye, 1e-9, Gigabarye)
    }

    @Test
    fun testTorrConversion() {
        assertScientificConversion(1, Torr, 1e+9, Nanotorr)
        assertScientificConversion(1, Torr, 1e+6, Microtorr)
        assertScientificConversion(1, Torr, 1000.0, Millitorr)
        assertScientificConversion(1, Torr, 100.0, Centitorr)
        assertScientificConversion(1, Torr, 10.0, Decitorr)
        assertScientificConversion(1, Torr, 0.1, Decatorr)
        assertScientificConversion(1, Torr, 0.01, Hectotorr)
        assertScientificConversion(1, Torr, 0.001, Kilotorr)
        assertScientificConversion(1, Torr, 1e-6, Megatorr)
        assertScientificConversion(1, Torr, 1e-9, Gigatorr)
    }

    @Test
    fun testImperialPressure() {
        assertScientificConversion(1, PoundSquareInch, 144, PoundSquareFoot)
        assertScientificConversion(1, PoundSquareInch, 16, OunceSquareInch)
        assertScientificConversion(1, PoundSquareInch, 0.001, KiloPoundSquareInch)
        assertScientificConversion(1, MillimeterOfMercury, 0.03937, InchOfMercury, 5)
        assertScientificConversion(1, MillimeterOfWater, 0.03937, InchOfWater, 5)
        assertScientificConversion(1, MillimeterOfWater, 0.00328084, FootOfWater, 8)
    }

    @Test
    fun testUSCustomaryPressure() {
        assertScientificConversion(1, PoundSquareInch, 0.001, KipSquareInch)
        assertScientificConversion(1, PoundSquareFoot, 0.001, KipSquareFoot)
        assertScientificConversion(1, PoundSquareInch, 0.0005, USTonSquareInch)
        assertScientificConversion(1, PoundSquareFoot, 0.0005, USTonSquareFoot)
        assertScientificConversion(1, PoundSquareInch, 1.0, PoundSquareInch.usCustomary)
    }

    @Test
    fun testUKImperialPressure() {
        assertScientificConversion(1, PoundSquareInch, 0.00044643, ImperialTonSquareInch, 8)
        assertScientificConversion(1, PoundSquareFoot, 0.00044643, ImperialTonSquareFoot, 8)
        assertScientificConversion(1, PoundSquareInch, 1.0, PoundSquareInch.ukImperial)
=======
        assertEquals(1e-5, Pascal.convert(1, Bar))
        assertEquals(10.0, Pascal.convert(1, Barye))
        assertEquals(0.00750062, Pascal.convert(1, Torr, 8))
        assertEquals(9.86923e-6, Pascal.convert(1, Atmosphere, 11))
        assertEquals(0.00750062, Pascal.convert(1, MillimeterOfMercury, 8))
        // assertEquals(0.020885434273039, Pascal.convert(1, PoundSquareFoot,15)) FIXME
        // assertEquals(0.0101972, Pascal.convert(1, CentimeterOfWater)) FIXME
        assertEquals(1.4504E-7, Pascal.convert(1, KiloPoundSquareInch, 11))
        assertEquals(0.0002953, Pascal.convert(1, InchOfMercury, 7))
        // assertEquals(0.00401865, Pascal.convert(1, InchOfWater,8)) FIXME

        assertEquals(1000000.0, Bar.convert(1, Barye))
        assertEquals(750.062, Bar.convert(1, Torr, 3))
        assertEquals(0.986923, Bar.convert(1, Atmosphere, 6))
        assertEquals(750.062, Bar.convert(1, MillimeterOfMercury, 3))
        // assertEquals(1019.72, Bar.convert(1, CentimeterOfWater,2)) FIXME
        assertEquals(2088.54, Bar.convert(1, PoundSquareFoot, 2))
        assertEquals(0.01450377, Bar.convert(1, KiloPoundSquareInch, 8))
        assertEquals(29.53, Bar.convert(1, InchOfMercury, 2))
        // assertEquals(401.865, Bar.convert(1, InchOfWater,3)) FIXME

        assertEquals(0.000750062, Barye.convert(1, Torr, 9))
        assertEquals(9.86923e-7, Barye.convert(1, Atmosphere, 12))
        assertEquals(0.000750062, Barye.convert(1, MillimeterOfMercury, 9))
        // assertEquals(0.00101972, Barye.convert(1, CentimeterOfWater,8)) FIXME
        // assertEquals(0.0020885434304802, Barye.convert(1, PoundSquareFoot,16)) FIXME
        // assertEquals(0.000000014503774389728, Barye.convert(1, KiloPoundSquareInch,21)) FIXME
        assertEquals(2.953e-5, Barye.convert(1, InchOfMercury, 8))
        // assertEquals(0.000401865, Barye.convert(1, InchOfWater,9)) FIXME

        assertEquals(0.00131579, Torr.convert(1, Atmosphere, 8))
        // assertEquals(1.0, Torr.convert(1, MillimeterOfMercury)) FIXME
        // assertEquals(1.35951, Torr.convert(1, CentimeterOfWater,5)) FIXME
        assertEquals(2.7845, Torr.convert(1, PoundSquareFoot, 4))
        // assertEquals(0.000019336767111886182, Torr.convert(1, KiloPoundSquareInch,21)) FIXME
        assertEquals(0.0393701, Torr.convert(1, InchOfMercury, 7))
        // assertEquals(0.535775, Torr.convert(1, InchOfWater,6)) FIXME

        assertEquals(760.0, Atmosphere.convert(1, MillimeterOfMercury, 0))
        // assertEquals(1033.23, Atmosphere.convert(1, CentimeterOfWater,2)) FIXME
        assertEquals(2116.22, Atmosphere.convert(1, PoundSquareFoot, 2))
        // assertEquals(0.000019336767111886182, Atmosphere.convert(1, KiloPoundSquareInch)) FIXME
        assertEquals(29.9213, Atmosphere.convert(1, InchOfMercury, 4))
        // assertEquals(407.189, Atmosphere.convert(1, InchOfWater,3)) FIXME

        // assertEquals(1.35951, MillimeterOfMercury.convert(1, CentimeterOfWater)) FIXME
        assertEquals(2.78, MillimeterOfMercury.convert(1, PoundSquareFoot, 2))
        // assertEquals(0.000019336777871316, MillimeterOfMercury.convert(1, KiloPoundSquareInch,18)) FIXME
        assertEquals(0.0393701, MillimeterOfMercury.convert(1, InchOfMercury, 7))
        // assertEquals(0.535776, MillimeterOfMercury.convert(1, InchOfWater,6)) FIXME

        // assertEquals(2.048105429691234, CentimeterOfWater.convert(1, PoundSquareFoot,15)) FIXME
        // assertEquals(1.0, CentimeterOfWater.convert(1, KiloPoundSquareInch)) FIXME
        // assertEquals(0.028959017998228, CentimeterOfWater.convert(1, InchOfMercury,15)) FIXME
        // assertEquals(0.394095, CentimeterOfWater.convert(1, InchOfWater,6)) FIXME

        // assertEquals(0.0000069444448876153, PoundSquareFoot.convert(1, KiloPoundSquareInch,19)) FIXME
        assertEquals(0.0141, PoundSquareFoot.convert(1, InchOfMercury, 4))
        assertEquals(0.19, PoundSquareFoot.convert(1, InchOfWater, 2))

        // assertEquals(2036.027185, KiloPoundSquareInch.convert(1, InchOfMercury,6)) FIXME
        // assertEquals(1.0, KiloPoundSquareInch.convert(1, InchOfWater)) FIXME

        // assertEquals(13.6087, (InchOfMercury).convert(1, InchOfWater,4)) FIXME
>>>>>>> 6a07c83e
    }

    @Test
    fun pressureFromDynamicViscosityAndTimeTest() {
        assertEqualScientificValue(1(Bar), 2(Bar x Second) / 2(Second))
        assertEqualScientificValue(1(PoundSquareFoot), 2(PoundSquareFoot x Second) / 2(Second))
        assertEqualScientificValue(1(USTonSquareFoot), 2(USTonSquareFoot x Second) / 2(Second))
        assertEqualScientificValue(
            1(ImperialTonSquareFoot),
            2(ImperialTonSquareFoot x Second) / 2(Second)
        )
    }

    @Test
    fun pressureFromEnergyAndVolumeTest() {
        // assertEqualScientificValue(0.00001(Bar), 2(Joule) / 2(CubicMeter)) FIXME https://www.calculand.com/unit-converter/?gruppe=Pressure&einheit=Joule+per+cubic+metre+%5BJ%2Fm%C2%B3%5D
        // assertEqualScientificValue(1(PoundSquareFoot), 2(WattHour) / 2(CubicFoot)) FIXME
        // assertEqualScientificValue(1(USTonSquareFoot), 2(WattHour) / 2(CubicFoot)) FIXME
        // assertEqualScientificValue(1(ImperialTonSquareFoot), 2(FootPoundForce) / 2(CubicFoot)) FIXME
    }

    @Test
    fun pressureFromForceAndAreaTest() {
        assertEqualScientificValue(1(Pascal), 2(Newton) / 2(SquareMeter))
        assertEqualScientificValue(1(PoundSquareFoot), 2(PoundForce) / 2(SquareFoot))
        assertEqualScientificValue(1(USTonSquareFoot), 2(UsTonForce) / 2(SquareFoot))
        assertEqualScientificValue(1(ImperialTonSquareFoot), 2(ImperialTonForce) / 2(SquareFoot))
    }
}<|MERGE_RESOLUTION|>--- conflicted
+++ resolved
@@ -29,7 +29,6 @@
 
     @Test
     fun pressureConversionTest() {
-<<<<<<< HEAD
         assertScientificConversion(1, Pascal, 1e+9, Nanopascal)
         assertScientificConversion(1, Pascal, 1e+6, Micropascal)
         assertScientificConversion(1, Pascal, 1000.0, Millipascal)
@@ -118,72 +117,6 @@
         assertScientificConversion(1, PoundSquareInch, 0.00044643, ImperialTonSquareInch, 8)
         assertScientificConversion(1, PoundSquareFoot, 0.00044643, ImperialTonSquareFoot, 8)
         assertScientificConversion(1, PoundSquareInch, 1.0, PoundSquareInch.ukImperial)
-=======
-        assertEquals(1e-5, Pascal.convert(1, Bar))
-        assertEquals(10.0, Pascal.convert(1, Barye))
-        assertEquals(0.00750062, Pascal.convert(1, Torr, 8))
-        assertEquals(9.86923e-6, Pascal.convert(1, Atmosphere, 11))
-        assertEquals(0.00750062, Pascal.convert(1, MillimeterOfMercury, 8))
-        // assertEquals(0.020885434273039, Pascal.convert(1, PoundSquareFoot,15)) FIXME
-        // assertEquals(0.0101972, Pascal.convert(1, CentimeterOfWater)) FIXME
-        assertEquals(1.4504E-7, Pascal.convert(1, KiloPoundSquareInch, 11))
-        assertEquals(0.0002953, Pascal.convert(1, InchOfMercury, 7))
-        // assertEquals(0.00401865, Pascal.convert(1, InchOfWater,8)) FIXME
-
-        assertEquals(1000000.0, Bar.convert(1, Barye))
-        assertEquals(750.062, Bar.convert(1, Torr, 3))
-        assertEquals(0.986923, Bar.convert(1, Atmosphere, 6))
-        assertEquals(750.062, Bar.convert(1, MillimeterOfMercury, 3))
-        // assertEquals(1019.72, Bar.convert(1, CentimeterOfWater,2)) FIXME
-        assertEquals(2088.54, Bar.convert(1, PoundSquareFoot, 2))
-        assertEquals(0.01450377, Bar.convert(1, KiloPoundSquareInch, 8))
-        assertEquals(29.53, Bar.convert(1, InchOfMercury, 2))
-        // assertEquals(401.865, Bar.convert(1, InchOfWater,3)) FIXME
-
-        assertEquals(0.000750062, Barye.convert(1, Torr, 9))
-        assertEquals(9.86923e-7, Barye.convert(1, Atmosphere, 12))
-        assertEquals(0.000750062, Barye.convert(1, MillimeterOfMercury, 9))
-        // assertEquals(0.00101972, Barye.convert(1, CentimeterOfWater,8)) FIXME
-        // assertEquals(0.0020885434304802, Barye.convert(1, PoundSquareFoot,16)) FIXME
-        // assertEquals(0.000000014503774389728, Barye.convert(1, KiloPoundSquareInch,21)) FIXME
-        assertEquals(2.953e-5, Barye.convert(1, InchOfMercury, 8))
-        // assertEquals(0.000401865, Barye.convert(1, InchOfWater,9)) FIXME
-
-        assertEquals(0.00131579, Torr.convert(1, Atmosphere, 8))
-        // assertEquals(1.0, Torr.convert(1, MillimeterOfMercury)) FIXME
-        // assertEquals(1.35951, Torr.convert(1, CentimeterOfWater,5)) FIXME
-        assertEquals(2.7845, Torr.convert(1, PoundSquareFoot, 4))
-        // assertEquals(0.000019336767111886182, Torr.convert(1, KiloPoundSquareInch,21)) FIXME
-        assertEquals(0.0393701, Torr.convert(1, InchOfMercury, 7))
-        // assertEquals(0.535775, Torr.convert(1, InchOfWater,6)) FIXME
-
-        assertEquals(760.0, Atmosphere.convert(1, MillimeterOfMercury, 0))
-        // assertEquals(1033.23, Atmosphere.convert(1, CentimeterOfWater,2)) FIXME
-        assertEquals(2116.22, Atmosphere.convert(1, PoundSquareFoot, 2))
-        // assertEquals(0.000019336767111886182, Atmosphere.convert(1, KiloPoundSquareInch)) FIXME
-        assertEquals(29.9213, Atmosphere.convert(1, InchOfMercury, 4))
-        // assertEquals(407.189, Atmosphere.convert(1, InchOfWater,3)) FIXME
-
-        // assertEquals(1.35951, MillimeterOfMercury.convert(1, CentimeterOfWater)) FIXME
-        assertEquals(2.78, MillimeterOfMercury.convert(1, PoundSquareFoot, 2))
-        // assertEquals(0.000019336777871316, MillimeterOfMercury.convert(1, KiloPoundSquareInch,18)) FIXME
-        assertEquals(0.0393701, MillimeterOfMercury.convert(1, InchOfMercury, 7))
-        // assertEquals(0.535776, MillimeterOfMercury.convert(1, InchOfWater,6)) FIXME
-
-        // assertEquals(2.048105429691234, CentimeterOfWater.convert(1, PoundSquareFoot,15)) FIXME
-        // assertEquals(1.0, CentimeterOfWater.convert(1, KiloPoundSquareInch)) FIXME
-        // assertEquals(0.028959017998228, CentimeterOfWater.convert(1, InchOfMercury,15)) FIXME
-        // assertEquals(0.394095, CentimeterOfWater.convert(1, InchOfWater,6)) FIXME
-
-        // assertEquals(0.0000069444448876153, PoundSquareFoot.convert(1, KiloPoundSquareInch,19)) FIXME
-        assertEquals(0.0141, PoundSquareFoot.convert(1, InchOfMercury, 4))
-        assertEquals(0.19, PoundSquareFoot.convert(1, InchOfWater, 2))
-
-        // assertEquals(2036.027185, KiloPoundSquareInch.convert(1, InchOfMercury,6)) FIXME
-        // assertEquals(1.0, KiloPoundSquareInch.convert(1, InchOfWater)) FIXME
-
-        // assertEquals(13.6087, (InchOfMercury).convert(1, InchOfWater,4)) FIXME
->>>>>>> 6a07c83e
     }
 
     @Test
