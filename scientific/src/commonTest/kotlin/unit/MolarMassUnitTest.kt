/*
 Copyright 2021 Splendo Consulting B.V. The Netherlands

    Licensed under the Apache License, Version 2.0 (the "License");
    you may not use this file except in compliance with the License.
    You may obtain a copy of the License at

      http://www.apache.org/licenses/LICENSE-2.0

    Unless required by applicable law or agreed to in writing, software
    distributed under the License is distributed on an "AS IS" BASIS,
    WITHOUT WARRANTIES OR CONDITIONS OF ANY KIND, either express or implied.
    See the License for the specific language governing permissions and
    limitations under the License.

 */

package com.splendo.kaluga.scientific.unit

import com.splendo.kaluga.scientific.converter.density.div
import com.splendo.kaluga.scientific.converter.molality.molarMass
import com.splendo.kaluga.scientific.converter.molarEnergy.div
import com.splendo.kaluga.scientific.converter.molarVolume.div
import com.splendo.kaluga.scientific.converter.molarVolume.times
import com.splendo.kaluga.scientific.converter.weight.div
import com.splendo.kaluga.scientific.invoke
import kotlin.test.Test
import kotlin.test.assertEquals

class MolarMassUnitTest {

    @Test
<<<<<<< HEAD
    fun metricMolarMassConversionTest() {
        assertScientificConversion(1.0, (Kilogram per Mole), 0.001, Tonne per Mole)
    }

    @Test
    fun imperialMolarMassConversionTest() {
        assertScientificConversion(1.0, (Pound per Mole), 16.0, Ounce per Mole)
    }

    @Test
    fun ukImperialMolarMassConversionTest() {
        assertScientificConversion(1.0, (ImperialTon per Mole), 2240.0, Pound per Mole)
    }

    @Test
    fun usCustomaryMolarMassConversionTest() {
        assertScientificConversion(1.0, (UsTon per Mole), 2000.0, Pound per Mole)
=======
    fun molarMassConversionTest() {
        assertEquals(0.001, (Kilogram per Mole).convert(1.0, Tonne per Mole))
        assertEquals(16.0, (Pound per Mole).convert(1.0, Ounce per Mole))
        assertEquals(2240.0, (ImperialTon per Mole).convert(1.0, Pound per Mole))
        assertEquals(2000.0, (UsTon per Mole).convert(1.0, Pound per Mole))
    }

    @Test
    fun molarMassFromDensityAndMolarityTest() {
        assertEquals(1(Kilogram per Mole), 2(Kilogram per CubicMeter) / 2(Mole per CubicMeter))
        assertEquals(1(Pound per Mole), 2(Pound per CubicFoot) / 2(Mole per CubicFoot))
        assertEquals(1(ImperialTon per Mole), 2(ImperialTon per CubicFoot) / 2(Mole per CubicFoot))
        assertEquals(1(UsTon per Mole), 2(UsTon per CubicFoot) / 2(Mole per CubicFoot))
    }

    @Test
    fun molarMassFromDensityAndMolarVolumeTest() {
        assertEquals(4(Kilogram per Mole), 2(CubicMeter per Mole) * 2(Kilogram per CubicMeter))
        assertEquals(4(Pound per Mole), 2(CubicFoot per Mole) * 2(Pound per CubicFoot))
        assertEquals(4(ImperialTon per Mole), 2(CubicFoot per Mole) * 2(ImperialTon per CubicFoot))
        assertEquals(4(UsTon per Mole), 2(CubicFoot per Mole) * 2(UsTon per CubicFoot))
    }

    @Test
    fun molarMassFromInvertedMolalityTest() {
        assertEquals(2(Kilogram per Mole), 2(Mole per Kilogram).molarMass())
        assertEquals(2(Pound per Mole), 2(Mole per Pound).molarMass())
        assertEquals(2(ImperialTon per Mole), 2(Mole per ImperialTon).molarMass())
        assertEquals(2(UsTon per Mole), 2(Mole per UsTon).molarMass())
    }

    @Test
    fun molarMassFromMolarEnergyAndSpecificEnergyTest() {
        assertEquals(1(Kilogram per Mole), 2(Joule per Mole) / 2(Joule per Kilogram))
        assertEquals(1(Pound per Mole), 2(WattHour per Mole) / 2(WattHour per Pound))
        assertEquals(1(Pound per Mole), 2(HorsepowerHour per Mole) / 2(HorsepowerHour per Pound))
        assertEquals(1(ImperialTon per Mole), 2(WattHour per Mole) / 2(WattHour per ImperialTon))
        assertEquals(
            1(ImperialTon per Mole),
            2(HorsepowerHour per Mole) / 2(HorsepowerHour per ImperialTon)
        )
        assertEquals(1(UsTon per Mole), 2(WattHour per Mole) / 2(WattHour per UsTon))
        assertEquals(1(UsTon per Mole), 2(HorsepowerHour per Mole) / 2(HorsepowerHour per UsTon))
    }

    @Test
    fun molarMassFromMolarVolumeAndSpecificVolumeTest() {
        assertEquals(1(Kilogram per Mole), 2(CubicMeter per Mole) / 2(CubicMeter per Kilogram))
        assertEquals(1(Pound per Mole), 2(CubicFoot per Mole) / 2(CubicFoot per Pound))
        assertEquals(1(ImperialTon per Mole), 2(CubicFoot per Mole) / 2(CubicFoot per ImperialTon))
        assertEquals(1(UsTon per Mole), 2(CubicFoot per Mole) / 2(CubicFoot per UsTon))
    }

    @Test
    fun molarMassFromWeightAndAmountOfSubstanceTest() {
        assertEquals(1(Kilogram per Mole), 2(Kilogram) / 2(Mole))
        assertEquals(1(Pound per Mole), 2(Pound) / 2(Mole))
        assertEquals(1(ImperialTon per Mole), 2(ImperialTon) / 2(Mole))
        assertEquals(1(UsTon per Mole), 2(UsTon) / 2(Mole))
>>>>>>> 6a07c83e
    }
}<|MERGE_RESOLUTION|>--- conflicted
+++ resolved
@@ -30,30 +30,8 @@
 class MolarMassUnitTest {
 
     @Test
-<<<<<<< HEAD
     fun metricMolarMassConversionTest() {
         assertScientificConversion(1.0, (Kilogram per Mole), 0.001, Tonne per Mole)
-    }
-
-    @Test
-    fun imperialMolarMassConversionTest() {
-        assertScientificConversion(1.0, (Pound per Mole), 16.0, Ounce per Mole)
-    }
-
-    @Test
-    fun ukImperialMolarMassConversionTest() {
-        assertScientificConversion(1.0, (ImperialTon per Mole), 2240.0, Pound per Mole)
-    }
-
-    @Test
-    fun usCustomaryMolarMassConversionTest() {
-        assertScientificConversion(1.0, (UsTon per Mole), 2000.0, Pound per Mole)
-=======
-    fun molarMassConversionTest() {
-        assertEquals(0.001, (Kilogram per Mole).convert(1.0, Tonne per Mole))
-        assertEquals(16.0, (Pound per Mole).convert(1.0, Ounce per Mole))
-        assertEquals(2240.0, (ImperialTon per Mole).convert(1.0, Pound per Mole))
-        assertEquals(2000.0, (UsTon per Mole).convert(1.0, Pound per Mole))
     }
 
     @Test
@@ -108,6 +86,5 @@
         assertEquals(1(Pound per Mole), 2(Pound) / 2(Mole))
         assertEquals(1(ImperialTon per Mole), 2(ImperialTon) / 2(Mole))
         assertEquals(1(UsTon per Mole), 2(UsTon) / 2(Mole))
->>>>>>> 6a07c83e
     }
 }