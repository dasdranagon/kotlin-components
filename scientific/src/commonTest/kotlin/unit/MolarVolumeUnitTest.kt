/*
 Copyright 2021 Splendo Consulting B.V. The Netherlands

    Licensed under the Apache License, Version 2.0 (the "License");
    you may not use this file except in compliance with the License.
    You may obtain a copy of the License at

      http://www.apache.org/licenses/LICENSE-2.0

    Unless required by applicable law or agreed to in writing, software
    distributed under the License is distributed on an "AS IS" BASIS,
    WITHOUT WARRANTIES OR CONDITIONS OF ANY KIND, either express or implied.
    See the License for the specific language governing permissions and
    limitations under the License.

 */

package com.splendo.kaluga.scientific.unit

import com.splendo.kaluga.scientific.converter.molarMass.div
import com.splendo.kaluga.scientific.converter.molarMass.times
import com.splendo.kaluga.scientific.converter.molarity.molarVolume
import com.splendo.kaluga.scientific.converter.specificVolume.div
import com.splendo.kaluga.scientific.converter.volume.div
import com.splendo.kaluga.scientific.invoke
import kotlin.test.Test
import kotlin.test.assertEquals

class MolarVolumeUnitTest {

    @Test
<<<<<<< HEAD
    fun metricMomentumConversionTest() {
        assertScientificConversion(1.0, (CubicMeter per Mole), 1_000.0, Liter per Mole)
    }

    @Test
    fun imperialMomentumConversionTest() {
        assertScientificConversion(1.0, (CubicFoot per Mole), 1_728.0, CubicInch per Mole)
    }

    @Test
    fun ukImperialMomentumConversionTest() {
        assertScientificConversion(1.0, (ImperialPint per Mole), 0.5, ImperialQuart per Mole)
    }

    @Test
    fun usCustomaryMomentumConversionTest() {
        assertScientificConversion(1.0, (AcreFoot per Mole), 12.0, AcreInch per Mole)
=======
    fun momentumConversionTest() {
        assertEquals(1_000.0, (CubicMeter per Mole).convert(1.0, Liter per Mole))
        assertEquals(1_728.0, (CubicFoot per Mole).convert(1.0, CubicInch per Mole))
        assertEquals(0.5, (ImperialPint per Mole).convert(1.0, ImperialQuart per Mole))
        assertEquals(12.0, (AcreFoot per Mole).convert(1.0, AcreInch per Mole))
    }

    @Test
    fun molarVolumeFromInvertedMolarityTest() {
        assertEquals(0.5(CubicMeter per Mole), 2(Mole per CubicMeter).molarVolume())
        assertEquals(0.5(CubicFoot per Mole), 2(Mole per CubicFoot).molarVolume())
        assertEquals(0.5(ImperialPint per Mole), 2(Mole per ImperialPint).molarVolume())
        assertEquals(0.5(AcreFoot per Mole), 2(Mole per AcreFoot).molarVolume())
    }

    @Test
    fun molarVolumeFromMolarMassAndDensityTest() {
        assertEquals(1(CubicMeter per Mole), 2(Kilogram per Mole) / 2(Kilogram per CubicMeter))
        assertEquals(1(CubicFoot per Mole), 2(Pound per Mole) / 2(Pound per CubicFoot))
        assertEquals(1(ImperialPint per Mole), 2(Pound per Mole) / 2(Pound per ImperialPint))
        assertEquals(1(AcreFoot per Mole), 2(Pound per Mole) / 2(Pound per AcreFoot))
    }

    @Test
    fun molarVolumeFromSpecificVolumeAndMolalityTest() {
        assertEquals(1(CubicMeter per Mole), 2(CubicMeter per Kilogram) / 2(Mole per Kilogram))
        assertEquals(1(CubicFoot per Mole), 2(CubicFoot per Pound) / 2(Mole per Pound))
        assertEquals(1(ImperialPint per Mole), 2(ImperialPint per Pound) / 2(Mole per Pound))
        assertEquals(1(AcreFoot per Mole), 2(AcreFoot per Pound) / 2(Mole per Pound))
    }

    @Test
    fun molarVolumeFromSpecificVolumeAndMolarMassTest() {
        assertEquals(4(CubicMeter per Mole), 2(Kilogram per Mole) * 2(CubicMeter per Kilogram))
        assertEquals(4(CubicFoot per Mole), 2(Pound per Mole) * 2(CubicFoot per Pound))
        assertEquals(4(ImperialPint per Mole), 2(Pound per Mole) * 2(ImperialPint per Pound))
        assertEquals(4(AcreFoot per Mole), 2(Pound per Mole) * 2(AcreFoot per Pound))
    }

    @Test
    fun molarVolumeFromVolumeAndAmountOfSubstanceTest() {
        assertEquals(1(CubicMeter per Mole), 2(CubicMeter) / 2(Mole))
        assertEquals(1(CubicFoot per Mole), 2(CubicFoot) / 2(Mole))
        assertEquals(1(ImperialPint per Mole), 2(ImperialPint) / 2(Mole))
        assertEquals(1(AcreFoot per Mole), 2(AcreFoot) / 2(Mole))
>>>>>>> 6a07c83e
    }
}<|MERGE_RESOLUTION|>--- conflicted
+++ resolved
@@ -29,30 +29,9 @@
 class MolarVolumeUnitTest {
 
     @Test
-<<<<<<< HEAD
+        assertEquals(1_000.0, (CubicMeter per Mole).convert(1.0, Liter per Mole))
     fun metricMomentumConversionTest() {
         assertScientificConversion(1.0, (CubicMeter per Mole), 1_000.0, Liter per Mole)
-    }
-
-    @Test
-    fun imperialMomentumConversionTest() {
-        assertScientificConversion(1.0, (CubicFoot per Mole), 1_728.0, CubicInch per Mole)
-    }
-
-    @Test
-    fun ukImperialMomentumConversionTest() {
-        assertScientificConversion(1.0, (ImperialPint per Mole), 0.5, ImperialQuart per Mole)
-    }
-
-    @Test
-    fun usCustomaryMomentumConversionTest() {
-        assertScientificConversion(1.0, (AcreFoot per Mole), 12.0, AcreInch per Mole)
-=======
-    fun momentumConversionTest() {
-        assertEquals(1_000.0, (CubicMeter per Mole).convert(1.0, Liter per Mole))
-        assertEquals(1_728.0, (CubicFoot per Mole).convert(1.0, CubicInch per Mole))
-        assertEquals(0.5, (ImperialPint per Mole).convert(1.0, ImperialQuart per Mole))
-        assertEquals(12.0, (AcreFoot per Mole).convert(1.0, AcreInch per Mole))
     }
 
     @Test
@@ -93,6 +72,5 @@
         assertEquals(1(CubicFoot per Mole), 2(CubicFoot) / 2(Mole))
         assertEquals(1(ImperialPint per Mole), 2(ImperialPint) / 2(Mole))
         assertEquals(1(AcreFoot per Mole), 2(AcreFoot) / 2(Mole))
->>>>>>> 6a07c83e
     }
 }