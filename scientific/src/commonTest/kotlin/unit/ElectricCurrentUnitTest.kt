/*
 Copyright 2021 Splendo Consulting B.V. The Netherlands

    Licensed under the Apache License, Version 2.0 (the "License");
    you may not use this file except in compliance with the License.
    You may obtain a copy of the License at

      http://www.apache.org/licenses/LICENSE-2.0

    Unless required by applicable law or agreed to in writing, software
    distributed under the License is distributed on an "AS IS" BASIS,
    WITHOUT WARRANTIES OR CONDITIONS OF ANY KIND, either express or implied.
    See the License for the specific language governing permissions and
    limitations under the License.

 */

package com.splendo.kaluga.scientific.unit

import com.splendo.kaluga.scientific.converter.electricCharge.div
import com.splendo.kaluga.scientific.converter.electricConductance.times
import com.splendo.kaluga.scientific.converter.energy.div
import com.splendo.kaluga.scientific.converter.magneticFlux.div
import com.splendo.kaluga.scientific.converter.power.div
import com.splendo.kaluga.scientific.converter.voltage.div
import com.splendo.kaluga.scientific.converter.voltage.times
import com.splendo.kaluga.scientific.invoke
import kotlin.test.Test
import kotlin.test.assertEquals

class ElectricCurrentUnitTest {

    @Test
    fun electricCurrentConversionTest() {
        assertScientificConversion(1, Ampere, 1e+9, Nanoampere)
        assertScientificConversion(1, Ampere, 1e+6, Microampere)
        assertScientificConversion(1, Ampere, 1000.0, Milliampere)
        assertScientificConversion(1, Ampere, 100.0, Centiampere)
        assertScientificConversion(1, Ampere, 10.0, Deciampere)
        assertScientificConversion(1, Ampere, 0.1, Decaampere)
        assertScientificConversion(1, Ampere, 0.01, Hectoampere)
        assertScientificConversion(1, Ampere, 0.001, Kiloampere)
        assertScientificConversion(1, Ampere, 1e-6, Megaampere)
        assertScientificConversion(1, Ampere, 1e-9, Gigaampere)

        assertScientificConversion(1, Ampere, 0.1, Biot)
        assertScientificConversion(1, Ampere, 0.1, Abampere)
    }

    @Test
    fun currentFromChargeAndTimeTest() {
<<<<<<< HEAD
        assertEquals(1(Ampere), 1(Coulomb) / 1(Second))
        assertEquals(1(Abampere), 1(Abcoulomb) / 1(Second))
=======
        assertEquals(1(Abampere), 2(Abcoulomb) / 2(Second))
        assertEquals(1(Ampere), 2(Coulomb) / 2(Second))
>>>>>>> cf7de1be
    }

    @Test
    fun currentFromEnergyAndFluxTest() {
        assertEquals(1(Abampere), 2(Erg) / 2(Maxwell))
        assertEquals(1(Abampere), 20(Decierg) / 2(Maxwell))
        assertEquals(1(Ampere), 2(Joule) / 2(Weber))
    }

    @Test
    fun currentFromFluxAndInductanceTest() {
        assertEquals(1(Abampere), 2(Maxwell) / 2(Abhenry))
        assertEquals(1(Ampere), 2(Weber) / 2(Henry))
    }

    @Test
    fun currentFromPowerAndVoltageTest() {
        assertEquals(1(Abampere), 2(ErgPerSecond) / 2(Abvolt))
        assertEquals(1(Ampere), 2(Watt) / 2(Volt))
    }

    @Test
    fun currentFromVoltageAndConductanceTest() {
        assertEquals(4(Abampere), 2(Absiemens) * 2(Abvolt))
        assertEquals(4(Ampere), 2(Siemens) * 2(Volt))
        assertEquals(4(Ampere), 2(Volt) * 2(Siemens))
        assertEquals(4(Abampere), 2(Absiemens) * 2(Abvolt))
        assertEquals(4(Abampere), 2(Abvolt) * 2(Absiemens))
    }

    @Test
    fun currentFromVoltageAndResistanceTest() {
        assertEquals(1(Abampere), 2(Abvolt) / 2(Abohm))
        assertEquals(1(Ampere), 2(Volt) / 2(Ohm))
    }
}<|MERGE_RESOLUTION|>--- conflicted
+++ resolved
@@ -49,13 +49,8 @@
 
     @Test
     fun currentFromChargeAndTimeTest() {
-<<<<<<< HEAD
-        assertEquals(1(Ampere), 1(Coulomb) / 1(Second))
-        assertEquals(1(Abampere), 1(Abcoulomb) / 1(Second))
-=======
         assertEquals(1(Abampere), 2(Abcoulomb) / 2(Second))
         assertEquals(1(Ampere), 2(Coulomb) / 2(Second))
->>>>>>> cf7de1be
     }
 
     @Test
@@ -79,7 +74,6 @@
 
     @Test
     fun currentFromVoltageAndConductanceTest() {
-        assertEquals(4(Abampere), 2(Absiemens) * 2(Abvolt))
         assertEquals(4(Ampere), 2(Siemens) * 2(Volt))
         assertEquals(4(Ampere), 2(Volt) * 2(Siemens))
         assertEquals(4(Abampere), 2(Absiemens) * 2(Abvolt))
