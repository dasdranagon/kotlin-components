--- conflicted
+++ resolved
@@ -47,13 +47,8 @@
 
     @Test
     fun electricResistanceFromInvertedConductanceTest() {
-<<<<<<< HEAD
-        assertEquals(2(Ohm), 2(Siemens).resistance())
-        assertEquals(2(Abohm), 2(Absiemens).resistance())
-=======
         assertEquals(2(Abohm), 0.5(Absiemens).resistance())
         assertEquals(2(Ohm), 0.5(Siemens).resistance())
->>>>>>> cf7de1be
     }
 
     @Test
