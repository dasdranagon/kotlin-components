/*
 Copyright 2021 Splendo Consulting B.V. The Netherlands

    Licensed under the Apache License, Version 2.0 (the "License");
    you may not use this file except in compliance with the License.
    You may obtain a copy of the License at

      http://www.apache.org/licenses/LICENSE-2.0

    Unless required by applicable law or agreed to in writing, software
    distributed under the License is distributed on an "AS IS" BASIS,
    WITHOUT WARRANTIES OR CONDITIONS OF ANY KIND, either express or implied.
    See the License for the specific language governing permissions and
    limitations under the License.

 */

package com.splendo.kaluga.scientific.unit

import com.splendo.kaluga.scientific.converter.energy.div
import com.splendo.kaluga.scientific.converter.ionizingRadiationAbsorbedDose.asSpecificEnergy
import com.splendo.kaluga.scientific.converter.ionizingRadiationEquivalentDose.asSpecificEnergy
import com.splendo.kaluga.scientific.converter.molarEnergy.div
import com.splendo.kaluga.scientific.converter.molarEnergy.times
import com.splendo.kaluga.scientific.converter.specificHeatCapacity.times
import com.splendo.kaluga.scientific.invoke
import kotlin.test.Test

class SpecificEnergyUnitTest {

    @Test
    fun specificEnergyConversionTest() {
<<<<<<< HEAD
        assertScientificConversion(1.0, (Joule per Gram), 0.27778, WattHour per Kilogram, 5)
        assertScientificConversion(1.0, (WattHour per Pound), 2240, WattHour per ImperialTon)
        assertScientificConversion(1.0, (WattHour per Pound), 2000, WattHour per UsTon)
        assertScientificConversion(1.0, (BritishThermalUnit per Pound), 2240, BritishThermalUnit per ImperialTon)
        assertScientificConversion(1.0, (BritishThermalUnit per Pound), 2000, BritishThermalUnit per UsTon)
=======
        assertEquals(0.28, (Joule per Milligram).convert(1.0, WattHour per Gram, 2))
        assertEquals(860.42, (WattHour per Pound).convert(1.0, Calorie per Pound, 2))
        assertEquals(
            2851.67,
            (HorsepowerHour per UsTon).convert(1.0, BritishThermalUnit.Thermal per ImperialTon, 2)
        )
    }

    @Test
    fun specificEnergyFromEnergyAndWeightTest() {
        assertEquals(1(Joule per Kilogram), 2(Joule) / 2(Kilogram))
        assertEquals(1(WattHour per Pound), 2(WattHour) / 2(Pound))
        assertEquals(1(WattHour per ImperialTon), 2(WattHour) / 2(ImperialTon))
        assertEquals(1(WattHour per UsTon), 2(WattHour) / 2(UsTon))
        assertEquals(1(HorsepowerHour per Pound), 2(HorsepowerHour) / 2(Pound))
        assertEquals(1(HorsepowerHour per ImperialTon), 2(HorsepowerHour) / 2(ImperialTon))
        assertEquals(1(HorsepowerHour per UsTon), 2(HorsepowerHour) / 2(UsTon))
    }

    @Test
    fun specificEnergyFromAbsorbedDoseTest() {
        assertEquals(2(Joule per Kilogram), 2(Gray).asSpecificEnergy())
    }

    @Test
    fun specificEnergyFromEquivalentDoseTest() {
        assertEquals(2(Joule per Kilogram), 2(Sievert).asSpecificEnergy())
    }

    @Test
    fun specificEnergyFromMolarEnergyAndMolalityTest() {
        assertEquals(4(Joule per Kilogram), 2(Joule per Mole) * 2(Mole per Kilogram))
        assertEquals(4(WattHour per Kilogram), 2(WattHour per Mole) * 2(Mole per Kilogram))
        assertEquals(4(WattHour per Pound), 2(WattHour per Mole) * 2(Mole per Pound))
        assertEquals(4(WattHour per ImperialTon), 2(WattHour per Mole) * 2(Mole per ImperialTon))
        assertEquals(4(WattHour per UsTon), 2(WattHour per Mole) * 2(Mole per UsTon))
        assertEquals(4(HorsepowerHour per Pound), 2(HorsepowerHour per Mole) * 2(Mole per Pound))
        assertEquals(4(HorsepowerHour per ImperialTon), 2(HorsepowerHour per Mole) * 2(Mole per ImperialTon))
        assertEquals(4(HorsepowerHour per UsTon), 2(HorsepowerHour per Mole) * 2(Mole per UsTon))
    }

    @Test
    fun specificEnergyFromMolarEnergyAndMolarMassTest() {
        assertEquals(1(Joule per Kilogram), 2(Joule per Mole) / 2(Kilogram per Mole))
        assertEquals(1(WattHour per Kilogram), 2(WattHour per Mole) / 2(Kilogram per Mole))
        assertEquals(1(WattHour per Pound), 2(WattHour per Mole) / 2(Pound per Mole))
        assertEquals(1(WattHour per ImperialTon), 2(WattHour per Mole) / 2(ImperialTon per Mole))
        assertEquals(1(WattHour per UsTon), 2(WattHour per Mole) / 2(UsTon per Mole))
        assertEquals(1(HorsepowerHour per Pound), 2(HorsepowerHour per Mole) / 2(Pound per Mole))
        assertEquals(1(HorsepowerHour per ImperialTon), 2(HorsepowerHour per Mole) / 2(ImperialTon per Mole))
        assertEquals(1(HorsepowerHour per UsTon), 2(HorsepowerHour per Mole) / 2(UsTon per Mole))
    }

    @Test
    fun specificEnergyFromSpecificHeatCapacityAndTemperatureTest() {
        assertEquals(4(Joule per Kilogram), 2((Joule per Celsius) per Kilogram) * 2(Celsius))
        assertEquals(4(WattHour per Kilogram), 2((WattHour per Celsius) per Kilogram) * 2(Celsius))
        // assertEquals(4(WattHour per Pound), 2((WattHour per Celsius) per Pound) * 2(Celsius)) FIXME
        // assertEquals(1(WattHour per ImperialTon), 2((WattHour per Celsius) per ImperialTon) * 2(Celsius)) FIXME find expect value
        // assertEquals(1(WattHour per UsTon),2((WattHour per Fahrenheit) per UsTon) * 2(Fahrenheit)) FIXME find expect value
        // assertEquals(1(HorsepowerHour per Pound), 2((HorsepowerHour per Fahrenheit) per Pound) * 2(Fahrenheit)) FIXME
        // assertEquals(1(HorsepowerHour per ImperialTon), 2((HorsepowerHour per Celsius) per ImperialTon) * 2(Celsius)) FIXME find expect value
        // assertEquals(1(HorsepowerHour per UsTon), 2((HorsepowerHour per Fahrenheit) per UsTon) * 2(Fahrenheit)) FIXME find expect value
>>>>>>> 6a07c83e
    }
}<|MERGE_RESOLUTION|>--- conflicted
+++ resolved
@@ -30,19 +30,11 @@
 
     @Test
     fun specificEnergyConversionTest() {
-<<<<<<< HEAD
         assertScientificConversion(1.0, (Joule per Gram), 0.27778, WattHour per Kilogram, 5)
         assertScientificConversion(1.0, (WattHour per Pound), 2240, WattHour per ImperialTon)
         assertScientificConversion(1.0, (WattHour per Pound), 2000, WattHour per UsTon)
         assertScientificConversion(1.0, (BritishThermalUnit per Pound), 2240, BritishThermalUnit per ImperialTon)
         assertScientificConversion(1.0, (BritishThermalUnit per Pound), 2000, BritishThermalUnit per UsTon)
-=======
-        assertEquals(0.28, (Joule per Milligram).convert(1.0, WattHour per Gram, 2))
-        assertEquals(860.42, (WattHour per Pound).convert(1.0, Calorie per Pound, 2))
-        assertEquals(
-            2851.67,
-            (HorsepowerHour per UsTon).convert(1.0, BritishThermalUnit.Thermal per ImperialTon, 2)
-        )
     }
 
     @Test
@@ -100,6 +92,5 @@
         // assertEquals(1(HorsepowerHour per Pound), 2((HorsepowerHour per Fahrenheit) per Pound) * 2(Fahrenheit)) FIXME
         // assertEquals(1(HorsepowerHour per ImperialTon), 2((HorsepowerHour per Celsius) per ImperialTon) * 2(Celsius)) FIXME find expect value
         // assertEquals(1(HorsepowerHour per UsTon), 2((HorsepowerHour per Fahrenheit) per UsTon) * 2(Fahrenheit)) FIXME find expect value
->>>>>>> 6a07c83e
     }
 }