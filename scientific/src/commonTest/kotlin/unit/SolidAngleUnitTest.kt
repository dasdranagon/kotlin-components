--- conflicted
+++ resolved
@@ -27,7 +27,6 @@
 
     @Test
     fun solidAngleConversionTest() {
-<<<<<<< HEAD
         assertScientificConversion(1, Steradian, 1e+9, Nanosteradian)
         assertScientificConversion(1, Steradian, 1e+6, Microsteradian)
         assertScientificConversion(1, Steradian, 1000.0, Millisteradian)
@@ -36,17 +35,6 @@
 
         assertScientificConversion(1, Steradian, 0.0796, Spat, 4)
         assertScientificConversion(1, Steradian, 3282.8063500117, SquareDegree, 10)
-=======
-        assertEquals(1e+9, Steradian.convert(1, Nanosteradian))
-        assertEquals(1e+6, Steradian.convert(1, Microsteradian))
-        assertEquals(1000.0, Steradian.convert(1, Millisteradian))
-        assertEquals(100.0, Steradian.convert(1, Centisteradian))
-        assertEquals(10.0, Steradian.convert(1, Decisteradian))
-
-        assertEquals(0.0796, Steradian.convert(1, Spat, 4))
-        assertEquals(3282.8063500117, Steradian.convert(1, SquareDegree, 10))
-
-        assertEquals(41253.0, Spat.convert(1, SquareDegree, 0))
     }
 
     @Test
@@ -59,6 +47,5 @@
     @Test
     fun solidAngleFromLuminousFluxAndIntensityTest() {
         assertEquals(1(Steradian), 2(Lumen) / 2(Candela))
->>>>>>> 6a07c83e
     }
 }