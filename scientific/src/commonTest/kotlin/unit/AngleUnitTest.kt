--- conflicted
+++ resolved
@@ -46,12 +46,7 @@
 
     @Test
     fun angleFromAngularVelocityAndTimeTest() {
-<<<<<<< HEAD
         assertEqualScientificValue(4(Deciradian), 2(Deciradian per Minute) * 2(Minute))
         assertEqualScientificValue(4(Deciradian), 2(Minute) * 2(Deciradian per Minute))
-=======
-        assertEqualScientificValue(4(Radian), 2(Radian per Second) * 2(Second))
-        assertEqualScientificValue(4(Radian), 2(Second) * 2(Radian per Second))
->>>>>>> 074715bf
     }
 }