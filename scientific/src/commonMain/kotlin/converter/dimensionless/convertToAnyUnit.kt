/*
 Copyright 2022 Splendo Consulting B.V. The Netherlands

    Licensed under the Apache License, Version 2.0 (the "License");
    you may not use this file except in compliance with the License.
    You may obtain a copy of the License at

      http://www.apache.org/licenses/LICENSE-2.0

    Unless required by applicable law or agreed to in writing, software
    distributed under the License is distributed on an "AS IS" BASIS,
    WITHOUT WARRANTIES OR CONDITIONS OF ANY KIND, either express or implied.
    See the License for the specific language governing permissions and
    limitations under the License.

 */

package com.splendo.kaluga.scientific.converter.dimensionless

import com.splendo.kaluga.base.utils.Decimal
import com.splendo.kaluga.scientific.DefaultScientificValue
import com.splendo.kaluga.scientific.PhysicalQuantity
import com.splendo.kaluga.scientific.ScientificValue
import com.splendo.kaluga.scientific.byDividing
import com.splendo.kaluga.scientific.byMultiplying
import com.splendo.kaluga.scientific.unit.AbstractScientificUnit
<<<<<<< HEAD
=======
import com.splendo.kaluga.scientific.unit.Dimensionless
>>>>>>> ddfd2b03
import com.splendo.kaluga.scientific.unit.ScientificUnit
import kotlin.jvm.JvmName

@JvmName("valueTimesDimensionless")
infix operator fun <
<<<<<<< HEAD
    Quantity : PhysicalQuantity,
    Unit : AbstractScientificUnit<Quantity>,
    Modifier : ScientificUnit<PhysicalQuantity.Dimensionless>,
    > ScientificValue<Quantity, Unit>.times(
    modifier: ScientificValue<PhysicalQuantity.Dimensionless, Modifier>,
) = unit.byMultiplying(this, modifier, ::DefaultScientificValue)
=======
    Quantity : PhysicalQuantity.PhysicalQuantityWithDimension,
    Unit : AbstractScientificUnit<Quantity>,
    DimensionlessUnit : Dimensionless,
    > ScientificValue<Quantity, Unit>.times(
    value: ScientificValue<PhysicalQuantity.Dimensionless, DimensionlessUnit>
) = timesDimensionless(value, ::DefaultScientificValue)
>>>>>>> ddfd2b03

@JvmName("dimensionlessTimesValue")
infix operator fun <
<<<<<<< HEAD
    Quantity : PhysicalQuantity,
    Unit : AbstractScientificUnit<Quantity>,
    Modifier : ScientificUnit<PhysicalQuantity.Dimensionless>,
    > ScientificValue<Quantity, Unit>.div(
    modifier: ScientificValue<PhysicalQuantity.Dimensionless, Modifier>,
) = unit.byDividing(this, modifier, ::DefaultScientificValue)
=======
    Quantity : PhysicalQuantity.PhysicalQuantityWithDimension,
    Unit : AbstractScientificUnit<Quantity>,
    DimensionlessUnit : Dimensionless,
    > ScientificValue<PhysicalQuantity.Dimensionless, DimensionlessUnit>.times(
    value: ScientificValue<Quantity, Unit>
) = value.timesDimensionless(this, ::DefaultScientificValue)

fun <
    Quantity : PhysicalQuantity.PhysicalQuantityWithDimension,
    Unit : ScientificUnit<Quantity>,
    DimensionlessUnit : Dimensionless,
    Value : ScientificValue<Quantity, Unit>
    > ScientificValue<Quantity, Unit>.timesDimensionless(
    modifier: ScientificValue<PhysicalQuantity.Dimensionless, DimensionlessUnit>,
    factory: (Decimal, Unit) -> Value
) = unit.byMultiplying(this, modifier, factory)

@JvmName("valueDivDimensionless")
infix operator fun <
    Quantity : PhysicalQuantity.PhysicalQuantityWithDimension,
    Unit : AbstractScientificUnit<Quantity>,
    DimensionlessUnit : Dimensionless,
    > ScientificValue<Quantity, Unit>.div(
    value: ScientificValue<PhysicalQuantity.Dimensionless, DimensionlessUnit>
) = divDimensionless(value, ::DefaultScientificValue)

@JvmName("dimensionlessDivValue")
infix operator fun <
    Quantity : PhysicalQuantity.PhysicalQuantityWithDimension,
    Unit : AbstractScientificUnit<Quantity>,
    DimensionlessUnit : Dimensionless,
    > ScientificValue<PhysicalQuantity.Dimensionless, DimensionlessUnit>.div(
    value: ScientificValue<Quantity, Unit>
) = value.divDimensionless(this, ::DefaultScientificValue)

fun <
    Quantity : PhysicalQuantity.PhysicalQuantityWithDimension,
    Unit : ScientificUnit<Quantity>,
    DimensionlessUnit : Dimensionless,
    Value : ScientificValue<Quantity, Unit>
    > ScientificValue<Quantity, Unit>.divDimensionless(
    modifier: ScientificValue<PhysicalQuantity.Dimensionless, DimensionlessUnit>,
    factory: (Decimal, Unit) -> Value
) = unit.byDividing(this, modifier, factory)
>>>>>>> ddfd2b03
<|MERGE_RESOLUTION|>--- conflicted
+++ resolved
@@ -24,56 +24,36 @@
 import com.splendo.kaluga.scientific.byDividing
 import com.splendo.kaluga.scientific.byMultiplying
 import com.splendo.kaluga.scientific.unit.AbstractScientificUnit
-<<<<<<< HEAD
-=======
 import com.splendo.kaluga.scientific.unit.Dimensionless
->>>>>>> ddfd2b03
 import com.splendo.kaluga.scientific.unit.ScientificUnit
 import kotlin.jvm.JvmName
 
 @JvmName("valueTimesDimensionless")
 infix operator fun <
-<<<<<<< HEAD
-    Quantity : PhysicalQuantity,
-    Unit : AbstractScientificUnit<Quantity>,
-    Modifier : ScientificUnit<PhysicalQuantity.Dimensionless>,
-    > ScientificValue<Quantity, Unit>.times(
-    modifier: ScientificValue<PhysicalQuantity.Dimensionless, Modifier>,
-) = unit.byMultiplying(this, modifier, ::DefaultScientificValue)
-=======
     Quantity : PhysicalQuantity.PhysicalQuantityWithDimension,
     Unit : AbstractScientificUnit<Quantity>,
     DimensionlessUnit : Dimensionless,
     > ScientificValue<Quantity, Unit>.times(
-    value: ScientificValue<PhysicalQuantity.Dimensionless, DimensionlessUnit>
+    value: ScientificValue<PhysicalQuantity.Dimensionless, DimensionlessUnit>,
 ) = timesDimensionless(value, ::DefaultScientificValue)
->>>>>>> ddfd2b03
 
 @JvmName("dimensionlessTimesValue")
 infix operator fun <
-<<<<<<< HEAD
-    Quantity : PhysicalQuantity,
-    Unit : AbstractScientificUnit<Quantity>,
-    Modifier : ScientificUnit<PhysicalQuantity.Dimensionless>,
-    > ScientificValue<Quantity, Unit>.div(
-    modifier: ScientificValue<PhysicalQuantity.Dimensionless, Modifier>,
-) = unit.byDividing(this, modifier, ::DefaultScientificValue)
-=======
     Quantity : PhysicalQuantity.PhysicalQuantityWithDimension,
     Unit : AbstractScientificUnit<Quantity>,
     DimensionlessUnit : Dimensionless,
     > ScientificValue<PhysicalQuantity.Dimensionless, DimensionlessUnit>.times(
-    value: ScientificValue<Quantity, Unit>
+    value: ScientificValue<Quantity, Unit>,
 ) = value.timesDimensionless(this, ::DefaultScientificValue)
 
 fun <
     Quantity : PhysicalQuantity.PhysicalQuantityWithDimension,
     Unit : ScientificUnit<Quantity>,
     DimensionlessUnit : Dimensionless,
-    Value : ScientificValue<Quantity, Unit>
+    Value : ScientificValue<Quantity, Unit>,
     > ScientificValue<Quantity, Unit>.timesDimensionless(
     modifier: ScientificValue<PhysicalQuantity.Dimensionless, DimensionlessUnit>,
-    factory: (Decimal, Unit) -> Value
+    factory: (Decimal, Unit) -> Value,
 ) = unit.byMultiplying(this, modifier, factory)
 
 @JvmName("valueDivDimensionless")
@@ -82,7 +62,7 @@
     Unit : AbstractScientificUnit<Quantity>,
     DimensionlessUnit : Dimensionless,
     > ScientificValue<Quantity, Unit>.div(
-    value: ScientificValue<PhysicalQuantity.Dimensionless, DimensionlessUnit>
+    value: ScientificValue<PhysicalQuantity.Dimensionless, DimensionlessUnit>,
 ) = divDimensionless(value, ::DefaultScientificValue)
 
 @JvmName("dimensionlessDivValue")
@@ -91,16 +71,15 @@
     Unit : AbstractScientificUnit<Quantity>,
     DimensionlessUnit : Dimensionless,
     > ScientificValue<PhysicalQuantity.Dimensionless, DimensionlessUnit>.div(
-    value: ScientificValue<Quantity, Unit>
+    value: ScientificValue<Quantity, Unit>,
 ) = value.divDimensionless(this, ::DefaultScientificValue)
 
 fun <
     Quantity : PhysicalQuantity.PhysicalQuantityWithDimension,
     Unit : ScientificUnit<Quantity>,
     DimensionlessUnit : Dimensionless,
-    Value : ScientificValue<Quantity, Unit>
+    Value : ScientificValue<Quantity, Unit>,
     > ScientificValue<Quantity, Unit>.divDimensionless(
     modifier: ScientificValue<PhysicalQuantity.Dimensionless, DimensionlessUnit>,
-    factory: (Decimal, Unit) -> Value
-) = unit.byDividing(this, modifier, factory)
->>>>>>> ddfd2b03
+    factory: (Decimal, Unit) -> Value,
+) = unit.byDividing(this, modifier, factory)