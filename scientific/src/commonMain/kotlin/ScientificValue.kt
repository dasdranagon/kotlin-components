--- conflicted
+++ resolved
@@ -73,189 +73,6 @@
     constructor(value: Decimal, unit: Unit) : this(value.toDouble(), unit)
 }
 
-<<<<<<< HEAD
-=======
-// Creation
-
-/**
- * Creates a [DefaultScientificValue] of this number using a given [AbstractScientificUnit]
- * @param Quantity the type of [PhysicalQuantity] of the unit
- * @param Unit the type of [AbstractScientificUnit] the value should represents
- * @param unit the [Unit] of the [DefaultScientificValue] to be created
- * @return the created [DefaultScientificValue]
- */
-operator fun <
-    Quantity : PhysicalQuantity,
-    Unit : AbstractScientificUnit<Quantity>,
-    > Number.invoke(unit: Unit) = this.toDecimal()(unit)
-
-/**
- * Creates a [Value] of this number using a given [unit]
- * @param Quantity the type of [PhysicalQuantity] of the unit
- * @param Unit the type of [ScientificUnit] the value should represents
- * @param Value the type of [ScientificValue] to return
- * @param unit the [Unit] of the [DefaultScientificValue] to be created
- * @param factory a method for creating a [Value] using a Decimal value and a [Unit]
- * @return the created [Value]
- */
-operator fun <
-    Quantity : PhysicalQuantity,
-    Unit : ScientificUnit<Quantity>,
-    Value : ScientificValue<Quantity, Unit>,
-    > Number.invoke(
-    unit: Unit,
-    factory: (Decimal, Unit) -> Value,
-) = this.toDecimal()(unit, factory)
-
-/**
- * Creates a [DefaultScientificValue] of this [Decimal] using a given [AbstractScientificUnit]
- * @param Quantity the type of [PhysicalQuantity] of the unit
- * @param Unit the type of [AbstractScientificUnit] the value should represents
- * @param unit the [Unit] of the [DefaultScientificValue] to be created
- * @return the created [DefaultScientificValue]
- */
-operator fun <
-    Quantity : PhysicalQuantity,
-    Unit : AbstractScientificUnit<Quantity>,
-    > Decimal.invoke(unit: Unit) = this(unit, ::DefaultScientificValue)
-
-/**
- * Creates a [Value] of this [Decimal] using a given [unit]
- * @param Quantity the type of [PhysicalQuantity] of the unit
- * @param Unit the type of [ScientificUnit] the value should represents
- * @param Value the type of [ScientificValue] to return
- * @param unit the [Unit] of the [DefaultScientificValue] to be created
- * @param factory a method for creating a [Value] using a Decimal value and a [Unit]
- * @return the created [Value]
- */
-operator fun <
-    Quantity : PhysicalQuantity,
-    Unit : ScientificUnit<Quantity>,
-    Value : ScientificValue<Quantity, Unit>,
-    > Decimal.invoke(
-    unit: Unit,
-    factory: (Decimal, Unit) -> Value,
-) = factory(this, unit)
-
-// Conversion
-
-/**
- * Converts a [ScientificValue] into another [ScientificValue] with a [ScientificUnit] of the same [PhysicalQuantity]
- * @param Quantity the type of [PhysicalQuantity] of the current [ScientificValue] as well as the [TargetValue]
- * @param Unit the type of [ScientificUnit] of the current [ScientificValue]
- * @param TargetUnit the type of [ScientificUnit] of the [TargetValue]
- * @param TargetValue the type of [ScientificValue] to convert to
- * @param target the [TargetUnit] to convert to
- * @param factory method for creating the [TargetValue] given the [Decimal] value in [TargetUnit]
- * @return an instance of [TargetValue] with its value equal to the value of this [ScientificUnit] in [TargetUnit]
- */
-fun <
-    Quantity : PhysicalQuantity,
-    Unit : ScientificUnit<Quantity>,
-    TargetUnit : ScientificUnit<Quantity>,
-    TargetValue : ScientificValue<Quantity, TargetUnit>,
-    > ScientificValue<Quantity, Unit>.convert(
-    target: TargetUnit,
-    factory: (Decimal, TargetUnit) -> TargetValue,
-): TargetValue = factory(convertValue(target), target)
-
-/**
- * Converts a [ScientificValue] into a [DefaultScientificValue] with an [AbstractScientificUnit] of the same [PhysicalQuantity]
- * @param Quantity the type of [PhysicalQuantity] of the current [ScientificValue] as well as the [DefaultScientificValue] to be created
- * @param Unit the type of [AbstractScientificUnit] of the current [ScientificValue]
- * @param TargetUnit the type of [ScientificUnit] of the [DefaultScientificValue]
- * @param target the [TargetUnit] to convert to
- * @return an instance of [DefaultScientificValue] with its value equal to the value of this [ScientificUnit] in [TargetUnit]
- */
-fun <
-    Quantity : PhysicalQuantity,
-    Unit : ScientificUnit<Quantity>,
-    TargetUnit : AbstractScientificUnit<Quantity>,
-    > ScientificValue<Quantity, Unit>.convert(
-    target: TargetUnit,
-) = convert(target, ::DefaultScientificValue)
-
-/**
- * Converts [ScientificValue.value] into the equivalent [Decimal] in [TargetUnit]
- * @param Quantity the type of [PhysicalQuantity] of the [Unit] and [TargetUnit]
- * @param Unit the type of [ScientificUnit] of the [ScientificValue]
- * @param TargetUnit the type of [ScientificUnit] to convert to
- * @param target the [TargetUnit] to convert to
- * @return the [Decimal] value in [TargetUnit] equivalent to [ScientificValue.value]
- */
-fun <
-    Quantity : PhysicalQuantity,
-    Unit : ScientificUnit<Quantity>,
-    TargetUnit : ScientificUnit<Quantity>,
-    > ScientificValue<Quantity, Unit>.convertValue(
-    target: TargetUnit,
-): Decimal = unit.convert(decimalValue, target)
-
-/**
- * Converts a [ScientificValue] into another [ScientificValue] with a [ScientificUnit] of the same [PhysicalQuantity]
- * @param Quantity the type of [PhysicalQuantity] of the current [ScientificValue] as well as the [TargetValue]
- * @param Unit the type of [ScientificUnit] of the current [ScientificValue]
- * @param TargetUnit the type of [ScientificUnit] of the [TargetValue]
- * @param TargetValue the type of [ScientificValue] to convert to
- * @param target the [TargetUnit] to convert to
- * @param round The number of digits a rounded value should have after its decimal point
- * @param roundingMode The [RoundingMode] to apply when scaling
- * @param factory method for creating the [TargetValue] given the [Decimal] value in [TargetUnit]
- * @return an instance of [TargetValue] with its value equal to the value of this [ScientificUnit] in [TargetUnit]
- */
-fun <
-    Quantity : PhysicalQuantity,
-    Unit : ScientificUnit<Quantity>,
-    TargetUnit : ScientificUnit<Quantity>,
-    TargetValue : ScientificValue<Quantity, TargetUnit>,
-    > ScientificValue<Quantity, Unit>.convert(
-    target: TargetUnit,
-    round: Int,
-    roundingMode: RoundingMode = RoundingMode.RoundHalfEven,
-    factory: (Decimal, TargetUnit) -> TargetValue,
-): TargetValue = factory(convertValue(target, round, roundingMode), target)
-
-/**
- * Converts a [ScientificValue] into a [DefaultScientificValue] with an [AbstractScientificUnit] of the same [PhysicalQuantity]
- * @param Quantity the type of [PhysicalQuantity] of the current [ScientificValue] as well as the [DefaultScientificValue] to be created
- * @param Unit the type of [ScientificUnit] of the current [ScientificValue]
- * @param TargetUnit the type of [ScientificUnit] of the [DefaultScientificValue]
- * @param target the [TargetUnit] to convert to
- * @param round The number of digits a rounded value should have after its decimal point
- * @param roundingMode The [RoundingMode] to apply when scaling
- * @return an instance of [DefaultScientificValue] with its value equal to the value of this [ScientificUnit] in [TargetUnit]
- */
-fun <
-    Quantity : PhysicalQuantity,
-    Unit : ScientificUnit<Quantity>,
-    TargetUnit : AbstractScientificUnit<Quantity>,
-    > ScientificValue<Quantity, Unit>.convert(
-    target: TargetUnit,
-    round: Int,
-    roundingMode: RoundingMode = RoundingMode.RoundHalfEven,
-) = convert(target, round, roundingMode, ::DefaultScientificValue)
-
-/**
- * Converts [ScientificValue.value] into the equivalent [Decimal] in [TargetUnit]
- * @param Quantity the type of [PhysicalQuantity] of the [Unit] and [TargetUnit]
- * @param Unit the type of [ScientificUnit] of the [ScientificValue]
- * @param TargetUnit the type of [ScientificUnit] to convert to
- * @param target the [TargetUnit] to convert to
- * @param round The number of digits a rounded value should have after its decimal point
- * @param roundingMode The [RoundingMode] to apply when scaling
- * @return the [Decimal] value in [TargetUnit] equivalent to [ScientificValue.value]
- */
-fun <
-    Quantity : PhysicalQuantity,
-    Unit : ScientificUnit<Quantity>,
-    TargetUnit : ScientificUnit<Quantity>,
-    > ScientificValue<Quantity, Unit>.convertValue(
-    target: TargetUnit,
-    round: Int,
-    roundingMode: RoundingMode = RoundingMode.RoundHalfEven,
-): Decimal = unit.convert(decimalValue, target, round, roundingMode)
-
->>>>>>> 29cdb09a
 // Calculation
 
 /**
