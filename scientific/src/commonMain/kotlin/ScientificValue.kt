/*
 Copyright 2022 Splendo Consulting B.V. The Netherlands

    Licensed under the Apache License, Version 2.0 (the "License");
    you may not use this file except in compliance with the License.
    You may obtain a copy of the License at

      http://www.apache.org/licenses/LICENSE-2.0

    Unless required by applicable law or agreed to in writing, software
    distributed under the License is distributed on an "AS IS" BASIS,
    WITHOUT WARRANTIES OR CONDITIONS OF ANY KIND, either express or implied.
    See the License for the specific language governing permissions and
    limitations under the License.

 */

package com.splendo.kaluga.scientific

import com.splendo.kaluga.base.utils.Decimal
import com.splendo.kaluga.base.utils.RoundingMode
import com.splendo.kaluga.base.utils.div
import com.splendo.kaluga.base.utils.minus
import com.splendo.kaluga.base.utils.plus
import com.splendo.kaluga.base.utils.times
import com.splendo.kaluga.base.utils.toDecimal
import com.splendo.kaluga.base.utils.toDouble
import com.splendo.kaluga.scientific.unit.ScientificUnit
import com.splendo.kaluga.scientific.unit.convert
import kotlinx.serialization.Serializable

interface ScientificValue<Quantity : PhysicalQuantity, Unit : ScientificUnit<Quantity>> : Comparable<ScientificValue<Quantity, *>>, com.splendo.kaluga.base.utils.Serializable {
    val value: Number
    val unit: Unit

    override fun compareTo(other: ScientificValue<Quantity, *>): Int = unit.toSIUnit(decimalValue).compareTo(other.unit.toSIUnit(other.decimalValue))

    val decimalValue: Decimal get() = value.toDecimal()
}

@Serializable
data class DefaultScientificValue<Quantity : PhysicalQuantity, Unit : ScientificUnit<Quantity>>(
    override val value: Double,
    override val unit: Unit
) : ScientificValue<Quantity, Unit> {
    constructor(value: Decimal, unit: Unit) : this(value.toDouble(), unit)
}

// Creation

operator fun <
    Quantity : PhysicalQuantity,
    Unit : ScientificUnit<Quantity>
    > Number.invoke(unit: Unit) = this.toDecimal()(unit)
operator fun <
    Quantity : PhysicalQuantity,
    Unit : ScientificUnit<Quantity>,
    Value : ScientificValue<Quantity, Unit>
    > Number.invoke(unit: Unit, factory: (Decimal, Unit) -> Value) = this.toDecimal()(unit, factory)

operator fun <
    Quantity : PhysicalQuantity,
    Unit : ScientificUnit<Quantity>
    > Decimal.invoke(unit: Unit) = this(unit, ::DefaultScientificValue)
operator fun <
    Quantity : PhysicalQuantity,
    Unit : ScientificUnit<Quantity>,
    Value : ScientificValue<Quantity, Unit>
    > Decimal.invoke(unit: Unit, factory: (Decimal, Unit) -> Value) = factory(this, unit)

// Conversion

fun <
    Quantity : PhysicalQuantity,
    Unit : ScientificUnit<Quantity>,
    TargetUnit : ScientificUnit<Quantity>,
    TargetValue : ScientificValue<Quantity, TargetUnit>
    > ScientificValue<Quantity, Unit>.convert(
    target: TargetUnit,
    factory: (Decimal, TargetUnit) -> TargetValue
): TargetValue = factory(convertValue(target), target)

fun <
    Quantity : PhysicalQuantity,
    Unit : ScientificUnit<Quantity>,
    TargetUnit : ScientificUnit<Quantity>
    > ScientificValue<Quantity, Unit>.convert(target: TargetUnit) = convert(target, ::DefaultScientificValue)

fun <
    Quantity : PhysicalQuantity,
    Unit : ScientificUnit<Quantity>,
    TargetUnit : ScientificUnit<Quantity>
    > ScientificValue<Quantity, Unit>.convertValue(target: TargetUnit): Decimal {
    return unit.convert(decimalValue, target)
}

fun <
    Quantity : PhysicalQuantity,
    Unit : ScientificUnit<Quantity>,
    TargetUnit : ScientificUnit<Quantity>,
    TargetValue : ScientificValue<Quantity, TargetUnit>
    > ScientificValue<Quantity, Unit>.convert(
    target: TargetUnit,
    round: Int,
    roundingMode: RoundingMode = RoundingMode.RoundHalfEven,
    factory: (Decimal, TargetUnit) -> TargetValue
): TargetValue = factory(convertValue(target, round, roundingMode), target)

fun <
    Quantity : PhysicalQuantity,
    Unit : ScientificUnit<Quantity>,
    TargetUnit : ScientificUnit<Quantity>
    > ScientificValue<Quantity, Unit>.convert(
    target: TargetUnit,
    round: Int,
    roundingMode: RoundingMode = RoundingMode.RoundHalfEven
) = convert(target, round, roundingMode, ::DefaultScientificValue)

fun <
    Quantity : PhysicalQuantity,
    Unit : ScientificUnit<Quantity>,
    TargetUnit : ScientificUnit<Quantity>
    > ScientificValue<Quantity, Unit>.convertValue(
    target: TargetUnit,
    round: Int,
    roundingMode: RoundingMode = RoundingMode.RoundHalfEven
): Decimal {
    return unit.convert(decimalValue, target, round, roundingMode)
}

// Calculation

infix operator fun <
    Quantity : PhysicalQuantity,
    Unit : ScientificUnit<Quantity>
    > ScientificValue<Quantity, Unit>.plus(factor: Number) = this + factor.toDecimal()

infix operator fun <
    Quantity : PhysicalQuantity,
    Unit : ScientificUnit<Quantity>
    > Number.plus(unit: ScientificValue<Quantity, Unit>) = toDecimal() + unit

infix operator fun <
    Quantity : PhysicalQuantity,
    Unit : ScientificUnit<Quantity>
    > ScientificValue<Quantity, Unit>.plus(factor: Decimal) = plus(factor, ::DefaultScientificValue)

infix operator fun <
    Quantity : PhysicalQuantity,
    Unit : ScientificUnit<Quantity>
    > Decimal.plus(unit: ScientificValue<Quantity, Unit>) = unit.plus(this, ::DefaultScientificValue)

fun <
    Quantity : PhysicalQuantity,
    Unit : ScientificUnit<Quantity>,
    Value : ScientificValue<Quantity, Unit>
    > ScientificValue<Quantity, Unit>.plus(
    factor: Decimal,
    factory: (Decimal, Unit) -> Value
) = factory(decimalValue + factor, unit)

infix operator fun <
    Quantity : PhysicalQuantity,
    LeftUnit : ScientificUnit<Quantity>,
    RightUnit : ScientificUnit<Quantity>
    > ScientificValue<Quantity, LeftUnit>.plus(right: ScientificValue<Quantity, RightUnit>) = unit.plus(this, right, ::DefaultScientificValue)

fun <
    Quantity : PhysicalQuantity,
    LeftUnit : ScientificUnit<Quantity>,
    RightUnit : ScientificUnit<Quantity>,
    TargetUnit : ScientificUnit<Quantity>,
    Value : ScientificValue<Quantity, TargetUnit>
    > TargetUnit.plus(
    left: ScientificValue<Quantity, LeftUnit>,
    right: ScientificValue<Quantity, RightUnit>,
    factory: (Decimal, TargetUnit) -> Value
) = byAdding(left, right, factory)

infix operator fun <
    Quantity : PhysicalQuantity,
    Unit : ScientificUnit<Quantity>
    > ScientificValue<Quantity, Unit>.minus(value: Number) = this - value.toDecimal()

infix operator fun <
    Quantity : PhysicalQuantity,
    Unit : ScientificUnit<Quantity>
    > Number.minus(unit: ScientificValue<Quantity, Unit>) = toDecimal() - unit

infix operator fun <
    Quantity : PhysicalQuantity,
    Unit : ScientificUnit<Quantity>
    > ScientificValue<Quantity, Unit>.minus(value: Decimal) = minus(value, ::DefaultScientificValue)

infix operator fun <
    Quantity : PhysicalQuantity,
    Unit : ScientificUnit<Quantity>
    > Decimal.minus(unit: ScientificValue<Quantity, Unit>) = minus(unit, ::DefaultScientificValue)

fun <
    Quantity : PhysicalQuantity,
    Unit : ScientificUnit<Quantity>,
    Value : ScientificValue<Quantity, Unit>
    > Decimal.minus(
    value: ScientificValue<Quantity, Unit>,
    factory: (Decimal, Unit) -> Value
) = factory(this - value.decimalValue, value.unit)

fun <
    Quantity : PhysicalQuantity,
    Unit : ScientificUnit<Quantity>,
    Value : ScientificValue<Quantity, Unit>
    > ScientificValue<Quantity, Unit>.minus(
    value: Decimal,
    factory: (Decimal, Unit) -> Value
) = factory(decimalValue - value, unit)

infix operator fun <
    Quantity : PhysicalQuantity,
    LeftUnit : ScientificUnit<Quantity>,
    RightUnit : ScientificUnit<Quantity>
    > ScientificValue<Quantity, LeftUnit>.minus(right: ScientificValue<Quantity, RightUnit>) = unit.minus(this, right, ::DefaultScientificValue)

fun <
    Quantity : PhysicalQuantity,
    LeftUnit : ScientificUnit<Quantity>,
    RightUnit : ScientificUnit<Quantity>,
    TargetUnit : ScientificUnit<Quantity>,
    Value : ScientificValue<Quantity, TargetUnit>
    > TargetUnit.minus(
    left: ScientificValue<Quantity, LeftUnit>,
    right: ScientificValue<Quantity, RightUnit>,
    factory: (Decimal, TargetUnit) -> Value
) = bySubtracting(left, right, factory)

infix operator fun <
    Quantity : PhysicalQuantity,
    Unit : ScientificUnit<Quantity>
    > ScientificValue<Quantity, Unit>.times(factor: Number) = this * factor.toDecimal()

infix operator fun <
    Quantity : PhysicalQuantity,
    Unit : ScientificUnit<Quantity>
    > Number.times(unit: ScientificValue<Quantity, Unit>) = toDecimal() * unit

infix operator fun <
    Quantity : PhysicalQuantity,
    Unit : ScientificUnit<Quantity>
    > ScientificValue<Quantity, Unit>.times(factor: Decimal) = times(factor, ::DefaultScientificValue)

infix operator fun <
    Quantity : PhysicalQuantity,
    Unit : ScientificUnit<Quantity>
    > Decimal.times(unit: ScientificValue<Quantity, Unit>) = unit.times(this, ::DefaultScientificValue)

fun <
    Quantity : PhysicalQuantity,
    Unit : ScientificUnit<Quantity>,
    Value : ScientificValue<Quantity, Unit>
    > ScientificValue<Quantity, Unit>.times(
    factor: Decimal,
    factory: (Decimal, Unit) -> Value
) = factory(decimalValue * factor, unit)

infix operator fun <
    Quantity : PhysicalQuantity,
    LeftUnit : ScientificUnit<Quantity>,
    RightUnit : ScientificUnit<Quantity>
    > ScientificValue<Quantity, LeftUnit>.times(right: ScientificValue<Quantity, RightUnit>) = unit.times(this, right, ::DefaultScientificValue)

fun <
    Quantity : PhysicalQuantity,
    LeftUnit : ScientificUnit<Quantity>,
    RightUnit : ScientificUnit<Quantity>,
    TargetUnit : ScientificUnit<Quantity>,
    Value : ScientificValue<Quantity, TargetUnit>
    > TargetUnit.times(
    left: ScientificValue<Quantity, LeftUnit>,
    right: ScientificValue<Quantity, RightUnit>,
    factory: (Decimal, TargetUnit) -> Value
) = byMultiplying(left, right, factory)

infix operator fun <
    Quantity : PhysicalQuantity,
    Unit : ScientificUnit<Quantity>
    > ScientificValue<Quantity, Unit>.div(factor: Number) = this / factor.toDecimal()

infix operator fun <
    Quantity : PhysicalQuantity,
    Unit : ScientificUnit<Quantity>
    > ScientificValue<Quantity, Unit>.div(factor: Decimal) = div(factor, ::DefaultScientificValue)

fun <
    Quantity : PhysicalQuantity,
    Unit : ScientificUnit<Quantity>,
    Value : ScientificValue<Quantity, Unit>
    > Decimal.div(
    factor: ScientificValue<Quantity, Unit>,
    factory: (Decimal, Unit) -> Value
) = factory(this / factor.decimalValue, factor.unit)

fun <
    Quantity : PhysicalQuantity,
    Unit : ScientificUnit<Quantity>,
    Value : ScientificValue<Quantity, Unit>
    > ScientificValue<Quantity, Unit>.div(
    factor: Decimal,
    factory: (Decimal, Unit) -> Value
) = factory(decimalValue / factor, unit)

infix operator fun <
    Quantity : PhysicalQuantity,
    LeftUnit : ScientificUnit<Quantity>,
    RightUnit : ScientificUnit<Quantity>
    > ScientificValue<Quantity, LeftUnit>.div(right: ScientificValue<Quantity, RightUnit>) = unit.div(this, right, ::DefaultScientificValue)

fun <
    Quantity : PhysicalQuantity,
    LeftUnit : ScientificUnit<Quantity>,
    RightUnit : ScientificUnit<Quantity>,
    TargetUnit : ScientificUnit<Quantity>,
    Value : ScientificValue<Quantity, TargetUnit>
    > TargetUnit.div(
    left: ScientificValue<Quantity, LeftUnit>,
    right: ScientificValue<Quantity, RightUnit>,
    factory: (Decimal, TargetUnit) -> Value
) = byDividing(left, right, factory)

internal fun <
    TargetQuantity : PhysicalQuantity,
    TargetUnit : ScientificUnit<TargetQuantity>,
    Value : ScientificValue<TargetQuantity, TargetUnit>,
    LeftQuantity : PhysicalQuantity,
    LeftUnit : ScientificUnit<LeftQuantity>,
    RightQuantity : PhysicalQuantity,
    RightUnit : ScientificUnit<RightQuantity>
    > TargetUnit.byAdding(
    left: ScientificValue<LeftQuantity, LeftUnit>,
    right: ScientificValue<RightQuantity, RightUnit>,
    factory: (Decimal, TargetUnit) -> Value
) = fromSIUnit(left.unit.toSIUnit(left.decimalValue) + right.unit.toSIUnit(right.decimalValue))(this, factory)

internal fun <
    TargetQuantity : PhysicalQuantity,
    TargetUnit : ScientificUnit<TargetQuantity>,
    Value : ScientificValue<TargetQuantity, TargetUnit>,
    LeftQuantity : PhysicalQuantity,
    LeftUnit : ScientificUnit<LeftQuantity>,
    RightQuantity : PhysicalQuantity,
    RightUnit : ScientificUnit<RightQuantity>
    > TargetUnit.bySubtracting(
    left: ScientificValue<LeftQuantity, LeftUnit>,
    right: ScientificValue<RightQuantity, RightUnit>,
    factory: (Decimal, TargetUnit) -> Value
) = fromSIUnit(left.unit.toSIUnit(left.decimalValue) - right.unit.toSIUnit(right.decimalValue))(this, factory)

internal fun <
    TargetQuantity : PhysicalQuantity,
    Unit : ScientificUnit<TargetQuantity>,
    Value : ScientificValue<TargetQuantity, Unit>,
    NominatorQuantity : PhysicalQuantity,
    NominatorUnit : ScientificUnit<NominatorQuantity>,
    DividerQuantity : PhysicalQuantity,
    DividerUnit : ScientificUnit<DividerQuantity>
    > Unit.byDividing(
    nominator: ScientificValue<NominatorQuantity, NominatorUnit>,
    divider: ScientificValue<DividerQuantity, DividerUnit>,
    factory: (Decimal, Unit) -> Value
) = fromSIUnit(nominator.unit.toSIUnit(nominator.decimalValue) / divider.unit.toSIUnit(divider.decimalValue))(this, factory)

internal fun <
    TargetQuantity : PhysicalQuantity,
    TargetUnit : ScientificUnit<TargetQuantity>,
    Value : ScientificValue<TargetQuantity, TargetUnit>,
    LeftQuantity : PhysicalQuantity,
    LeftUnit : ScientificUnit<LeftQuantity>,
    RightQuantity : PhysicalQuantity,
    RightUnit : ScientificUnit<RightQuantity>
    > TargetUnit.byMultiplying(
    left: ScientificValue<LeftQuantity, LeftUnit>,
    right: ScientificValue<RightQuantity, RightUnit>,
    factory: (Decimal, TargetUnit) -> Value
) = fromSIUnit(left.unit.toSIUnit(left.decimalValue) * right.unit.toSIUnit(right.decimalValue))(this, factory)

internal fun <
    InverseQuantity : PhysicalQuantity,
    InverseUnit : ScientificUnit<InverseQuantity>,
    Quantity : PhysicalQuantity,
    Unit : ScientificUnit<Quantity>,
    Value : ScientificValue<Quantity, Unit>
    > Unit.byInverting(
    inverse: ScientificValue<InverseQuantity, InverseUnit>,
    factory: (Decimal, Unit) -> Value
<<<<<<< HEAD
) = if (inverse.value != 0.0) {
    fromSIUnit(1.0.toDecimal() / inverse.unit.toSIUnit(inverse.decimalValue))(this, factory)
} else {
    throw ScientificConverterException("Inverting by zero")
}

/**
 * Returns the value of a [ScientificValue] with [PhysicalQuantity.Dimensionless] as a fraction. I.e.
 * ```
val percent = 12(Percent)
print(percent.value) // 12
print(percent.decimalFraction) // 0.12
 * ```
 * @param Unit the type of [ScientificUnit] with a [PhysicalQuantity.Dimensionless]
 * @return the dimensionless [Decimal] value as a fraction
 */
val <Unit : ScientificUnit<PhysicalQuantity.Dimensionless>> ScientificValue<PhysicalQuantity.Dimensionless, Unit>.decimalFraction: Decimal get() = unit.toSIUnit(value.toDecimal())
=======
) = fromSIUnit(1.0.toDecimal() / inverse.unit.toSIUnit(inverse.decimalValue))(this, factory)
>>>>>>> d9e0c502
<|MERGE_RESOLUTION|>--- conflicted
+++ resolved
@@ -391,12 +391,7 @@
     > Unit.byInverting(
     inverse: ScientificValue<InverseQuantity, InverseUnit>,
     factory: (Decimal, Unit) -> Value
-<<<<<<< HEAD
-) = if (inverse.value != 0.0) {
-    fromSIUnit(1.0.toDecimal() / inverse.unit.toSIUnit(inverse.decimalValue))(this, factory)
-} else {
-    throw ScientificConverterException("Inverting by zero")
-}
+) = fromSIUnit(1.0.toDecimal() / inverse.unit.toSIUnit(inverse.decimalValue))(this, factory)
 
 /**
  * Returns the value of a [ScientificValue] with [PhysicalQuantity.Dimensionless] as a fraction. I.e.
@@ -408,7 +403,4 @@
  * @param Unit the type of [ScientificUnit] with a [PhysicalQuantity.Dimensionless]
  * @return the dimensionless [Decimal] value as a fraction
  */
-val <Unit : ScientificUnit<PhysicalQuantity.Dimensionless>> ScientificValue<PhysicalQuantity.Dimensionless, Unit>.decimalFraction: Decimal get() = unit.toSIUnit(value.toDecimal())
-=======
-) = fromSIUnit(1.0.toDecimal() / inverse.unit.toSIUnit(inverse.decimalValue))(this, factory)
->>>>>>> d9e0c502
+val <Unit : ScientificUnit<PhysicalQuantity.Dimensionless>> ScientificValue<PhysicalQuantity.Dimensionless, Unit>.decimalFraction: Decimal get() = unit.toSIUnit(value.toDecimal())