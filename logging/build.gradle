--- conflicted
+++ resolved
@@ -6,10 +6,7 @@
 }
 
 apply from: "../gradle/publishable_component.gradle"
-<<<<<<< HEAD
-=======
 
->>>>>>> a8ecf898
 group = "com.splendo.kaluga"
 version = gradle.library_version
 
