plugins {
    kotlin("multiplatform")
    id("jacoco")
    id("com.android.library")
    id("convention.publication")
    id("org.jlleitschuh.gradle.ktlint")
    id("kotlinx-atomicfu")
}

publishableComponent()

dependencies {
    implement(Dependencies.KotlinX.AtomicFu)
}

kotlin {
    sourceSets {
        commonMain {
            dependencies {
<<<<<<< HEAD
                implement(Dependencies.Napier)
=======
                implementationDependency(Dependencies.Napier)
                implementationDependency(Dependencies.Stately.Concurrency)
>>>>>>> 43e0882b
            }
        }
        commonTest {
            dependencies {
<<<<<<< HEAD
=======
                implementationDependency(Dependencies.Stately.Isolate)
                implementationDependency(Dependencies.Stately.IsoCollections)
>>>>>>> 43e0882b
                api(project(":test-utils-base", ""))
            }
        }
    }
}<|MERGE_RESOLUTION|>--- conflicted
+++ resolved
@@ -10,28 +10,18 @@
 publishableComponent()
 
 dependencies {
-    implement(Dependencies.KotlinX.AtomicFu)
+    implementationDependency(Dependencies.KotlinX.AtomicFu)
 }
 
 kotlin {
     sourceSets {
         commonMain {
             dependencies {
-<<<<<<< HEAD
-                implement(Dependencies.Napier)
-=======
                 implementationDependency(Dependencies.Napier)
-                implementationDependency(Dependencies.Stately.Concurrency)
->>>>>>> 43e0882b
             }
         }
         commonTest {
             dependencies {
-<<<<<<< HEAD
-=======
-                implementationDependency(Dependencies.Stately.Isolate)
-                implementationDependency(Dependencies.Stately.IsoCollections)
->>>>>>> 43e0882b
                 api(project(":test-utils-base", ""))
             }
         }
