--- conflicted
+++ resolved
@@ -72,20 +72,7 @@
  */
 class RestrictedLogger(private val restrictedLogLevel: RestrictedLogLevel, private val logger: Logger = defaultLogger) : Logger {
 
-<<<<<<< HEAD
-    constructor(
-        restrictedLogLevel: RestrictedLogLevel
-    ) : this(restrictedLogLevel, defaultLogger)
-
-    override fun log(
-        level: LogLevel,
-        tag: String?,
-        throwable: Throwable?,
-        message: (() -> String)?,
-    ) {
-=======
     override fun log(level: LogLevel, tag: String?, throwable: Throwable?, message: (() -> String)?) {
->>>>>>> 62660d51
         if (restrictedLogLevel.levels.contains(level)) {
             logger.log(level = level, tag = tag, throwable = throwable, message = message)
         }
