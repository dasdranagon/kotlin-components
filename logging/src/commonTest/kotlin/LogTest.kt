--- conflicted
+++ resolved
@@ -1,8 +1,3 @@
-<<<<<<< HEAD
-package com.splendo.kaluga.logging.common
-
-=======
->>>>>>> 84311c08
 /*
 
 Copyright 2019 Splendo Consulting B.V. The Netherlands
@@ -21,17 +16,14 @@
 
 */
 
-<<<<<<< HEAD
+package com.splendo.kaluga.logging
 import com.splendo.kaluga.logging.*
 import kotlin.test.*
-=======
-package com.splendo.kaluga.logging
 
 import kotlin.test.AfterTest
 import kotlin.test.BeforeTest
 import kotlin.test.Test
 import kotlin.test.assertEquals
->>>>>>> 84311c08
 
 internal class LogTest {
 
