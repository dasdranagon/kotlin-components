--- conflicted
+++ resolved
@@ -106,11 +106,7 @@
     return this
 }
 
-<<<<<<< HEAD
-private class VmObserver<VM : BaseViewModel>(private val viewModel: VM) : DefaultLifecycleObserver {
-=======
-private class VmObserver<VM : BaseLifecycleViewModel>(private val viewModel: VM) : LifecycleObserver {
->>>>>>> 2df6384c
+private class VmObserver<VM : BaseLifecycleViewModel>(private val viewModel: VM) : DefaultLifecycleObserver {
     private var resumed = false
 
     override fun onResume(owner: LifecycleOwner) {
