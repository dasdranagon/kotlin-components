/*
 Copyright 2022 Splendo Consulting B.V. The Netherlands

    Licensed under the Apache License, Version 2.0 (the "License");
    you may not use this file except in compliance with the License.
    You may obtain a copy of the License at

      http://www.apache.org/licenses/LICENSE-2.0

    Unless required by applicable law or agreed to in writing, software
    distributed under the License is distributed on an "AS IS" BASIS,
    WITHOUT WARRANTIES OR CONDITIONS OF ANY KIND, either express or implied.
    See the License for the specific language governing permissions and
    limitations under the License.

 */

package com.splendo.kaluga.architecture.compose.navigation.result

import androidx.compose.runtime.Composable
import androidx.navigation.NavBackStackEntry
import androidx.navigation.NavHostController
import com.splendo.kaluga.architecture.compose.navigation.Route
import com.splendo.kaluga.architecture.navigation.NavigationBundle
import com.splendo.kaluga.architecture.navigation.NavigationBundleSpec
import com.splendo.kaluga.architecture.navigation.NavigationBundleSpecRow
import com.splendo.kaluga.architecture.navigation.NavigationBundleSpecType
import com.splendo.kaluga.architecture.navigation.SingleValueNavigationSpec
import com.splendo.kaluga.architecture.viewmodel.BaseLifecycleViewModel
import com.splendo.kaluga.base.utils.KalugaDate
import kotlinx.serialization.KSerializer
import kotlin.reflect.KClass
import kotlin.reflect.safeCast

/**
 * A Handler that will allow a [NavHostController] to handle [com.splendo.kaluga.architecture.compose.navigation.Route.Result] of a given type [Result] to be received by a given [ViewModel]
 * @param ViewModel the type of [BaseLifecycleViewModel] that will respond to the [Route.Result]
 * @param Result the type of the result to expect
 * @param viewModelClass the [KClass] of [ViewModel]
 * @param handleResult A [Composable] method for setting up a [NavHostController] to return a [Result] through a callback.
 * @param onResult Callback method called on a [ViewModel] to handle a given [Result]
 */
class NavHostResultHandler<ViewModel : BaseLifecycleViewModel, Result>(
    private val viewModelClass: KClass<ViewModel>,
    private val handleResult:  @Composable NavHostController.((Result) -> Unit) -> Unit,
    private val onResult: ViewModel.(Result) -> Unit
) {

    @Composable
    internal fun HandleResult(viewModel: BaseLifecycleViewModel, navHostController: NavHostController) {
        viewModelClass.safeCast(viewModel)?.let { vm ->
            navHostController.handleResult { vm.onResult(it) }
        }
    }
}

/**
 * Creates a [NavHostResultHandler] of [Row] for this [NavigationBundleSpec]
 * @param ViewModel the type of [BaseLifecycleViewModel] associated with the [NavHostResultHandler]
 * @param Row the type of [NavigationBundleSpecRow] associated with this [NavigationBundleSpec]
 * @param retain If `true` the result will be retained in the [NavBackStackEntry]. It will be deleted otherwise.
 * @param onResult Method for handling the received result
<<<<<<< HEAD
 */
inline fun <reified ViewModel : BaseLifecycleViewModel, Row : NavigationBundleSpecRow<*>> NavigationBundleSpec<Row>.NavHostResultHandler(
    retain: Boolean = false,
    noinline onResult: ViewModel.(NavigationBundle<Row>) -> Unit
) {
    val spec = this
    NavHostResultHandler(ViewModel::class, { HandleResult(spec, retain, it) },  onResult)
}

/**
 * Creates a [NavHostResultHandler] of [T] for this [NavigationBundleSpecType]
 * Requires that [Route.Result.Data.bundle] is described by a [SingleValueNavigationSpec] matching the [NavigationBundleSpecType]
 * @param ViewModel the type of [BaseLifecycleViewModel] associated with the [NavHostResultHandler]
 * @param T the type of result to expect
 * @param retain If `true` the result will be retained in the [NavBackStackEntry]. It will be deleted otherwise.
 * @param onResult Method for handling the received result
 */
inline fun <reified ViewModel : BaseLifecycleViewModel, T> NavigationBundleSpecType<T>.NavHostResultHandler(
    retain: Boolean = false,
    noinline onResult: ViewModel.(T) -> Unit
) {
    val spec = this
    NavHostResultHandler(ViewModel::class, { HandleResult(spec, retain, it) }, onResult)
}

/**
 * Creates a [NavHostResultHandler] of [T] for this [NavigationBundleSpecType]
 * Requires that [Route.Result.Data.bundle] is described by a [SingleValueNavigationSpec] matching the [NavigationBundleSpecType] either directly or wrapped in [NavigationBundleSpecType.OptionalType]
 * @param ViewModel the type of [BaseLifecycleViewModel] associated with the [NavHostResultHandler]
 * @param T the type of result to expect
 * @param retain If `true` the result will be retained in the [NavBackStackEntry]. It will be deleted otherwise.
 * @param onResult Method for handling the received result
 */
inline fun <reified ViewModel : BaseLifecycleViewModel, T : Any> NavigationBundleSpecType<T>.NavHostResultOrNullHandler(
    retain: Boolean = false,
    noinline onResult: ViewModel.(T?) -> Unit
) = NavHostResultHandler(ViewModel::class, { HandleResultOrNull(this@NavHostResultOrNullHandler, retain, it) }, onResult)

/**
 * Creates a [NavHostResultHandler] of [T] for this [NavigationBundleSpecType]
 * Requires that [Route.Result.Data.bundle] is described by a [SingleValueNavigationSpec] matching the [NavigationBundleSpecType]
 * @param ViewModel the type of [BaseLifecycleViewModel] associated with the [NavHostResultHandler]
 * @param T the type of result to expect
 * @param retain If `true` the result will be retained in the [NavBackStackEntry]. It will be deleted otherwise.
 * @param onResult Method for handling the received result
 */
@JvmName("NavHostNullableResultOrNullHandler")
inline fun <reified ViewModel : BaseLifecycleViewModel, T> NavigationBundleSpecType<T>.NavHostResultOrNullHandler(
    retain: Boolean = false,
    noinline onResult: ViewModel.(T?) -> Unit
) = NavHostResultHandler(ViewModel::class, { HandleResultOrNull(this@NavHostResultOrNullHandler, retain, it) }, onResult)

/**
 * Creates a [NavHostResultHandler] of Boolean
 * Requires that the [Route.Result.Data.bundle] is described by a [SingleValueNavigationSpec] matching [NavigationBundleSpecType.BooleanType]
 * @param ViewModel the type of [BaseLifecycleViewModel] associated with the [NavHostResultHandler]
 * @param retain If `true` the result will be retained in the [NavBackStackEntry]. It will be deleted otherwise.
 * @param onResult Method for handling the received Boolean
 */
inline fun <reified ViewModel : BaseLifecycleViewModel> BooleanNavHostResultHandler(
    retain: Boolean = false,
    noinline onResult: ViewModel.(Boolean) -> Unit
) {
    NavHostResultHandler(ViewModel::class, { HandleBooleanResult(retain, it) }, onResult)
}

/**
 * Creates a [NavHostResultHandler] of Boolean or `null`
 * Requires that the [Route.Result.Data.bundle] is described by a [SingleValueNavigationSpec] matching [NavigationBundleSpecType.BooleanType] either directly or wrapped by [NavigationBundleSpecType.OptionalType]
 * @param ViewModel the type of [BaseLifecycleViewModel] associated with the [NavHostResultHandler]
 * @param retain If `true` the result will be retained in the [NavBackStackEntry]. It will be deleted otherwise.
 * @param onResult Method for handling the received Boolean or `null`
 */
inline fun <reified ViewModel : BaseLifecycleViewModel> BooleanNavHostResultOrNullHandler(
    retain: Boolean = false,
    noinline onResult: ViewModel.(Boolean?) -> Unit
) = NavHostResultHandler(ViewModel::class, { HandleBooleanOrNullResult(retain, it) }, onResult)

/**
 * Creates a [NavHostResultHandler] of [BooleanArray]
 * Requires that the [Route.Result.Data.bundle] is described by a [SingleValueNavigationSpec] matching [NavigationBundleSpecType.BooleanArrayType]
 * @param ViewModel the type of [BaseLifecycleViewModel] associated with the [NavHostResultHandler]
 * @param retain If `true` the result will be retained in the [NavBackStackEntry]. It will be deleted otherwise.
 * @param onResult Method for handling the received [BooleanArray]
 */
inline fun <reified ViewModel : BaseLifecycleViewModel> BooleanArrayNavHostResultHandler(
    retain: Boolean = false,
    noinline onResult: ViewModel.(BooleanArray) -> Unit
) {
    NavHostResultHandler(ViewModel::class, { HandleBooleanArrayResult(retain, it) }, onResult)
}

/**
 * Creates a [NavHostResultHandler] of [BooleanArray] or `null`
 * Requires that the [Route.Result.Data.bundle] is described by a [SingleValueNavigationSpec] matching [NavigationBundleSpecType.BooleanArrayType] either directly or wrapped by [NavigationBundleSpecType.OptionalType]
 * @param ViewModel the type of [BaseLifecycleViewModel] associated with the [NavHostResultHandler]
 * @param retain If `true` the result will be retained in the [NavBackStackEntry]. It will be deleted otherwise.
 * @param onResult Method for handling the received [BooleanArray] or `null`
 */
inline fun <reified ViewModel : BaseLifecycleViewModel> BooleanArrayNavHostResultOrNullHandler(
    retain: Boolean = false,
    noinline onResult: ViewModel.(BooleanArray?) -> Unit
) = NavHostResultHandler(ViewModel::class, { HandleBooleanArrayOrNullResult(retain, it) }, onResult)

/**
 * Creates a [NavHostResultHandler] of [Byte]
 * Requires that the [Route.Result.Data.bundle] is described by a [SingleValueNavigationSpec] matching [NavigationBundleSpecType.ByteType]
 * @param ViewModel the type of [BaseLifecycleViewModel] associated with the [NavHostResultHandler]
 * @param retain If `true` the result will be retained in the [NavBackStackEntry]. It will be deleted otherwise.
 * @param onResult Method for handling the received [Byte]
 */
inline fun <reified ViewModel : BaseLifecycleViewModel> ByteNavHostResultHandler(
    retain: Boolean = false,
    noinline onResult: ViewModel.(Byte) -> Unit
) {
    NavHostResultHandler(ViewModel::class, { HandleByteResult(retain, it) }, onResult)
}

/**
 * Creates a [NavHostResultHandler] of [Byte] or `null`
 * Requires that the [Route.Result.Data.bundle] is described by a [SingleValueNavigationSpec] matching [NavigationBundleSpecType.ByteType] either directly or wrapped by [NavigationBundleSpecType.OptionalType]
 * @param ViewModel the type of [BaseLifecycleViewModel] associated with the [NavHostResultHandler]
 * @param retain If `true` the result will be retained in the [NavBackStackEntry]. It will be deleted otherwise.
 * @param onResult Method for handling the received [Byte] or `null`
 */
inline fun <reified ViewModel : BaseLifecycleViewModel> ByteNavHostResultOrNullHandler(
    retain: Boolean = false,
    noinline onResult: ViewModel.(Byte?) -> Unit
) = NavHostResultHandler(ViewModel::class, { HandleByteOrNullResult(retain, it) }, onResult)

/**
 * Creates a [NavHostResultHandler] of [ByteArray]
 * Requires that the [Route.Result.Data.bundle] is described by a [SingleValueNavigationSpec] matching [NavigationBundleSpecType.ByteArrayType]
 * @param ViewModel the type of [BaseLifecycleViewModel] associated with the [NavHostResultHandler]
 * @param retain If `true` the result will be retained in the [NavBackStackEntry]. It will be deleted otherwise.
 * @param onResult Method for handling the received [ByteArray]
 */
inline fun <reified ViewModel : BaseLifecycleViewModel> ByteArrayNavHostResultHandler(
    retain: Boolean = false,
    noinline onResult: ViewModel.(ByteArray) -> Unit
) {
    NavHostResultHandler(ViewModel::class, { HandleByteArrayResult(retain, it) }, onResult)
}

/**
 * Creates a [NavHostResultHandler] of [ByteArray] or `null`
 * Requires that the [Route.Result.Data.bundle] is described by a [SingleValueNavigationSpec] matching [NavigationBundleSpecType.ByteArrayType] either directly or wrapped by [NavigationBundleSpecType.OptionalType]
 * @param ViewModel the type of [BaseLifecycleViewModel] associated with the [NavHostResultHandler]
 * @param retain If `true` the result will be retained in the [NavBackStackEntry]. It will be deleted otherwise.
 * @param onResult Method for handling the received [ByteArray] or `null`
 */
inline fun <reified ViewModel : BaseLifecycleViewModel> ByteArrayNavHostResultOrNullHandler(
    retain: Boolean = false,
    noinline onResult: ViewModel.(ByteArray?) -> Unit
) = NavHostResultHandler(ViewModel::class, { HandleByteArrayOrNullResult(retain, it) }, onResult)

/**
 * Creates a [NavHostResultHandler] of [Char]
 * Requires that the [Route.Result.Data.bundle] is described by a [SingleValueNavigationSpec] matching [NavigationBundleSpecType.CharType]
 * @param ViewModel the type of [BaseLifecycleViewModel] associated with the [NavHostResultHandler]
 * @param retain If `true` the result will be retained in the [NavBackStackEntry]. It will be deleted otherwise.
 * @param onResult Method for handling the received [Char]
 */
inline fun <reified ViewModel : BaseLifecycleViewModel> CharNavHostResultHandler(
    retain: Boolean = false,
    noinline onResult: ViewModel.(Char) -> Unit
) {
    NavHostResultHandler(ViewModel::class, { HandleCharResult(retain, it) }, onResult)
}

/**
 * Creates a [NavHostResultHandler] of [Char] or `null`
 * Requires that the [Route.Result.Data.bundle] is described by a [SingleValueNavigationSpec] matching [NavigationBundleSpecType.CharType] either directly or wrapped by [NavigationBundleSpecType.OptionalType]
 * @param ViewModel the type of [BaseLifecycleViewModel] associated with the [NavHostResultHandler]
 * @param retain If `true` the result will be retained in the [NavBackStackEntry]. It will be deleted otherwise.
 * @param onResult Method for handling the received [Char] or `null`
 */
inline fun <reified ViewModel : BaseLifecycleViewModel> CharNavHostResultOrNullHandler(
    retain: Boolean = false,
    noinline onResult: ViewModel.(Char?) -> Unit
) = NavHostResultHandler(ViewModel::class, { HandleCharOrNullResult(retain, it) }, onResult)

/**
 * Creates a [NavHostResultHandler] of [CharArray]
 * Requires that the [Route.Result.Data.bundle] is described by a [SingleValueNavigationSpec] matching [NavigationBundleSpecType.CharArrayType]
 * @param ViewModel the type of [BaseLifecycleViewModel] associated with the [NavHostResultHandler]
 * @param retain If `true` the result will be retained in the [NavBackStackEntry]. It will be deleted otherwise.
 * @param onResult Method for handling the received [CharArray]
 */
inline fun <reified ViewModel : BaseLifecycleViewModel> CharArrayNavHostResultHandler(
    retain: Boolean = false,
    noinline onResult: ViewModel.(CharArray) -> Unit
) {
    NavHostResultHandler(ViewModel::class, { HandleCharArrayResult(retain, it) }, onResult)
}

/**
 * Creates a [NavHostResultHandler] of [CharArray] or `null`
 * Requires that the [Route.Result.Data.bundle] is described by a [SingleValueNavigationSpec] matching [NavigationBundleSpecType.CharArrayType] either directly or wrapped by [NavigationBundleSpecType.OptionalType]
 * @param ViewModel the type of [BaseLifecycleViewModel] associated with the [NavHostResultHandler]
 * @param retain If `true` the result will be retained in the [NavBackStackEntry]. It will be deleted otherwise.
 * @param onResult Method for handling the received [CharArray] or `null`
 */
inline fun <reified ViewModel : BaseLifecycleViewModel> CharArrayNavHostResultOrNullHandler(
    retain: Boolean = false,
    noinline onResult: ViewModel.(CharArray?) -> Unit
) = NavHostResultHandler(ViewModel::class, { HandleCharArrayOrNullResult(retain, it) }, onResult)


/**
 * Creates a [NavHostResultHandler] of [CharSequence]
 * Requires that the [Route.Result.Data.bundle] is described by a [SingleValueNavigationSpec] matching [NavigationBundleSpecType.CharSequenceType]
 * @param ViewModel the type of [BaseLifecycleViewModel] associated with the [NavHostResultHandler]
 * @param retain If `true` the result will be retained in the [NavBackStackEntry]. It will be deleted otherwise.
 * @param onResult Method for handling the received [CharSequence]
 */
inline fun <reified ViewModel : BaseLifecycleViewModel> CharSequenceNavHostResultHandler(
    retain: Boolean = false,
    noinline onResult: ViewModel.(CharSequence) -> Unit
) {
    NavHostResultHandler(ViewModel::class, { HandleCharSequenceResult(retain, it) }, onResult)
}

/**
 * Creates a [NavHostResultHandler] of [CharSequence] or `null`
 * Requires that the [Route.Result.Data.bundle] is described by a [SingleValueNavigationSpec] matching [NavigationBundleSpecType.CharSequenceType] either directly or wrapped by [NavigationBundleSpecType.OptionalType]
 * @param ViewModel the type of [BaseLifecycleViewModel] associated with the [NavHostResultHandler]
 * @param retain If `true` the result will be retained in the [NavBackStackEntry]. It will be deleted otherwise.
 * @param onResult Method for handling the received [CharSequence] or `null`
 */
inline fun <reified ViewModel : BaseLifecycleViewModel> CharSequenceNavHostResultOrNullHandler(
    retain: Boolean = false,
    noinline onResult: ViewModel.(CharSequence?) -> Unit
) = NavHostResultHandler(ViewModel::class, { HandleCharSequenceOrNullResult(retain, it) }, onResult)

/**
 * Creates a [NavHostResultHandler] of [KalugaDate]
 * Requires that the [Route.Result.Data.bundle] is described by a [SingleValueNavigationSpec] matching [NavigationBundleSpecType.DateType]
 * @param ViewModel the type of [BaseLifecycleViewModel] associated with the [NavHostResultHandler]
 * @param retain If `true` the result will be retained in the [NavBackStackEntry]. It will be deleted otherwise.
 * @param onResult Method for handling the received [KalugaDate]
 */
inline fun <reified ViewModel : BaseLifecycleViewModel> DateNavHostResultHandler(
    retain: Boolean = false,
    noinline onResult: ViewModel.(KalugaDate) -> Unit
) {
    NavHostResultHandler(ViewModel::class, { HandleDateResult(retain, it) }, onResult)
}

/**
 * Creates a [NavHostResultHandler] of [KalugaDate] or `null`
 * Requires that the [Route.Result.Data.bundle] is described by a [SingleValueNavigationSpec] matching [NavigationBundleSpecType.DateType] either directly or wrapped by [NavigationBundleSpecType.OptionalType]
 * @param ViewModel the type of [BaseLifecycleViewModel] associated with the [NavHostResultHandler]
 * @param retain If `true` the result will be retained in the [NavBackStackEntry]. It will be deleted otherwise.
 * @param onResult Method for handling the received [KalugaDate] or `null`
 */
inline fun <reified ViewModel : BaseLifecycleViewModel> DateNavHostResultOrNullHandler(
    retain: Boolean = false,
    noinline onResult: ViewModel.(KalugaDate?) -> Unit
) = NavHostResultHandler(ViewModel::class, { HandleDateOrNullResult(retain, it) }, onResult)

/**
 * Creates a [NavHostResultHandler] of a list of [KalugaDate]
 * Requires that the [Route.Result.Data.bundle] is described by a [SingleValueNavigationSpec] matching [NavigationBundleSpecType.DateArrayType]
 * @param ViewModel the type of [BaseLifecycleViewModel] associated with the [NavHostResultHandler]
 * @param retain If `true` the result will be retained in the [NavBackStackEntry]. It will be deleted otherwise.
 * @param onResult Method for handling the received list of [KalugaDate]
 */
inline fun <reified ViewModel : BaseLifecycleViewModel> DateArrayNavHostResultHandler(
    retain: Boolean = false,
    noinline onResult: ViewModel.(List<KalugaDate>) -> Unit
) {
    NavHostResultHandler(ViewModel::class, { HandleDateArrayResult(retain, it) }, onResult)
}

/**
 * Creates a [NavHostResultHandler] of a List of [KalugaDate] or `null`
 * Requires that the [Route.Result.Data.bundle] is described by a [SingleValueNavigationSpec] matching [NavigationBundleSpecType.DateArrayType] either directly or wrapped by [NavigationBundleSpecType.OptionalType]
 * @param ViewModel the type of [BaseLifecycleViewModel] associated with the [NavHostResultHandler]
 * @param retain If `true` the result will be retained in the [NavBackStackEntry]. It will be deleted otherwise.
 * @param onResult Method for handling the received list of [KalugaDate] or `null`
 */
inline fun <reified ViewModel : BaseLifecycleViewModel> DateArrayNavHostResultOrNullHandler(
    retain: Boolean = false,
    noinline onResult: ViewModel.(List<KalugaDate>?) -> Unit
) = NavHostResultHandler(ViewModel::class, { HandleDateArrayOrNullResult(retain, it) }, onResult)

/**
 * Creates a [NavHostResultHandler] of [Double]
 * Requires that the [Route.Result.Data.bundle] is described by a [SingleValueNavigationSpec] matching [NavigationBundleSpecType.DoubleType]
 * @param ViewModel the type of [BaseLifecycleViewModel] associated with the [NavHostResultHandler]
 * @param retain If `true` the result will be retained in the [NavBackStackEntry]. It will be deleted otherwise.
 * @param onResult Method for handling the received [Double]
 */
inline fun <reified ViewModel : BaseLifecycleViewModel> DoubleNavHostResultHandler(
    retain: Boolean = false,
    noinline onResult: ViewModel.(Double) -> Unit
) {
    NavHostResultHandler(ViewModel::class, { HandleDoubleResult(retain, it) }, onResult)
}

/**
 * Creates a [NavHostResultHandler] of [Double] or `null`
 * Requires that the [Route.Result.Data.bundle] is described by a [SingleValueNavigationSpec] matching [NavigationBundleSpecType.DoubleType] either directly or wrapped by [NavigationBundleSpecType.OptionalType]
 * @param ViewModel the type of [BaseLifecycleViewModel] associated with the [NavHostResultHandler]
 * @param retain If `true` the result will be retained in the [NavBackStackEntry]. It will be deleted otherwise.
 * @param onResult Method for handling the received [Double] or `null`
 */
inline fun <reified ViewModel : BaseLifecycleViewModel> DoubleNavHostResultOrNullHandler(
    retain: Boolean = false,
    noinline onResult: ViewModel.(Double?) -> Unit
) = NavHostResultHandler(ViewModel::class, { HandleDoubleOrNullResult(retain, it) }, onResult)

/**
 * Creates a [NavHostResultHandler] of [DoubleArray]
 * Requires that the [Route.Result.Data.bundle] is described by a [SingleValueNavigationSpec] matching [NavigationBundleSpecType.DoubleArrayType]
 * @param ViewModel the type of [BaseLifecycleViewModel] associated with the [NavHostResultHandler]
 * @param retain If `true` the result will be retained in the [NavBackStackEntry]. It will be deleted otherwise.
 * @param onResult Method for handling the received [DoubleArray]
 */
inline fun <reified ViewModel : BaseLifecycleViewModel> DoubleArrayNavHostResultHandler(
    retain: Boolean = false,
    noinline onResult: ViewModel.(DoubleArray) -> Unit
) {
    NavHostResultHandler(ViewModel::class, { HandleDoubleArrayResult(retain, it) }, onResult)
}

/**
 * Creates a [NavHostResultHandler] of [DoubleArray] or `null`
 * Requires that the [Route.Result.Data.bundle] is described by a [SingleValueNavigationSpec] matching [NavigationBundleSpecType.DoubleArrayType] either directly or wrapped by [NavigationBundleSpecType.OptionalType]
 * @param ViewModel the type of [BaseLifecycleViewModel] associated with the [NavHostResultHandler]
 * @param retain If `true` the result will be retained in the [NavBackStackEntry]. It will be deleted otherwise.
 * @param onResult Method for handling the received [DoubleArray] or `null`
 */
inline fun <reified ViewModel : BaseLifecycleViewModel> DoubleArrayNavHostResultOrNullHandler(
    retain: Boolean = false,
    noinline onResult: ViewModel.(DoubleArray?) -> Unit
) = NavHostResultHandler(ViewModel::class, { HandleDoubleArrayOrNullResult(retain, it) }, onResult)

/**
 * Creates a [NavHostResultHandler] of [Float]
 * Requires that the [Route.Result.Data.bundle] is described by a [SingleValueNavigationSpec] matching [NavigationBundleSpecType.FloatType]
 * @param ViewModel the type of [BaseLifecycleViewModel] associated with the [NavHostResultHandler]
 * @param retain If `true` the result will be retained in the [NavBackStackEntry]. It will be deleted otherwise.
 * @param onResult Method for handling the received [Float]
 */
inline fun <reified ViewModel : BaseLifecycleViewModel> FloatNavHostResultHandler(
    retain: Boolean = false,
    noinline onResult: ViewModel.(Float) -> Unit
) {
    NavHostResultHandler(ViewModel::class, { HandleFloatResult(retain, it) }, onResult)
}

/**
 * Creates a [NavHostResultHandler] of [Float] or `null`
 * Requires that the [Route.Result.Data.bundle] is described by a [SingleValueNavigationSpec] matching [NavigationBundleSpecType.FloatType] either directly or wrapped by [NavigationBundleSpecType.OptionalType]
 * @param ViewModel the type of [BaseLifecycleViewModel] associated with the [NavHostResultHandler]
 * @param retain If `true` the result will be retained in the [NavBackStackEntry]. It will be deleted otherwise.
 * @param onResult Method for handling the received [Float] or `null`
 */
inline fun <reified ViewModel : BaseLifecycleViewModel> FloatNavHostResultOrNullHandler(
    retain: Boolean = false,
    noinline onResult: ViewModel.(Float?) -> Unit
) = NavHostResultHandler(ViewModel::class, { HandleFloatOrNullResult(retain, it) }, onResult)

/**
 * Creates a [NavHostResultHandler] of [FloatArray]
 * Requires that the [Route.Result.Data.bundle] is described by a [SingleValueNavigationSpec] matching [NavigationBundleSpecType.FloatArrayType]
 * @param ViewModel the type of [BaseLifecycleViewModel] associated with the [NavHostResultHandler]
 * @param retain If `true` the result will be retained in the [NavBackStackEntry]. It will be deleted otherwise.
 * @param onResult Method for handling the received [FloatArray]
 */
inline fun <reified ViewModel : BaseLifecycleViewModel> FloatArrayNavHostResultHandler(
    retain: Boolean = false,
    noinline onResult: ViewModel.(FloatArray) -> Unit
) {
    NavHostResultHandler(ViewModel::class, { HandleFloatArrayResult(retain, it) }, onResult)
}

/**
 * Creates a [NavHostResultHandler] of [FloatArray] or `null`
 * Requires that the [Route.Result.Data.bundle] is described by a [SingleValueNavigationSpec] matching [NavigationBundleSpecType.FloatArrayType] either directly or wrapped by [NavigationBundleSpecType.OptionalType]
 * @param ViewModel the type of [BaseLifecycleViewModel] associated with the [NavHostResultHandler]
 * @param retain If `true` the result will be retained in the [NavBackStackEntry]. It will be deleted otherwise.
 * @param onResult Method for handling the received [FloatArray] or `null`
 */
inline fun <reified ViewModel : BaseLifecycleViewModel> FloatArrayNavHostResultOrNullHandler(
    retain: Boolean = false,
    noinline onResult: ViewModel.(FloatArray?) -> Unit
) = NavHostResultHandler(ViewModel::class, { HandleFloatArrayOrNullResult(retain, it) }, onResult)

/**
 * Creates a [NavHostResultHandler] of [Int]
 * Requires that the [Route.Result.Data.bundle] is described by a [SingleValueNavigationSpec] matching [NavigationBundleSpecType.IntegerType]
 * @param ViewModel the type of [BaseLifecycleViewModel] associated with the [NavHostResultHandler]
 * @param retain If `true` the result will be retained in the [NavBackStackEntry]. It will be deleted otherwise.
 * @param onResult Method for handling the received [Int]
 */
inline fun <reified ViewModel : BaseLifecycleViewModel> IntNavHostResultHandler(
    retain: Boolean = false,
    noinline onResult: ViewModel.(Int) -> Unit
) {
    NavHostResultHandler(ViewModel::class, { HandleIntResult(retain, it) }, onResult)
}

/**
 * Creates a [NavHostResultHandler] of [Int] or `null`
 * Requires that the [Route.Result.Data.bundle] is described by a [SingleValueNavigationSpec] matching [NavigationBundleSpecType.IntegerType] either directly or wrapped by [NavigationBundleSpecType.OptionalType]
 * @param ViewModel the type of [BaseLifecycleViewModel] associated with the [NavHostResultHandler]
 * @param retain If `true` the result will be retained in the [NavBackStackEntry]. It will be deleted otherwise.
 * @param onResult Method for handling the received [Int] or `null`
 */
inline fun <reified ViewModel : BaseLifecycleViewModel> IntNavHostResultOrNullHandler(
    retain: Boolean = false,
    noinline onResult: ViewModel.(Int?) -> Unit
) = NavHostResultHandler(ViewModel::class, { HandleIntOrNullResult(retain, it) }, onResult)

/**
 * Creates a [NavHostResultHandler] of [IntArray]
 * Requires that the [Route.Result.Data.bundle] is described by a [SingleValueNavigationSpec] matching [NavigationBundleSpecType.IntegerArrayType]
 * @param ViewModel the type of [BaseLifecycleViewModel] associated with the [NavHostResultHandler]
 * @param retain If `true` the result will be retained in the [NavBackStackEntry]. It will be deleted otherwise.
 * @param onResult Method for handling the received [IntArray]
 */
inline fun <reified ViewModel : BaseLifecycleViewModel> IntArrayNavHostResultHandler(
    retain: Boolean = false,
    noinline onResult: ViewModel.(IntArray) -> Unit
) {
    NavHostResultHandler(ViewModel::class, { HandleIntArrayResult(retain, it) }, onResult)
}

/**
=======
 * @return the [NavHostResultHandler]
 */
inline fun <reified ViewModel : BaseLifecycleViewModel, Row : NavigationBundleSpecRow<*>> NavigationBundleSpec<Row>.NavHostResultHandler(
    retain: Boolean = false,
    noinline onResult: ViewModel.(NavigationBundle<Row>) -> Unit
): NavHostResultHandler<ViewModel, NavigationBundle<Row>> {
    val spec = this
    return NavHostResultHandler(ViewModel::class, { HandleResult(spec, retain, it) },  onResult)
}

/**
 * Creates a [NavHostResultHandler] of [T] for this [NavigationBundleSpecType]
 * Requires that [Route.Result.Data.bundle] is described by a [SingleValueNavigationSpec] matching the [NavigationBundleSpecType]
 * @param ViewModel the type of [BaseLifecycleViewModel] associated with the [NavHostResultHandler]
 * @param T the type of result to expect
 * @param retain If `true` the result will be retained in the [NavBackStackEntry]. It will be deleted otherwise.
 * @param onResult Method for handling the received result
 * @return the [NavHostResultHandler]
 */
inline fun <reified ViewModel : BaseLifecycleViewModel, T> NavigationBundleSpecType<T>.NavHostResultHandler(
    retain: Boolean = false,
    noinline onResult: ViewModel.(T) -> Unit
): NavHostResultHandler<ViewModel, T> {
    val spec = this
    return NavHostResultHandler(ViewModel::class, { HandleResult(spec, retain, it) }, onResult)
}

/**
 * Creates a [NavHostResultHandler] of [T] for this [NavigationBundleSpecType]
 * Requires that [Route.Result.Data.bundle] is described by a [SingleValueNavigationSpec] matching the [NavigationBundleSpecType] either directly or wrapped in [NavigationBundleSpecType.OptionalType]
 * @param ViewModel the type of [BaseLifecycleViewModel] associated with the [NavHostResultHandler]
 * @param T the type of result to expect
 * @param retain If `true` the result will be retained in the [NavBackStackEntry]. It will be deleted otherwise.
 * @param onResult Method for handling the received result
 * @return the [NavHostResultHandler]
 */
inline fun <reified ViewModel : BaseLifecycleViewModel, T : Any> NavigationBundleSpecType<T>.NavHostResultOrNullHandler(
    retain: Boolean = false,
    noinline onResult: ViewModel.(T?) -> Unit
) = NavHostResultHandler(ViewModel::class, { HandleResultOrNull(this@NavHostResultOrNullHandler, retain, it) }, onResult)

/**
 * Creates a [NavHostResultHandler] of [T] for this [NavigationBundleSpecType]
 * Requires that [Route.Result.Data.bundle] is described by a [SingleValueNavigationSpec] matching the [NavigationBundleSpecType]
 * @param ViewModel the type of [BaseLifecycleViewModel] associated with the [NavHostResultHandler]
 * @param T the type of result to expect
 * @param retain If `true` the result will be retained in the [NavBackStackEntry]. It will be deleted otherwise.
 * @param onResult Method for handling the received result
 * @return the [NavHostResultHandler]
 */
@JvmName("NavHostNullableResultOrNullHandler")
inline fun <reified ViewModel : BaseLifecycleViewModel, T> NavigationBundleSpecType<T>.NavHostResultOrNullHandler(
    retain: Boolean = false,
    noinline onResult: ViewModel.(T?) -> Unit
) = NavHostResultHandler(ViewModel::class, { HandleResultOrNull(this@NavHostResultOrNullHandler, retain, it) }, onResult)

/**
 * Creates a [NavHostResultHandler] of Boolean
 * Requires that the [Route.Result.Data.bundle] is described by a [SingleValueNavigationSpec] matching [NavigationBundleSpecType.BooleanType]
 * @param ViewModel the type of [BaseLifecycleViewModel] associated with the [NavHostResultHandler]
 * @param retain If `true` the result will be retained in the [NavBackStackEntry]. It will be deleted otherwise.
 * @param onResult Method for handling the received Boolean
 * @return the [NavHostResultHandler]
 */
inline fun <reified ViewModel : BaseLifecycleViewModel> BooleanNavHostResultHandler(
    retain: Boolean = false,
    noinline onResult: ViewModel.(Boolean) -> Unit
) = NavHostResultHandler(ViewModel::class, { HandleBooleanResult(retain, it) }, onResult)

/**
 * Creates a [NavHostResultHandler] of Boolean or `null`
 * Requires that the [Route.Result.Data.bundle] is described by a [SingleValueNavigationSpec] matching [NavigationBundleSpecType.BooleanType] either directly or wrapped by [NavigationBundleSpecType.OptionalType]
 * @param ViewModel the type of [BaseLifecycleViewModel] associated with the [NavHostResultHandler]
 * @param retain If `true` the result will be retained in the [NavBackStackEntry]. It will be deleted otherwise.
 * @param onResult Method for handling the received Boolean or `null`
 * @return the [NavHostResultHandler]
 */
inline fun <reified ViewModel : BaseLifecycleViewModel> BooleanNavHostResultOrNullHandler(
    retain: Boolean = false,
    noinline onResult: ViewModel.(Boolean?) -> Unit
) = NavHostResultHandler(ViewModel::class, { HandleBooleanOrNullResult(retain, it) }, onResult)

/**
 * Creates a [NavHostResultHandler] of [BooleanArray]
 * Requires that the [Route.Result.Data.bundle] is described by a [SingleValueNavigationSpec] matching [NavigationBundleSpecType.BooleanArrayType]
 * @param ViewModel the type of [BaseLifecycleViewModel] associated with the [NavHostResultHandler]
 * @param retain If `true` the result will be retained in the [NavBackStackEntry]. It will be deleted otherwise.
 * @param onResult Method for handling the received [BooleanArray]
 * @return the [NavHostResultHandler]
 */
inline fun <reified ViewModel : BaseLifecycleViewModel> BooleanArrayNavHostResultHandler(
    retain: Boolean = false,
    noinline onResult: ViewModel.(BooleanArray) -> Unit
) = NavHostResultHandler(ViewModel::class, { HandleBooleanArrayResult(retain, it) }, onResult)

/**
 * Creates a [NavHostResultHandler] of [BooleanArray] or `null`
 * Requires that the [Route.Result.Data.bundle] is described by a [SingleValueNavigationSpec] matching [NavigationBundleSpecType.BooleanArrayType] either directly or wrapped by [NavigationBundleSpecType.OptionalType]
 * @param ViewModel the type of [BaseLifecycleViewModel] associated with the [NavHostResultHandler]
 * @param retain If `true` the result will be retained in the [NavBackStackEntry]. It will be deleted otherwise.
 * @param onResult Method for handling the received [BooleanArray] or `null`
 * @return the [NavHostResultHandler]
 */
inline fun <reified ViewModel : BaseLifecycleViewModel> BooleanArrayNavHostResultOrNullHandler(
    retain: Boolean = false,
    noinline onResult: ViewModel.(BooleanArray?) -> Unit
) = NavHostResultHandler(ViewModel::class, { HandleBooleanArrayOrNullResult(retain, it) }, onResult)

/**
 * Creates a [NavHostResultHandler] of [Byte]
 * Requires that the [Route.Result.Data.bundle] is described by a [SingleValueNavigationSpec] matching [NavigationBundleSpecType.ByteType]
 * @param ViewModel the type of [BaseLifecycleViewModel] associated with the [NavHostResultHandler]
 * @param retain If `true` the result will be retained in the [NavBackStackEntry]. It will be deleted otherwise.
 * @param onResult Method for handling the received [Byte]
 * @return the [NavHostResultHandler]
 */
inline fun <reified ViewModel : BaseLifecycleViewModel> ByteNavHostResultHandler(
    retain: Boolean = false,
    noinline onResult: ViewModel.(Byte) -> Unit
) = NavHostResultHandler(ViewModel::class, { HandleByteResult(retain, it) }, onResult)

/**
 * Creates a [NavHostResultHandler] of [Byte] or `null`
 * Requires that the [Route.Result.Data.bundle] is described by a [SingleValueNavigationSpec] matching [NavigationBundleSpecType.ByteType] either directly or wrapped by [NavigationBundleSpecType.OptionalType]
 * @param ViewModel the type of [BaseLifecycleViewModel] associated with the [NavHostResultHandler]
 * @param retain If `true` the result will be retained in the [NavBackStackEntry]. It will be deleted otherwise.
 * @param onResult Method for handling the received [Byte] or `null`
 * @return the [NavHostResultHandler]
 */
inline fun <reified ViewModel : BaseLifecycleViewModel> ByteNavHostResultOrNullHandler(
    retain: Boolean = false,
    noinline onResult: ViewModel.(Byte?) -> Unit
) = NavHostResultHandler(ViewModel::class, { HandleByteOrNullResult(retain, it) }, onResult)

/**
 * Creates a [NavHostResultHandler] of [ByteArray]
 * Requires that the [Route.Result.Data.bundle] is described by a [SingleValueNavigationSpec] matching [NavigationBundleSpecType.ByteArrayType]
 * @param ViewModel the type of [BaseLifecycleViewModel] associated with the [NavHostResultHandler]
 * @param retain If `true` the result will be retained in the [NavBackStackEntry]. It will be deleted otherwise.
 * @param onResult Method for handling the received [ByteArray]
 * @return the [NavHostResultHandler]
 */
inline fun <reified ViewModel : BaseLifecycleViewModel> ByteArrayNavHostResultHandler(
    retain: Boolean = false,
    noinline onResult: ViewModel.(ByteArray) -> Unit
) = NavHostResultHandler(ViewModel::class, { HandleByteArrayResult(retain, it) }, onResult)

/**
 * Creates a [NavHostResultHandler] of [ByteArray] or `null`
 * Requires that the [Route.Result.Data.bundle] is described by a [SingleValueNavigationSpec] matching [NavigationBundleSpecType.ByteArrayType] either directly or wrapped by [NavigationBundleSpecType.OptionalType]
 * @param ViewModel the type of [BaseLifecycleViewModel] associated with the [NavHostResultHandler]
 * @param retain If `true` the result will be retained in the [NavBackStackEntry]. It will be deleted otherwise.
 * @param onResult Method for handling the received [ByteArray] or `null`
 * @return the [NavHostResultHandler]
 */
inline fun <reified ViewModel : BaseLifecycleViewModel> ByteArrayNavHostResultOrNullHandler(
    retain: Boolean = false,
    noinline onResult: ViewModel.(ByteArray?) -> Unit
) = NavHostResultHandler(ViewModel::class, { HandleByteArrayOrNullResult(retain, it) }, onResult)

/**
 * Creates a [NavHostResultHandler] of [Char]
 * Requires that the [Route.Result.Data.bundle] is described by a [SingleValueNavigationSpec] matching [NavigationBundleSpecType.CharType]
 * @param ViewModel the type of [BaseLifecycleViewModel] associated with the [NavHostResultHandler]
 * @param retain If `true` the result will be retained in the [NavBackStackEntry]. It will be deleted otherwise.
 * @param onResult Method for handling the received [Char]
 * @return the [NavHostResultHandler]
 */
inline fun <reified ViewModel : BaseLifecycleViewModel> CharNavHostResultHandler(
    retain: Boolean = false,
    noinline onResult: ViewModel.(Char) -> Unit
) = NavHostResultHandler(ViewModel::class, { HandleCharResult(retain, it) }, onResult)

/**
 * Creates a [NavHostResultHandler] of [Char] or `null`
 * Requires that the [Route.Result.Data.bundle] is described by a [SingleValueNavigationSpec] matching [NavigationBundleSpecType.CharType] either directly or wrapped by [NavigationBundleSpecType.OptionalType]
 * @param ViewModel the type of [BaseLifecycleViewModel] associated with the [NavHostResultHandler]
 * @param retain If `true` the result will be retained in the [NavBackStackEntry]. It will be deleted otherwise.
 * @param onResult Method for handling the received [Char] or `null`
 * @return the [NavHostResultHandler]
 */
inline fun <reified ViewModel : BaseLifecycleViewModel> CharNavHostResultOrNullHandler(
    retain: Boolean = false,
    noinline onResult: ViewModel.(Char?) -> Unit
) = NavHostResultHandler(ViewModel::class, { HandleCharOrNullResult(retain, it) }, onResult)

/**
 * Creates a [NavHostResultHandler] of [CharArray]
 * Requires that the [Route.Result.Data.bundle] is described by a [SingleValueNavigationSpec] matching [NavigationBundleSpecType.CharArrayType]
 * @param ViewModel the type of [BaseLifecycleViewModel] associated with the [NavHostResultHandler]
 * @param retain If `true` the result will be retained in the [NavBackStackEntry]. It will be deleted otherwise.
 * @param onResult Method for handling the received [CharArray]
 * @return the [NavHostResultHandler]
 */
inline fun <reified ViewModel : BaseLifecycleViewModel> CharArrayNavHostResultHandler(
    retain: Boolean = false,
    noinline onResult: ViewModel.(CharArray) -> Unit
) = NavHostResultHandler(ViewModel::class, { HandleCharArrayResult(retain, it) }, onResult)

/**
 * Creates a [NavHostResultHandler] of [CharArray] or `null`
 * Requires that the [Route.Result.Data.bundle] is described by a [SingleValueNavigationSpec] matching [NavigationBundleSpecType.CharArrayType] either directly or wrapped by [NavigationBundleSpecType.OptionalType]
 * @param ViewModel the type of [BaseLifecycleViewModel] associated with the [NavHostResultHandler]
 * @param retain If `true` the result will be retained in the [NavBackStackEntry]. It will be deleted otherwise.
 * @param onResult Method for handling the received [CharArray] or `null`
 * @return the [NavHostResultHandler]
 */
inline fun <reified ViewModel : BaseLifecycleViewModel> CharArrayNavHostResultOrNullHandler(
    retain: Boolean = false,
    noinline onResult: ViewModel.(CharArray?) -> Unit
) = NavHostResultHandler(ViewModel::class, { HandleCharArrayOrNullResult(retain, it) }, onResult)


/**
 * Creates a [NavHostResultHandler] of [CharSequence]
 * Requires that the [Route.Result.Data.bundle] is described by a [SingleValueNavigationSpec] matching [NavigationBundleSpecType.CharSequenceType]
 * @param ViewModel the type of [BaseLifecycleViewModel] associated with the [NavHostResultHandler]
 * @param retain If `true` the result will be retained in the [NavBackStackEntry]. It will be deleted otherwise.
 * @param onResult Method for handling the received [CharSequence]
 * @return the [NavHostResultHandler]
 */
inline fun <reified ViewModel : BaseLifecycleViewModel> CharSequenceNavHostResultHandler(
    retain: Boolean = false,
    noinline onResult: ViewModel.(CharSequence) -> Unit
) = NavHostResultHandler(ViewModel::class, { HandleCharSequenceResult(retain, it) }, onResult)

/**
 * Creates a [NavHostResultHandler] of [CharSequence] or `null`
 * Requires that the [Route.Result.Data.bundle] is described by a [SingleValueNavigationSpec] matching [NavigationBundleSpecType.CharSequenceType] either directly or wrapped by [NavigationBundleSpecType.OptionalType]
 * @param ViewModel the type of [BaseLifecycleViewModel] associated with the [NavHostResultHandler]
 * @param retain If `true` the result will be retained in the [NavBackStackEntry]. It will be deleted otherwise.
 * @param onResult Method for handling the received [CharSequence] or `null`
 * @return the [NavHostResultHandler]
 */
inline fun <reified ViewModel : BaseLifecycleViewModel> CharSequenceNavHostResultOrNullHandler(
    retain: Boolean = false,
    noinline onResult: ViewModel.(CharSequence?) -> Unit
) = NavHostResultHandler(ViewModel::class, { HandleCharSequenceOrNullResult(retain, it) }, onResult)

/**
 * Creates a [NavHostResultHandler] of [KalugaDate]
 * Requires that the [Route.Result.Data.bundle] is described by a [SingleValueNavigationSpec] matching [NavigationBundleSpecType.DateType]
 * @param ViewModel the type of [BaseLifecycleViewModel] associated with the [NavHostResultHandler]
 * @param retain If `true` the result will be retained in the [NavBackStackEntry]. It will be deleted otherwise.
 * @param onResult Method for handling the received [KalugaDate]
 * @return the [NavHostResultHandler]
 */
inline fun <reified ViewModel : BaseLifecycleViewModel> DateNavHostResultHandler(
    retain: Boolean = false,
    noinline onResult: ViewModel.(KalugaDate) -> Unit
) = NavHostResultHandler(ViewModel::class, { HandleDateResult(retain, it) }, onResult)

/**
 * Creates a [NavHostResultHandler] of [KalugaDate] or `null`
 * Requires that the [Route.Result.Data.bundle] is described by a [SingleValueNavigationSpec] matching [NavigationBundleSpecType.DateType] either directly or wrapped by [NavigationBundleSpecType.OptionalType]
 * @param ViewModel the type of [BaseLifecycleViewModel] associated with the [NavHostResultHandler]
 * @param retain If `true` the result will be retained in the [NavBackStackEntry]. It will be deleted otherwise.
 * @param onResult Method for handling the received [KalugaDate] or `null`
 * @return the [NavHostResultHandler]
 */
inline fun <reified ViewModel : BaseLifecycleViewModel> DateNavHostResultOrNullHandler(
    retain: Boolean = false,
    noinline onResult: ViewModel.(KalugaDate?) -> Unit
) = NavHostResultHandler(ViewModel::class, { HandleDateOrNullResult(retain, it) }, onResult)

/**
 * Creates a [NavHostResultHandler] of a list of [KalugaDate]
 * Requires that the [Route.Result.Data.bundle] is described by a [SingleValueNavigationSpec] matching [NavigationBundleSpecType.DateArrayType]
 * @param ViewModel the type of [BaseLifecycleViewModel] associated with the [NavHostResultHandler]
 * @param retain If `true` the result will be retained in the [NavBackStackEntry]. It will be deleted otherwise.
 * @param onResult Method for handling the received list of [KalugaDate]
 * @return the [NavHostResultHandler]
 */
inline fun <reified ViewModel : BaseLifecycleViewModel> DateArrayNavHostResultHandler(
    retain: Boolean = false,
    noinline onResult: ViewModel.(List<KalugaDate>) -> Unit
) = NavHostResultHandler(ViewModel::class, { HandleDateArrayResult(retain, it) }, onResult)

/**
 * Creates a [NavHostResultHandler] of a List of [KalugaDate] or `null`
 * Requires that the [Route.Result.Data.bundle] is described by a [SingleValueNavigationSpec] matching [NavigationBundleSpecType.DateArrayType] either directly or wrapped by [NavigationBundleSpecType.OptionalType]
 * @param ViewModel the type of [BaseLifecycleViewModel] associated with the [NavHostResultHandler]
 * @param retain If `true` the result will be retained in the [NavBackStackEntry]. It will be deleted otherwise.
 * @param onResult Method for handling the received list of [KalugaDate] or `null`
 * @return the [NavHostResultHandler]
 */
inline fun <reified ViewModel : BaseLifecycleViewModel> DateArrayNavHostResultOrNullHandler(
    retain: Boolean = false,
    noinline onResult: ViewModel.(List<KalugaDate>?) -> Unit
) = NavHostResultHandler(ViewModel::class, { HandleDateArrayOrNullResult(retain, it) }, onResult)

/**
 * Creates a [NavHostResultHandler] of [Double]
 * Requires that the [Route.Result.Data.bundle] is described by a [SingleValueNavigationSpec] matching [NavigationBundleSpecType.DoubleType]
 * @param ViewModel the type of [BaseLifecycleViewModel] associated with the [NavHostResultHandler]
 * @param retain If `true` the result will be retained in the [NavBackStackEntry]. It will be deleted otherwise.
 * @param onResult Method for handling the received [Double]
 * @return the [NavHostResultHandler]
 */
inline fun <reified ViewModel : BaseLifecycleViewModel> DoubleNavHostResultHandler(
    retain: Boolean = false,
    noinline onResult: ViewModel.(Double) -> Unit
) = NavHostResultHandler(ViewModel::class, { HandleDoubleResult(retain, it) }, onResult)

/**
 * Creates a [NavHostResultHandler] of [Double] or `null`
 * Requires that the [Route.Result.Data.bundle] is described by a [SingleValueNavigationSpec] matching [NavigationBundleSpecType.DoubleType] either directly or wrapped by [NavigationBundleSpecType.OptionalType]
 * @param ViewModel the type of [BaseLifecycleViewModel] associated with the [NavHostResultHandler]
 * @param retain If `true` the result will be retained in the [NavBackStackEntry]. It will be deleted otherwise.
 * @param onResult Method for handling the received [Double] or `null`
 * @return the [NavHostResultHandler]
 */
inline fun <reified ViewModel : BaseLifecycleViewModel> DoubleNavHostResultOrNullHandler(
    retain: Boolean = false,
    noinline onResult: ViewModel.(Double?) -> Unit
) = NavHostResultHandler(ViewModel::class, { HandleDoubleOrNullResult(retain, it) }, onResult)

/**
 * Creates a [NavHostResultHandler] of [DoubleArray]
 * Requires that the [Route.Result.Data.bundle] is described by a [SingleValueNavigationSpec] matching [NavigationBundleSpecType.DoubleArrayType]
 * @param ViewModel the type of [BaseLifecycleViewModel] associated with the [NavHostResultHandler]
 * @param retain If `true` the result will be retained in the [NavBackStackEntry]. It will be deleted otherwise.
 * @param onResult Method for handling the received [DoubleArray]
 * @return the [NavHostResultHandler]
 */
inline fun <reified ViewModel : BaseLifecycleViewModel> DoubleArrayNavHostResultHandler(
    retain: Boolean = false,
    noinline onResult: ViewModel.(DoubleArray) -> Unit
) = NavHostResultHandler(ViewModel::class, { HandleDoubleArrayResult(retain, it) }, onResult)

/**
 * Creates a [NavHostResultHandler] of [DoubleArray] or `null`
 * Requires that the [Route.Result.Data.bundle] is described by a [SingleValueNavigationSpec] matching [NavigationBundleSpecType.DoubleArrayType] either directly or wrapped by [NavigationBundleSpecType.OptionalType]
 * @param ViewModel the type of [BaseLifecycleViewModel] associated with the [NavHostResultHandler]
 * @param retain If `true` the result will be retained in the [NavBackStackEntry]. It will be deleted otherwise.
 * @param onResult Method for handling the received [DoubleArray] or `null`
 * @return the [NavHostResultHandler]
 */
inline fun <reified ViewModel : BaseLifecycleViewModel> DoubleArrayNavHostResultOrNullHandler(
    retain: Boolean = false,
    noinline onResult: ViewModel.(DoubleArray?) -> Unit
) = NavHostResultHandler(ViewModel::class, { HandleDoubleArrayOrNullResult(retain, it) }, onResult)

/**
 * Creates a [NavHostResultHandler] of [Float]
 * Requires that the [Route.Result.Data.bundle] is described by a [SingleValueNavigationSpec] matching [NavigationBundleSpecType.FloatType]
 * @param ViewModel the type of [BaseLifecycleViewModel] associated with the [NavHostResultHandler]
 * @param retain If `true` the result will be retained in the [NavBackStackEntry]. It will be deleted otherwise.
 * @param onResult Method for handling the received [Float]
 * @return the [NavHostResultHandler]
 */
inline fun <reified ViewModel : BaseLifecycleViewModel> FloatNavHostResultHandler(
    retain: Boolean = false,
    noinline onResult: ViewModel.(Float) -> Unit
) = NavHostResultHandler(ViewModel::class, { HandleFloatResult(retain, it) }, onResult)

/**
 * Creates a [NavHostResultHandler] of [Float] or `null`
 * Requires that the [Route.Result.Data.bundle] is described by a [SingleValueNavigationSpec] matching [NavigationBundleSpecType.FloatType] either directly or wrapped by [NavigationBundleSpecType.OptionalType]
 * @param ViewModel the type of [BaseLifecycleViewModel] associated with the [NavHostResultHandler]
 * @param retain If `true` the result will be retained in the [NavBackStackEntry]. It will be deleted otherwise.
 * @param onResult Method for handling the received [Float] or `null`
 * @return the [NavHostResultHandler]
 */
inline fun <reified ViewModel : BaseLifecycleViewModel> FloatNavHostResultOrNullHandler(
    retain: Boolean = false,
    noinline onResult: ViewModel.(Float?) -> Unit
) = NavHostResultHandler(ViewModel::class, { HandleFloatOrNullResult(retain, it) }, onResult)

/**
 * Creates a [NavHostResultHandler] of [FloatArray]
 * Requires that the [Route.Result.Data.bundle] is described by a [SingleValueNavigationSpec] matching [NavigationBundleSpecType.FloatArrayType]
 * @param ViewModel the type of [BaseLifecycleViewModel] associated with the [NavHostResultHandler]
 * @param retain If `true` the result will be retained in the [NavBackStackEntry]. It will be deleted otherwise.
 * @param onResult Method for handling the received [FloatArray]
 * @return the [NavHostResultHandler]
 */
inline fun <reified ViewModel : BaseLifecycleViewModel> FloatArrayNavHostResultHandler(
    retain: Boolean = false,
    noinline onResult: ViewModel.(FloatArray) -> Unit
) = NavHostResultHandler(ViewModel::class, { HandleFloatArrayResult(retain, it) }, onResult)

/**
 * Creates a [NavHostResultHandler] of [FloatArray] or `null`
 * Requires that the [Route.Result.Data.bundle] is described by a [SingleValueNavigationSpec] matching [NavigationBundleSpecType.FloatArrayType] either directly or wrapped by [NavigationBundleSpecType.OptionalType]
 * @param ViewModel the type of [BaseLifecycleViewModel] associated with the [NavHostResultHandler]
 * @param retain If `true` the result will be retained in the [NavBackStackEntry]. It will be deleted otherwise.
 * @param onResult Method for handling the received [FloatArray] or `null`
 * @return the [NavHostResultHandler]
 */
inline fun <reified ViewModel : BaseLifecycleViewModel> FloatArrayNavHostResultOrNullHandler(
    retain: Boolean = false,
    noinline onResult: ViewModel.(FloatArray?) -> Unit
) = NavHostResultHandler(ViewModel::class, { HandleFloatArrayOrNullResult(retain, it) }, onResult)

/**
 * Creates a [NavHostResultHandler] of [Int]
 * Requires that the [Route.Result.Data.bundle] is described by a [SingleValueNavigationSpec] matching [NavigationBundleSpecType.IntegerType]
 * @param ViewModel the type of [BaseLifecycleViewModel] associated with the [NavHostResultHandler]
 * @param retain If `true` the result will be retained in the [NavBackStackEntry]. It will be deleted otherwise.
 * @param onResult Method for handling the received [Int]
 * @return the [NavHostResultHandler]
 */
inline fun <reified ViewModel : BaseLifecycleViewModel> IntNavHostResultHandler(
    retain: Boolean = false,
    noinline onResult: ViewModel.(Int) -> Unit
) = NavHostResultHandler(ViewModel::class, { HandleIntResult(retain, it) }, onResult)

/**
 * Creates a [NavHostResultHandler] of [Int] or `null`
 * Requires that the [Route.Result.Data.bundle] is described by a [SingleValueNavigationSpec] matching [NavigationBundleSpecType.IntegerType] either directly or wrapped by [NavigationBundleSpecType.OptionalType]
 * @param ViewModel the type of [BaseLifecycleViewModel] associated with the [NavHostResultHandler]
 * @param retain If `true` the result will be retained in the [NavBackStackEntry]. It will be deleted otherwise.
 * @param onResult Method for handling the received [Int] or `null`
 * @return the [NavHostResultHandler]
 */
inline fun <reified ViewModel : BaseLifecycleViewModel> IntNavHostResultOrNullHandler(
    retain: Boolean = false,
    noinline onResult: ViewModel.(Int?) -> Unit
) = NavHostResultHandler(ViewModel::class, { HandleIntOrNullResult(retain, it) }, onResult)

/**
 * Creates a [NavHostResultHandler] of [IntArray]
 * Requires that the [Route.Result.Data.bundle] is described by a [SingleValueNavigationSpec] matching [NavigationBundleSpecType.IntegerArrayType]
 * @param ViewModel the type of [BaseLifecycleViewModel] associated with the [NavHostResultHandler]
 * @param retain If `true` the result will be retained in the [NavBackStackEntry]. It will be deleted otherwise.
 * @param onResult Method for handling the received [IntArray]
 * @return the [NavHostResultHandler]
 */
inline fun <reified ViewModel : BaseLifecycleViewModel> IntArrayNavHostResultHandler(
    retain: Boolean = false,
    noinline onResult: ViewModel.(IntArray) -> Unit
) = NavHostResultHandler(ViewModel::class, { HandleIntArrayResult(retain, it) }, onResult)

/**
>>>>>>> 3f03a566
 * Creates a [NavHostResultHandler] of [IntArray] or `null`
 * Requires that the [Route.Result.Data.bundle] is described by a [SingleValueNavigationSpec] matching [NavigationBundleSpecType.IntegerArrayType] either directly or wrapped by [NavigationBundleSpecType.OptionalType]
 * @param ViewModel the type of [BaseLifecycleViewModel] associated with the [NavHostResultHandler]
 * @param retain If `true` the result will be retained in the [NavBackStackEntry]. It will be deleted otherwise.
 * @param onResult Method for handling the received [IntArray] or `null`
<<<<<<< HEAD
=======
 * @return the [NavHostResultHandler]
>>>>>>> 3f03a566
 */
inline fun <reified ViewModel : BaseLifecycleViewModel> IntArrayNavHostResultOrNullHandler(
    retain: Boolean = false,
    noinline onResult: ViewModel.(IntArray?) -> Unit
) = NavHostResultHandler(ViewModel::class, { HandleIntArrayOrNullResult(retain, it) }, onResult)

/**
 * Creates a [NavHostResultHandler] of [Long]
 * Requires that the [Route.Result.Data.bundle] is described by a [SingleValueNavigationSpec] matching [NavigationBundleSpecType.LongType]
 * @param ViewModel the type of [BaseLifecycleViewModel] associated with the [NavHostResultHandler]
 * @param retain If `true` the result will be retained in the [NavBackStackEntry]. It will be deleted otherwise.
 * @param onResult Method for handling the received [Long]
<<<<<<< HEAD
=======
 * @return the [NavHostResultHandler]
>>>>>>> 3f03a566
 */
inline fun <reified ViewModel : BaseLifecycleViewModel> LongNavHostResultHandler(
    retain: Boolean = false,
    noinline onResult: ViewModel.(Long) -> Unit
<<<<<<< HEAD
) {
    NavHostResultHandler(ViewModel::class, { HandleLongResult(retain, it) }, onResult)
}
=======
) = NavHostResultHandler(ViewModel::class, { HandleLongResult(retain, it) }, onResult)
>>>>>>> 3f03a566

/**
 * Creates a [NavHostResultHandler] of [Long] or `null`
 * Requires that the [Route.Result.Data.bundle] is described by a [SingleValueNavigationSpec] matching [NavigationBundleSpecType.LongType] either directly or wrapped by [NavigationBundleSpecType.OptionalType]
 * @param ViewModel the type of [BaseLifecycleViewModel] associated with the [NavHostResultHandler]
 * @param retain If `true` the result will be retained in the [NavBackStackEntry]. It will be deleted otherwise.
 * @param onResult Method for handling the received [Long] or `null`
<<<<<<< HEAD
=======
 * @return the [NavHostResultHandler]
>>>>>>> 3f03a566
 */
inline fun <reified ViewModel : BaseLifecycleViewModel> LongNavHostResultOrNullHandler(
    retain: Boolean = false,
    noinline onResult: ViewModel.(Long?) -> Unit
) = NavHostResultHandler(ViewModel::class, { HandleLongOrNullResult(retain, it) }, onResult)

/**
 * Creates a [NavHostResultHandler] of [LongArray]
 * Requires that the [Route.Result.Data.bundle] is described by a [SingleValueNavigationSpec] matching [NavigationBundleSpecType.LongArrayType]
 * @param ViewModel the type of [BaseLifecycleViewModel] associated with the [NavHostResultHandler]
 * @param retain If `true` the result will be retained in the [NavBackStackEntry]. It will be deleted otherwise.
 * @param onResult Method for handling the received [LongArray]
<<<<<<< HEAD
=======
 * @return the [NavHostResultHandler]
>>>>>>> 3f03a566
 */
inline fun <reified ViewModel : BaseLifecycleViewModel> LongArrayNavHostResultHandler(
    retain: Boolean = false,
    noinline onResult: ViewModel.(LongArray) -> Unit
<<<<<<< HEAD
) {
    NavHostResultHandler(ViewModel::class, { HandleLongArrayResult(retain, it) }, onResult)
}
=======
) = NavHostResultHandler(ViewModel::class, { HandleLongArrayResult(retain, it) }, onResult)
>>>>>>> 3f03a566

/**
 * Creates a [NavHostResultHandler] of [LongArray] or `null`
 * Requires that the [Route.Result.Data.bundle] is described by a [SingleValueNavigationSpec] matching [NavigationBundleSpecType.LongArrayType] either directly or wrapped by [NavigationBundleSpecType.OptionalType]
 * @param ViewModel the type of [BaseLifecycleViewModel] associated with the [NavHostResultHandler]
 * @param retain If `true` the result will be retained in the [NavBackStackEntry]. It will be deleted otherwise.
 * @param onResult Method for handling the received [LongArray] or `null`
<<<<<<< HEAD
=======
 * @return the [NavHostResultHandler]
>>>>>>> 3f03a566
 */
inline fun <reified ViewModel : BaseLifecycleViewModel> LongArrayNavHostResultOrNullHandler(
    retain: Boolean = false,
    noinline onResult: ViewModel.(LongArray?) -> Unit
) = NavHostResultHandler(ViewModel::class, { HandleLongArrayOrNullResult(retain, it) }, onResult)

/**
 * Creates a [NavHostResultHandler] of [Short]
 * Requires that the [Route.Result.Data.bundle] is described by a [SingleValueNavigationSpec] matching [NavigationBundleSpecType.ShortType]
 * @param ViewModel the type of [BaseLifecycleViewModel] associated with the [NavHostResultHandler]
 * @param retain If `true` the result will be retained in the [NavBackStackEntry]. It will be deleted otherwise.
 * @param onResult Method for handling the received [Short]
<<<<<<< HEAD
=======
 * @return the [NavHostResultHandler]
>>>>>>> 3f03a566
 */
inline fun <reified ViewModel : BaseLifecycleViewModel> ShortNavHostResultHandler(
    retain: Boolean = false,
    noinline onResult: ViewModel.(Short) -> Unit
<<<<<<< HEAD
) {
    NavHostResultHandler(ViewModel::class, { HandleShortResult(retain, it) }, onResult)
}
=======
) = NavHostResultHandler(ViewModel::class, { HandleShortResult(retain, it) }, onResult)
>>>>>>> 3f03a566

/**
 * Creates a [NavHostResultHandler] of [Short] or `null`
 * Requires that the [Route.Result.Data.bundle] is described by a [SingleValueNavigationSpec] matching [NavigationBundleSpecType.ShortType] either directly or wrapped by [NavigationBundleSpecType.OptionalType]
 * @param ViewModel the type of [BaseLifecycleViewModel] associated with the [NavHostResultHandler]
 * @param retain If `true` the result will be retained in the [NavBackStackEntry]. It will be deleted otherwise.
 * @param onResult Method for handling the received [Short] or `null`
<<<<<<< HEAD
=======
 * @return the [NavHostResultHandler]
>>>>>>> 3f03a566
 */
inline fun <reified ViewModel : BaseLifecycleViewModel> ShortNavHostResultOrNullHandler(
    retain: Boolean = false,
    noinline onResult: ViewModel.(Short?) -> Unit
) = NavHostResultHandler(ViewModel::class, { HandleShortOrNullResult(retain, it) }, onResult)

/**
 * Creates a [NavHostResultHandler] of [ShortArray]
 * Requires that the [Route.Result.Data.bundle] is described by a [SingleValueNavigationSpec] matching [NavigationBundleSpecType.ShortArrayType]
 * @param ViewModel the type of [BaseLifecycleViewModel] associated with the [NavHostResultHandler]
 * @param retain If `true` the result will be retained in the [NavBackStackEntry]. It will be deleted otherwise.
 * @param onResult Method for handling the received [ShortArray]
<<<<<<< HEAD
=======
 * @return the [NavHostResultHandler]
>>>>>>> 3f03a566
 */
inline fun <reified ViewModel : BaseLifecycleViewModel> ShortArrayNavHostResultHandler(
    retain: Boolean = false,
    noinline onResult: ViewModel.(ShortArray) -> Unit
<<<<<<< HEAD
) {
    NavHostResultHandler(ViewModel::class, { HandleShortArrayResult(retain, it) }, onResult)
}
=======
) = NavHostResultHandler(ViewModel::class, { HandleShortArrayResult(retain, it) }, onResult)
>>>>>>> 3f03a566

/**
 * Creates a [NavHostResultHandler] of [ShortArray] or `null`
 * Requires that the [Route.Result.Data.bundle] is described by a [SingleValueNavigationSpec] matching [NavigationBundleSpecType.ShortArrayType] either directly or wrapped by [NavigationBundleSpecType.OptionalType]
 * @param ViewModel the type of [BaseLifecycleViewModel] associated with the [NavHostResultHandler]
 * @param retain If `true` the result will be retained in the [NavBackStackEntry]. It will be deleted otherwise.
 * @param onResult Method for handling the received [ShortArray] or `null`
<<<<<<< HEAD
=======
 * @return the [NavHostResultHandler]
>>>>>>> 3f03a566
 */
inline fun <reified ViewModel : BaseLifecycleViewModel> ShortArrayNavHostResultOrNullHandler(
    retain: Boolean = false,
    noinline onResult: ViewModel.(ShortArray?) -> Unit
) = NavHostResultHandler(ViewModel::class, { HandleShortArrayOrNullResult(retain, it) }, onResult)

/**
 * Creates a [NavHostResultHandler] of [String]
 * Requires that the [Route.Result.Data.bundle] is described by a [SingleValueNavigationSpec] matching [NavigationBundleSpecType.StringType]
 * @param ViewModel the type of [BaseLifecycleViewModel] associated with the [NavHostResultHandler]
 * @param retain If `true` the result will be retained in the [NavBackStackEntry]. It will be deleted otherwise.
 * @param onResult Method for handling the received [String]
<<<<<<< HEAD
=======
 * @return the [NavHostResultHandler]
>>>>>>> 3f03a566
 */
inline fun <reified ViewModel : BaseLifecycleViewModel> StringNavHostResultHandler(
    retain: Boolean = false,
    noinline onResult: ViewModel.(String) -> Unit
<<<<<<< HEAD
) {
    NavHostResultHandler(ViewModel::class, { HandleStringResult(retain, it) }, onResult)
}
=======
) = NavHostResultHandler(ViewModel::class, { HandleStringResult(retain, it) }, onResult)
>>>>>>> 3f03a566

/**
 * Creates a [NavHostResultHandler] of [String] or `null`
 * Requires that the [Route.Result.Data.bundle] is described by a [SingleValueNavigationSpec] matching [NavigationBundleSpecType.StringType] either directly or wrapped by [NavigationBundleSpecType.OptionalType]
 * @param ViewModel the type of [BaseLifecycleViewModel] associated with the [NavHostResultHandler]
 * @param retain If `true` the result will be retained in the [NavBackStackEntry]. It will be deleted otherwise.
 * @param onResult Method for handling the received [String] or `null`
<<<<<<< HEAD
=======
 * @return the [NavHostResultHandler]
>>>>>>> 3f03a566
 */
inline fun <reified ViewModel : BaseLifecycleViewModel> StringNavHostResultOrNullHandler(
    retain: Boolean = false,
    noinline onResult: ViewModel.(String?) -> Unit
) = NavHostResultHandler(ViewModel::class, { HandleStringOrNullResult(retain, it) }, onResult)

/**
 * Creates a [NavHostResultHandler] of a list of [String]
 * Requires that the [Route.Result.Data.bundle] is described by a [SingleValueNavigationSpec] matching [NavigationBundleSpecType.StringArrayType]
 * @param ViewModel the type of [BaseLifecycleViewModel] associated with the [NavHostResultHandler]
 * @param retain If `true` the result will be retained in the [NavBackStackEntry]. It will be deleted otherwise.
 * @param onResult Method for handling the received list of [String]
<<<<<<< HEAD
=======
 * @return the [NavHostResultHandler]
>>>>>>> 3f03a566
 */
inline fun <reified ViewModel : BaseLifecycleViewModel> StringListNavHostResultHandler(
    retain: Boolean = false,
    noinline onResult: ViewModel.(List<String>) -> Unit
<<<<<<< HEAD
) {
    NavHostResultHandler(ViewModel::class, { HandleStringListResult(retain, it) }, onResult)
}
=======
) = NavHostResultHandler(ViewModel::class, { HandleStringListResult(retain, it) }, onResult)
>>>>>>> 3f03a566

/**
 * Creates a [NavHostResultHandler] of a list of [String] or `null`
 * Requires that the [Route.Result.Data.bundle] is described by a [SingleValueNavigationSpec] matching [NavigationBundleSpecType.StringArrayType] either directly or wrapped by [NavigationBundleSpecType.OptionalType]
 * @param ViewModel the type of [BaseLifecycleViewModel] associated with the [NavHostResultHandler]
 * @param retain If `true` the result will be retained in the [NavBackStackEntry]. It will be deleted otherwise.
 * @param onResult Method for handling the received list of [String] or `null`
<<<<<<< HEAD
=======
 * @return the [NavHostResultHandler]
>>>>>>> 3f03a566
 */
inline fun <reified ViewModel : BaseLifecycleViewModel> StringListNavHostResultOrNullHandler(
    retain: Boolean = false,
    noinline onResult: ViewModel.(List<String>?) -> Unit
) = NavHostResultHandler(ViewModel::class, { HandleStringListOrNullResult(retain, it) }, onResult)

/**
 * Creates a [NavHostResultHandler] of [T] for this [KSerializer]
 * Requires that the [Route.Result.Data.bundle] is described by a [SingleValueNavigationSpec] matching [NavigationBundleSpecType.SerializedType] with this Serializer
 * @param ViewModel the type of [BaseLifecycleViewModel] associated with the [NavHostResultHandler]
 * @param T the type of serialized property stored in the result
 * @param retain If `true` the result will be retained in the [NavBackStackEntry]. It will be deleted otherwise.
 * @param onResult Method for handling the received [T]
<<<<<<< HEAD
=======
 * @return the [NavHostResultHandler]
>>>>>>> 3f03a566
 */
inline fun <reified ViewModel : BaseLifecycleViewModel, T> KSerializer<T>.NavHostResultHandler(
    retain: Boolean = false,
    noinline onResult: ViewModel.(T) -> Unit
<<<<<<< HEAD
) {
    val serializer = this
    NavHostResultHandler(ViewModel::class, { HandleResultOfType(serializer, retain, it) }, onResult)
=======
): NavHostResultHandler<ViewModel, T> {
    val serializer = this
    return NavHostResultHandler(ViewModel::class, { HandleResultOfType(serializer, retain, it) }, onResult)
>>>>>>> 3f03a566
}

/**
 * Creates a [NavHostResultHandler] of [T] for this [KSerializer]
 * Requires that the [Route.Result.Data.bundle] is described by a [SingleValueNavigationSpec] matching [NavigationBundleSpecType.SerializedType] with this Serializer either directly or wrapped by [NavigationBundleSpecType.OptionalType]
 * @param ViewModel the type of [BaseLifecycleViewModel] associated with the [NavHostResultHandler]
 * @param T the type of serialized property stored in the result
 * @param retain If `true` the result will be retained in the [NavBackStackEntry]. It will be deleted otherwise.
 * @param onResult Method for handling the received [T] or `null`
<<<<<<< HEAD
=======
 * @return the [NavHostResultHandler]
>>>>>>> 3f03a566
 */
inline fun <reified ViewModel : BaseLifecycleViewModel, T : Any> KSerializer<T>.NavHostResultOrNullHandler(
    retain: Boolean = false,
    noinline onResult: ViewModel.(T?) -> Unit
<<<<<<< HEAD
) {
    val serializer = this
    NavHostResultHandler(ViewModel::class, { HandleResultOfTypeOrNull(serializer, retain, it) }, onResult)
=======
): NavHostResultHandler<ViewModel, T?> {
    val serializer = this
    return NavHostResultHandler(ViewModel::class, { HandleResultOfTypeOrNull(serializer, retain, it) }, onResult)
>>>>>>> 3f03a566
}

/**
 * Creates a [NavHostResultHandler] of [T] for this [KSerializer]
 * Requires that the [Route.Result.Data.bundle] is described by a [SingleValueNavigationSpec] matching [NavigationBundleSpecType.SerializedType] with this Serializer either directly or wrapped by [NavigationBundleSpecType.OptionalType]
 * @param ViewModel the type of [BaseLifecycleViewModel] associated with the [NavHostResultHandler]
 * @param T the type of serialized property stored in the result
 * @param retain If `true` the result will be retained in the [NavBackStackEntry]. It will be deleted otherwise.
 * @param onResult Method for handling the received [T] or `null`
<<<<<<< HEAD
=======
 * @return the [NavHostResultHandler]
>>>>>>> 3f03a566
 */
@JvmName("NavHostNullableResultOrNullHandler")
inline fun <reified ViewModel : BaseLifecycleViewModel, T> KSerializer<T>.NavHostResultOrNullHandler(
    retain: Boolean = false,
    noinline onResult: ViewModel.(T?) -> Unit
<<<<<<< HEAD
) {
    val serializer = this
    NavHostResultHandler(ViewModel::class, { HandleResultOfTypeOrNull(serializer, retain, it) }, onResult)
=======
): NavHostResultHandler<ViewModel, T?> {
    val serializer = this
    return NavHostResultHandler(ViewModel::class, { HandleResultOfTypeOrNull(serializer, retain, it) }, onResult)
>>>>>>> 3f03a566
}<|MERGE_RESOLUTION|>--- conflicted
+++ resolved
@@ -60,440 +60,6 @@
  * @param Row the type of [NavigationBundleSpecRow] associated with this [NavigationBundleSpec]
  * @param retain If `true` the result will be retained in the [NavBackStackEntry]. It will be deleted otherwise.
  * @param onResult Method for handling the received result
-<<<<<<< HEAD
- */
-inline fun <reified ViewModel : BaseLifecycleViewModel, Row : NavigationBundleSpecRow<*>> NavigationBundleSpec<Row>.NavHostResultHandler(
-    retain: Boolean = false,
-    noinline onResult: ViewModel.(NavigationBundle<Row>) -> Unit
-) {
-    val spec = this
-    NavHostResultHandler(ViewModel::class, { HandleResult(spec, retain, it) },  onResult)
-}
-
-/**
- * Creates a [NavHostResultHandler] of [T] for this [NavigationBundleSpecType]
- * Requires that [Route.Result.Data.bundle] is described by a [SingleValueNavigationSpec] matching the [NavigationBundleSpecType]
- * @param ViewModel the type of [BaseLifecycleViewModel] associated with the [NavHostResultHandler]
- * @param T the type of result to expect
- * @param retain If `true` the result will be retained in the [NavBackStackEntry]. It will be deleted otherwise.
- * @param onResult Method for handling the received result
- */
-inline fun <reified ViewModel : BaseLifecycleViewModel, T> NavigationBundleSpecType<T>.NavHostResultHandler(
-    retain: Boolean = false,
-    noinline onResult: ViewModel.(T) -> Unit
-) {
-    val spec = this
-    NavHostResultHandler(ViewModel::class, { HandleResult(spec, retain, it) }, onResult)
-}
-
-/**
- * Creates a [NavHostResultHandler] of [T] for this [NavigationBundleSpecType]
- * Requires that [Route.Result.Data.bundle] is described by a [SingleValueNavigationSpec] matching the [NavigationBundleSpecType] either directly or wrapped in [NavigationBundleSpecType.OptionalType]
- * @param ViewModel the type of [BaseLifecycleViewModel] associated with the [NavHostResultHandler]
- * @param T the type of result to expect
- * @param retain If `true` the result will be retained in the [NavBackStackEntry]. It will be deleted otherwise.
- * @param onResult Method for handling the received result
- */
-inline fun <reified ViewModel : BaseLifecycleViewModel, T : Any> NavigationBundleSpecType<T>.NavHostResultOrNullHandler(
-    retain: Boolean = false,
-    noinline onResult: ViewModel.(T?) -> Unit
-) = NavHostResultHandler(ViewModel::class, { HandleResultOrNull(this@NavHostResultOrNullHandler, retain, it) }, onResult)
-
-/**
- * Creates a [NavHostResultHandler] of [T] for this [NavigationBundleSpecType]
- * Requires that [Route.Result.Data.bundle] is described by a [SingleValueNavigationSpec] matching the [NavigationBundleSpecType]
- * @param ViewModel the type of [BaseLifecycleViewModel] associated with the [NavHostResultHandler]
- * @param T the type of result to expect
- * @param retain If `true` the result will be retained in the [NavBackStackEntry]. It will be deleted otherwise.
- * @param onResult Method for handling the received result
- */
-@JvmName("NavHostNullableResultOrNullHandler")
-inline fun <reified ViewModel : BaseLifecycleViewModel, T> NavigationBundleSpecType<T>.NavHostResultOrNullHandler(
-    retain: Boolean = false,
-    noinline onResult: ViewModel.(T?) -> Unit
-) = NavHostResultHandler(ViewModel::class, { HandleResultOrNull(this@NavHostResultOrNullHandler, retain, it) }, onResult)
-
-/**
- * Creates a [NavHostResultHandler] of Boolean
- * Requires that the [Route.Result.Data.bundle] is described by a [SingleValueNavigationSpec] matching [NavigationBundleSpecType.BooleanType]
- * @param ViewModel the type of [BaseLifecycleViewModel] associated with the [NavHostResultHandler]
- * @param retain If `true` the result will be retained in the [NavBackStackEntry]. It will be deleted otherwise.
- * @param onResult Method for handling the received Boolean
- */
-inline fun <reified ViewModel : BaseLifecycleViewModel> BooleanNavHostResultHandler(
-    retain: Boolean = false,
-    noinline onResult: ViewModel.(Boolean) -> Unit
-) {
-    NavHostResultHandler(ViewModel::class, { HandleBooleanResult(retain, it) }, onResult)
-}
-
-/**
- * Creates a [NavHostResultHandler] of Boolean or `null`
- * Requires that the [Route.Result.Data.bundle] is described by a [SingleValueNavigationSpec] matching [NavigationBundleSpecType.BooleanType] either directly or wrapped by [NavigationBundleSpecType.OptionalType]
- * @param ViewModel the type of [BaseLifecycleViewModel] associated with the [NavHostResultHandler]
- * @param retain If `true` the result will be retained in the [NavBackStackEntry]. It will be deleted otherwise.
- * @param onResult Method for handling the received Boolean or `null`
- */
-inline fun <reified ViewModel : BaseLifecycleViewModel> BooleanNavHostResultOrNullHandler(
-    retain: Boolean = false,
-    noinline onResult: ViewModel.(Boolean?) -> Unit
-) = NavHostResultHandler(ViewModel::class, { HandleBooleanOrNullResult(retain, it) }, onResult)
-
-/**
- * Creates a [NavHostResultHandler] of [BooleanArray]
- * Requires that the [Route.Result.Data.bundle] is described by a [SingleValueNavigationSpec] matching [NavigationBundleSpecType.BooleanArrayType]
- * @param ViewModel the type of [BaseLifecycleViewModel] associated with the [NavHostResultHandler]
- * @param retain If `true` the result will be retained in the [NavBackStackEntry]. It will be deleted otherwise.
- * @param onResult Method for handling the received [BooleanArray]
- */
-inline fun <reified ViewModel : BaseLifecycleViewModel> BooleanArrayNavHostResultHandler(
-    retain: Boolean = false,
-    noinline onResult: ViewModel.(BooleanArray) -> Unit
-) {
-    NavHostResultHandler(ViewModel::class, { HandleBooleanArrayResult(retain, it) }, onResult)
-}
-
-/**
- * Creates a [NavHostResultHandler] of [BooleanArray] or `null`
- * Requires that the [Route.Result.Data.bundle] is described by a [SingleValueNavigationSpec] matching [NavigationBundleSpecType.BooleanArrayType] either directly or wrapped by [NavigationBundleSpecType.OptionalType]
- * @param ViewModel the type of [BaseLifecycleViewModel] associated with the [NavHostResultHandler]
- * @param retain If `true` the result will be retained in the [NavBackStackEntry]. It will be deleted otherwise.
- * @param onResult Method for handling the received [BooleanArray] or `null`
- */
-inline fun <reified ViewModel : BaseLifecycleViewModel> BooleanArrayNavHostResultOrNullHandler(
-    retain: Boolean = false,
-    noinline onResult: ViewModel.(BooleanArray?) -> Unit
-) = NavHostResultHandler(ViewModel::class, { HandleBooleanArrayOrNullResult(retain, it) }, onResult)
-
-/**
- * Creates a [NavHostResultHandler] of [Byte]
- * Requires that the [Route.Result.Data.bundle] is described by a [SingleValueNavigationSpec] matching [NavigationBundleSpecType.ByteType]
- * @param ViewModel the type of [BaseLifecycleViewModel] associated with the [NavHostResultHandler]
- * @param retain If `true` the result will be retained in the [NavBackStackEntry]. It will be deleted otherwise.
- * @param onResult Method for handling the received [Byte]
- */
-inline fun <reified ViewModel : BaseLifecycleViewModel> ByteNavHostResultHandler(
-    retain: Boolean = false,
-    noinline onResult: ViewModel.(Byte) -> Unit
-) {
-    NavHostResultHandler(ViewModel::class, { HandleByteResult(retain, it) }, onResult)
-}
-
-/**
- * Creates a [NavHostResultHandler] of [Byte] or `null`
- * Requires that the [Route.Result.Data.bundle] is described by a [SingleValueNavigationSpec] matching [NavigationBundleSpecType.ByteType] either directly or wrapped by [NavigationBundleSpecType.OptionalType]
- * @param ViewModel the type of [BaseLifecycleViewModel] associated with the [NavHostResultHandler]
- * @param retain If `true` the result will be retained in the [NavBackStackEntry]. It will be deleted otherwise.
- * @param onResult Method for handling the received [Byte] or `null`
- */
-inline fun <reified ViewModel : BaseLifecycleViewModel> ByteNavHostResultOrNullHandler(
-    retain: Boolean = false,
-    noinline onResult: ViewModel.(Byte?) -> Unit
-) = NavHostResultHandler(ViewModel::class, { HandleByteOrNullResult(retain, it) }, onResult)
-
-/**
- * Creates a [NavHostResultHandler] of [ByteArray]
- * Requires that the [Route.Result.Data.bundle] is described by a [SingleValueNavigationSpec] matching [NavigationBundleSpecType.ByteArrayType]
- * @param ViewModel the type of [BaseLifecycleViewModel] associated with the [NavHostResultHandler]
- * @param retain If `true` the result will be retained in the [NavBackStackEntry]. It will be deleted otherwise.
- * @param onResult Method for handling the received [ByteArray]
- */
-inline fun <reified ViewModel : BaseLifecycleViewModel> ByteArrayNavHostResultHandler(
-    retain: Boolean = false,
-    noinline onResult: ViewModel.(ByteArray) -> Unit
-) {
-    NavHostResultHandler(ViewModel::class, { HandleByteArrayResult(retain, it) }, onResult)
-}
-
-/**
- * Creates a [NavHostResultHandler] of [ByteArray] or `null`
- * Requires that the [Route.Result.Data.bundle] is described by a [SingleValueNavigationSpec] matching [NavigationBundleSpecType.ByteArrayType] either directly or wrapped by [NavigationBundleSpecType.OptionalType]
- * @param ViewModel the type of [BaseLifecycleViewModel] associated with the [NavHostResultHandler]
- * @param retain If `true` the result will be retained in the [NavBackStackEntry]. It will be deleted otherwise.
- * @param onResult Method for handling the received [ByteArray] or `null`
- */
-inline fun <reified ViewModel : BaseLifecycleViewModel> ByteArrayNavHostResultOrNullHandler(
-    retain: Boolean = false,
-    noinline onResult: ViewModel.(ByteArray?) -> Unit
-) = NavHostResultHandler(ViewModel::class, { HandleByteArrayOrNullResult(retain, it) }, onResult)
-
-/**
- * Creates a [NavHostResultHandler] of [Char]
- * Requires that the [Route.Result.Data.bundle] is described by a [SingleValueNavigationSpec] matching [NavigationBundleSpecType.CharType]
- * @param ViewModel the type of [BaseLifecycleViewModel] associated with the [NavHostResultHandler]
- * @param retain If `true` the result will be retained in the [NavBackStackEntry]. It will be deleted otherwise.
- * @param onResult Method for handling the received [Char]
- */
-inline fun <reified ViewModel : BaseLifecycleViewModel> CharNavHostResultHandler(
-    retain: Boolean = false,
-    noinline onResult: ViewModel.(Char) -> Unit
-) {
-    NavHostResultHandler(ViewModel::class, { HandleCharResult(retain, it) }, onResult)
-}
-
-/**
- * Creates a [NavHostResultHandler] of [Char] or `null`
- * Requires that the [Route.Result.Data.bundle] is described by a [SingleValueNavigationSpec] matching [NavigationBundleSpecType.CharType] either directly or wrapped by [NavigationBundleSpecType.OptionalType]
- * @param ViewModel the type of [BaseLifecycleViewModel] associated with the [NavHostResultHandler]
- * @param retain If `true` the result will be retained in the [NavBackStackEntry]. It will be deleted otherwise.
- * @param onResult Method for handling the received [Char] or `null`
- */
-inline fun <reified ViewModel : BaseLifecycleViewModel> CharNavHostResultOrNullHandler(
-    retain: Boolean = false,
-    noinline onResult: ViewModel.(Char?) -> Unit
-) = NavHostResultHandler(ViewModel::class, { HandleCharOrNullResult(retain, it) }, onResult)
-
-/**
- * Creates a [NavHostResultHandler] of [CharArray]
- * Requires that the [Route.Result.Data.bundle] is described by a [SingleValueNavigationSpec] matching [NavigationBundleSpecType.CharArrayType]
- * @param ViewModel the type of [BaseLifecycleViewModel] associated with the [NavHostResultHandler]
- * @param retain If `true` the result will be retained in the [NavBackStackEntry]. It will be deleted otherwise.
- * @param onResult Method for handling the received [CharArray]
- */
-inline fun <reified ViewModel : BaseLifecycleViewModel> CharArrayNavHostResultHandler(
-    retain: Boolean = false,
-    noinline onResult: ViewModel.(CharArray) -> Unit
-) {
-    NavHostResultHandler(ViewModel::class, { HandleCharArrayResult(retain, it) }, onResult)
-}
-
-/**
- * Creates a [NavHostResultHandler] of [CharArray] or `null`
- * Requires that the [Route.Result.Data.bundle] is described by a [SingleValueNavigationSpec] matching [NavigationBundleSpecType.CharArrayType] either directly or wrapped by [NavigationBundleSpecType.OptionalType]
- * @param ViewModel the type of [BaseLifecycleViewModel] associated with the [NavHostResultHandler]
- * @param retain If `true` the result will be retained in the [NavBackStackEntry]. It will be deleted otherwise.
- * @param onResult Method for handling the received [CharArray] or `null`
- */
-inline fun <reified ViewModel : BaseLifecycleViewModel> CharArrayNavHostResultOrNullHandler(
-    retain: Boolean = false,
-    noinline onResult: ViewModel.(CharArray?) -> Unit
-) = NavHostResultHandler(ViewModel::class, { HandleCharArrayOrNullResult(retain, it) }, onResult)
-
-
-/**
- * Creates a [NavHostResultHandler] of [CharSequence]
- * Requires that the [Route.Result.Data.bundle] is described by a [SingleValueNavigationSpec] matching [NavigationBundleSpecType.CharSequenceType]
- * @param ViewModel the type of [BaseLifecycleViewModel] associated with the [NavHostResultHandler]
- * @param retain If `true` the result will be retained in the [NavBackStackEntry]. It will be deleted otherwise.
- * @param onResult Method for handling the received [CharSequence]
- */
-inline fun <reified ViewModel : BaseLifecycleViewModel> CharSequenceNavHostResultHandler(
-    retain: Boolean = false,
-    noinline onResult: ViewModel.(CharSequence) -> Unit
-) {
-    NavHostResultHandler(ViewModel::class, { HandleCharSequenceResult(retain, it) }, onResult)
-}
-
-/**
- * Creates a [NavHostResultHandler] of [CharSequence] or `null`
- * Requires that the [Route.Result.Data.bundle] is described by a [SingleValueNavigationSpec] matching [NavigationBundleSpecType.CharSequenceType] either directly or wrapped by [NavigationBundleSpecType.OptionalType]
- * @param ViewModel the type of [BaseLifecycleViewModel] associated with the [NavHostResultHandler]
- * @param retain If `true` the result will be retained in the [NavBackStackEntry]. It will be deleted otherwise.
- * @param onResult Method for handling the received [CharSequence] or `null`
- */
-inline fun <reified ViewModel : BaseLifecycleViewModel> CharSequenceNavHostResultOrNullHandler(
-    retain: Boolean = false,
-    noinline onResult: ViewModel.(CharSequence?) -> Unit
-) = NavHostResultHandler(ViewModel::class, { HandleCharSequenceOrNullResult(retain, it) }, onResult)
-
-/**
- * Creates a [NavHostResultHandler] of [KalugaDate]
- * Requires that the [Route.Result.Data.bundle] is described by a [SingleValueNavigationSpec] matching [NavigationBundleSpecType.DateType]
- * @param ViewModel the type of [BaseLifecycleViewModel] associated with the [NavHostResultHandler]
- * @param retain If `true` the result will be retained in the [NavBackStackEntry]. It will be deleted otherwise.
- * @param onResult Method for handling the received [KalugaDate]
- */
-inline fun <reified ViewModel : BaseLifecycleViewModel> DateNavHostResultHandler(
-    retain: Boolean = false,
-    noinline onResult: ViewModel.(KalugaDate) -> Unit
-) {
-    NavHostResultHandler(ViewModel::class, { HandleDateResult(retain, it) }, onResult)
-}
-
-/**
- * Creates a [NavHostResultHandler] of [KalugaDate] or `null`
- * Requires that the [Route.Result.Data.bundle] is described by a [SingleValueNavigationSpec] matching [NavigationBundleSpecType.DateType] either directly or wrapped by [NavigationBundleSpecType.OptionalType]
- * @param ViewModel the type of [BaseLifecycleViewModel] associated with the [NavHostResultHandler]
- * @param retain If `true` the result will be retained in the [NavBackStackEntry]. It will be deleted otherwise.
- * @param onResult Method for handling the received [KalugaDate] or `null`
- */
-inline fun <reified ViewModel : BaseLifecycleViewModel> DateNavHostResultOrNullHandler(
-    retain: Boolean = false,
-    noinline onResult: ViewModel.(KalugaDate?) -> Unit
-) = NavHostResultHandler(ViewModel::class, { HandleDateOrNullResult(retain, it) }, onResult)
-
-/**
- * Creates a [NavHostResultHandler] of a list of [KalugaDate]
- * Requires that the [Route.Result.Data.bundle] is described by a [SingleValueNavigationSpec] matching [NavigationBundleSpecType.DateArrayType]
- * @param ViewModel the type of [BaseLifecycleViewModel] associated with the [NavHostResultHandler]
- * @param retain If `true` the result will be retained in the [NavBackStackEntry]. It will be deleted otherwise.
- * @param onResult Method for handling the received list of [KalugaDate]
- */
-inline fun <reified ViewModel : BaseLifecycleViewModel> DateArrayNavHostResultHandler(
-    retain: Boolean = false,
-    noinline onResult: ViewModel.(List<KalugaDate>) -> Unit
-) {
-    NavHostResultHandler(ViewModel::class, { HandleDateArrayResult(retain, it) }, onResult)
-}
-
-/**
- * Creates a [NavHostResultHandler] of a List of [KalugaDate] or `null`
- * Requires that the [Route.Result.Data.bundle] is described by a [SingleValueNavigationSpec] matching [NavigationBundleSpecType.DateArrayType] either directly or wrapped by [NavigationBundleSpecType.OptionalType]
- * @param ViewModel the type of [BaseLifecycleViewModel] associated with the [NavHostResultHandler]
- * @param retain If `true` the result will be retained in the [NavBackStackEntry]. It will be deleted otherwise.
- * @param onResult Method for handling the received list of [KalugaDate] or `null`
- */
-inline fun <reified ViewModel : BaseLifecycleViewModel> DateArrayNavHostResultOrNullHandler(
-    retain: Boolean = false,
-    noinline onResult: ViewModel.(List<KalugaDate>?) -> Unit
-) = NavHostResultHandler(ViewModel::class, { HandleDateArrayOrNullResult(retain, it) }, onResult)
-
-/**
- * Creates a [NavHostResultHandler] of [Double]
- * Requires that the [Route.Result.Data.bundle] is described by a [SingleValueNavigationSpec] matching [NavigationBundleSpecType.DoubleType]
- * @param ViewModel the type of [BaseLifecycleViewModel] associated with the [NavHostResultHandler]
- * @param retain If `true` the result will be retained in the [NavBackStackEntry]. It will be deleted otherwise.
- * @param onResult Method for handling the received [Double]
- */
-inline fun <reified ViewModel : BaseLifecycleViewModel> DoubleNavHostResultHandler(
-    retain: Boolean = false,
-    noinline onResult: ViewModel.(Double) -> Unit
-) {
-    NavHostResultHandler(ViewModel::class, { HandleDoubleResult(retain, it) }, onResult)
-}
-
-/**
- * Creates a [NavHostResultHandler] of [Double] or `null`
- * Requires that the [Route.Result.Data.bundle] is described by a [SingleValueNavigationSpec] matching [NavigationBundleSpecType.DoubleType] either directly or wrapped by [NavigationBundleSpecType.OptionalType]
- * @param ViewModel the type of [BaseLifecycleViewModel] associated with the [NavHostResultHandler]
- * @param retain If `true` the result will be retained in the [NavBackStackEntry]. It will be deleted otherwise.
- * @param onResult Method for handling the received [Double] or `null`
- */
-inline fun <reified ViewModel : BaseLifecycleViewModel> DoubleNavHostResultOrNullHandler(
-    retain: Boolean = false,
-    noinline onResult: ViewModel.(Double?) -> Unit
-) = NavHostResultHandler(ViewModel::class, { HandleDoubleOrNullResult(retain, it) }, onResult)
-
-/**
- * Creates a [NavHostResultHandler] of [DoubleArray]
- * Requires that the [Route.Result.Data.bundle] is described by a [SingleValueNavigationSpec] matching [NavigationBundleSpecType.DoubleArrayType]
- * @param ViewModel the type of [BaseLifecycleViewModel] associated with the [NavHostResultHandler]
- * @param retain If `true` the result will be retained in the [NavBackStackEntry]. It will be deleted otherwise.
- * @param onResult Method for handling the received [DoubleArray]
- */
-inline fun <reified ViewModel : BaseLifecycleViewModel> DoubleArrayNavHostResultHandler(
-    retain: Boolean = false,
-    noinline onResult: ViewModel.(DoubleArray) -> Unit
-) {
-    NavHostResultHandler(ViewModel::class, { HandleDoubleArrayResult(retain, it) }, onResult)
-}
-
-/**
- * Creates a [NavHostResultHandler] of [DoubleArray] or `null`
- * Requires that the [Route.Result.Data.bundle] is described by a [SingleValueNavigationSpec] matching [NavigationBundleSpecType.DoubleArrayType] either directly or wrapped by [NavigationBundleSpecType.OptionalType]
- * @param ViewModel the type of [BaseLifecycleViewModel] associated with the [NavHostResultHandler]
- * @param retain If `true` the result will be retained in the [NavBackStackEntry]. It will be deleted otherwise.
- * @param onResult Method for handling the received [DoubleArray] or `null`
- */
-inline fun <reified ViewModel : BaseLifecycleViewModel> DoubleArrayNavHostResultOrNullHandler(
-    retain: Boolean = false,
-    noinline onResult: ViewModel.(DoubleArray?) -> Unit
-) = NavHostResultHandler(ViewModel::class, { HandleDoubleArrayOrNullResult(retain, it) }, onResult)
-
-/**
- * Creates a [NavHostResultHandler] of [Float]
- * Requires that the [Route.Result.Data.bundle] is described by a [SingleValueNavigationSpec] matching [NavigationBundleSpecType.FloatType]
- * @param ViewModel the type of [BaseLifecycleViewModel] associated with the [NavHostResultHandler]
- * @param retain If `true` the result will be retained in the [NavBackStackEntry]. It will be deleted otherwise.
- * @param onResult Method for handling the received [Float]
- */
-inline fun <reified ViewModel : BaseLifecycleViewModel> FloatNavHostResultHandler(
-    retain: Boolean = false,
-    noinline onResult: ViewModel.(Float) -> Unit
-) {
-    NavHostResultHandler(ViewModel::class, { HandleFloatResult(retain, it) }, onResult)
-}
-
-/**
- * Creates a [NavHostResultHandler] of [Float] or `null`
- * Requires that the [Route.Result.Data.bundle] is described by a [SingleValueNavigationSpec] matching [NavigationBundleSpecType.FloatType] either directly or wrapped by [NavigationBundleSpecType.OptionalType]
- * @param ViewModel the type of [BaseLifecycleViewModel] associated with the [NavHostResultHandler]
- * @param retain If `true` the result will be retained in the [NavBackStackEntry]. It will be deleted otherwise.
- * @param onResult Method for handling the received [Float] or `null`
- */
-inline fun <reified ViewModel : BaseLifecycleViewModel> FloatNavHostResultOrNullHandler(
-    retain: Boolean = false,
-    noinline onResult: ViewModel.(Float?) -> Unit
-) = NavHostResultHandler(ViewModel::class, { HandleFloatOrNullResult(retain, it) }, onResult)
-
-/**
- * Creates a [NavHostResultHandler] of [FloatArray]
- * Requires that the [Route.Result.Data.bundle] is described by a [SingleValueNavigationSpec] matching [NavigationBundleSpecType.FloatArrayType]
- * @param ViewModel the type of [BaseLifecycleViewModel] associated with the [NavHostResultHandler]
- * @param retain If `true` the result will be retained in the [NavBackStackEntry]. It will be deleted otherwise.
- * @param onResult Method for handling the received [FloatArray]
- */
-inline fun <reified ViewModel : BaseLifecycleViewModel> FloatArrayNavHostResultHandler(
-    retain: Boolean = false,
-    noinline onResult: ViewModel.(FloatArray) -> Unit
-) {
-    NavHostResultHandler(ViewModel::class, { HandleFloatArrayResult(retain, it) }, onResult)
-}
-
-/**
- * Creates a [NavHostResultHandler] of [FloatArray] or `null`
- * Requires that the [Route.Result.Data.bundle] is described by a [SingleValueNavigationSpec] matching [NavigationBundleSpecType.FloatArrayType] either directly or wrapped by [NavigationBundleSpecType.OptionalType]
- * @param ViewModel the type of [BaseLifecycleViewModel] associated with the [NavHostResultHandler]
- * @param retain If `true` the result will be retained in the [NavBackStackEntry]. It will be deleted otherwise.
- * @param onResult Method for handling the received [FloatArray] or `null`
- */
-inline fun <reified ViewModel : BaseLifecycleViewModel> FloatArrayNavHostResultOrNullHandler(
-    retain: Boolean = false,
-    noinline onResult: ViewModel.(FloatArray?) -> Unit
-) = NavHostResultHandler(ViewModel::class, { HandleFloatArrayOrNullResult(retain, it) }, onResult)
-
-/**
- * Creates a [NavHostResultHandler] of [Int]
- * Requires that the [Route.Result.Data.bundle] is described by a [SingleValueNavigationSpec] matching [NavigationBundleSpecType.IntegerType]
- * @param ViewModel the type of [BaseLifecycleViewModel] associated with the [NavHostResultHandler]
- * @param retain If `true` the result will be retained in the [NavBackStackEntry]. It will be deleted otherwise.
- * @param onResult Method for handling the received [Int]
- */
-inline fun <reified ViewModel : BaseLifecycleViewModel> IntNavHostResultHandler(
-    retain: Boolean = false,
-    noinline onResult: ViewModel.(Int) -> Unit
-) {
-    NavHostResultHandler(ViewModel::class, { HandleIntResult(retain, it) }, onResult)
-}
-
-/**
- * Creates a [NavHostResultHandler] of [Int] or `null`
- * Requires that the [Route.Result.Data.bundle] is described by a [SingleValueNavigationSpec] matching [NavigationBundleSpecType.IntegerType] either directly or wrapped by [NavigationBundleSpecType.OptionalType]
- * @param ViewModel the type of [BaseLifecycleViewModel] associated with the [NavHostResultHandler]
- * @param retain If `true` the result will be retained in the [NavBackStackEntry]. It will be deleted otherwise.
- * @param onResult Method for handling the received [Int] or `null`
- */
-inline fun <reified ViewModel : BaseLifecycleViewModel> IntNavHostResultOrNullHandler(
-    retain: Boolean = false,
-    noinline onResult: ViewModel.(Int?) -> Unit
-) = NavHostResultHandler(ViewModel::class, { HandleIntOrNullResult(retain, it) }, onResult)
-
-/**
- * Creates a [NavHostResultHandler] of [IntArray]
- * Requires that the [Route.Result.Data.bundle] is described by a [SingleValueNavigationSpec] matching [NavigationBundleSpecType.IntegerArrayType]
- * @param ViewModel the type of [BaseLifecycleViewModel] associated with the [NavHostResultHandler]
- * @param retain If `true` the result will be retained in the [NavBackStackEntry]. It will be deleted otherwise.
- * @param onResult Method for handling the received [IntArray]
- */
-inline fun <reified ViewModel : BaseLifecycleViewModel> IntArrayNavHostResultHandler(
-    retain: Boolean = false,
-    noinline onResult: ViewModel.(IntArray) -> Unit
-) {
-    NavHostResultHandler(ViewModel::class, { HandleIntArrayResult(retain, it) }, onResult)
-}
-
-/**
-=======
  * @return the [NavHostResultHandler]
  */
 inline fun <reified ViewModel : BaseLifecycleViewModel, Row : NavigationBundleSpecRow<*>> NavigationBundleSpec<Row>.NavHostResultHandler(
@@ -929,16 +495,12 @@
 ) = NavHostResultHandler(ViewModel::class, { HandleIntArrayResult(retain, it) }, onResult)
 
 /**
->>>>>>> 3f03a566
  * Creates a [NavHostResultHandler] of [IntArray] or `null`
  * Requires that the [Route.Result.Data.bundle] is described by a [SingleValueNavigationSpec] matching [NavigationBundleSpecType.IntegerArrayType] either directly or wrapped by [NavigationBundleSpecType.OptionalType]
  * @param ViewModel the type of [BaseLifecycleViewModel] associated with the [NavHostResultHandler]
  * @param retain If `true` the result will be retained in the [NavBackStackEntry]. It will be deleted otherwise.
  * @param onResult Method for handling the received [IntArray] or `null`
-<<<<<<< HEAD
-=======
- * @return the [NavHostResultHandler]
->>>>>>> 3f03a566
+ * @return the [NavHostResultHandler]
  */
 inline fun <reified ViewModel : BaseLifecycleViewModel> IntArrayNavHostResultOrNullHandler(
     retain: Boolean = false,
@@ -951,21 +513,12 @@
  * @param ViewModel the type of [BaseLifecycleViewModel] associated with the [NavHostResultHandler]
  * @param retain If `true` the result will be retained in the [NavBackStackEntry]. It will be deleted otherwise.
  * @param onResult Method for handling the received [Long]
-<<<<<<< HEAD
-=======
- * @return the [NavHostResultHandler]
->>>>>>> 3f03a566
+ * @return the [NavHostResultHandler]
  */
 inline fun <reified ViewModel : BaseLifecycleViewModel> LongNavHostResultHandler(
     retain: Boolean = false,
     noinline onResult: ViewModel.(Long) -> Unit
-<<<<<<< HEAD
-) {
-    NavHostResultHandler(ViewModel::class, { HandleLongResult(retain, it) }, onResult)
-}
-=======
 ) = NavHostResultHandler(ViewModel::class, { HandleLongResult(retain, it) }, onResult)
->>>>>>> 3f03a566
 
 /**
  * Creates a [NavHostResultHandler] of [Long] or `null`
@@ -973,10 +526,7 @@
  * @param ViewModel the type of [BaseLifecycleViewModel] associated with the [NavHostResultHandler]
  * @param retain If `true` the result will be retained in the [NavBackStackEntry]. It will be deleted otherwise.
  * @param onResult Method for handling the received [Long] or `null`
-<<<<<<< HEAD
-=======
- * @return the [NavHostResultHandler]
->>>>>>> 3f03a566
+ * @return the [NavHostResultHandler]
  */
 inline fun <reified ViewModel : BaseLifecycleViewModel> LongNavHostResultOrNullHandler(
     retain: Boolean = false,
@@ -989,21 +539,12 @@
  * @param ViewModel the type of [BaseLifecycleViewModel] associated with the [NavHostResultHandler]
  * @param retain If `true` the result will be retained in the [NavBackStackEntry]. It will be deleted otherwise.
  * @param onResult Method for handling the received [LongArray]
-<<<<<<< HEAD
-=======
- * @return the [NavHostResultHandler]
->>>>>>> 3f03a566
+ * @return the [NavHostResultHandler]
  */
 inline fun <reified ViewModel : BaseLifecycleViewModel> LongArrayNavHostResultHandler(
     retain: Boolean = false,
     noinline onResult: ViewModel.(LongArray) -> Unit
-<<<<<<< HEAD
-) {
-    NavHostResultHandler(ViewModel::class, { HandleLongArrayResult(retain, it) }, onResult)
-}
-=======
 ) = NavHostResultHandler(ViewModel::class, { HandleLongArrayResult(retain, it) }, onResult)
->>>>>>> 3f03a566
 
 /**
  * Creates a [NavHostResultHandler] of [LongArray] or `null`
@@ -1011,10 +552,7 @@
  * @param ViewModel the type of [BaseLifecycleViewModel] associated with the [NavHostResultHandler]
  * @param retain If `true` the result will be retained in the [NavBackStackEntry]. It will be deleted otherwise.
  * @param onResult Method for handling the received [LongArray] or `null`
-<<<<<<< HEAD
-=======
- * @return the [NavHostResultHandler]
->>>>>>> 3f03a566
+ * @return the [NavHostResultHandler]
  */
 inline fun <reified ViewModel : BaseLifecycleViewModel> LongArrayNavHostResultOrNullHandler(
     retain: Boolean = false,
@@ -1027,21 +565,12 @@
  * @param ViewModel the type of [BaseLifecycleViewModel] associated with the [NavHostResultHandler]
  * @param retain If `true` the result will be retained in the [NavBackStackEntry]. It will be deleted otherwise.
  * @param onResult Method for handling the received [Short]
-<<<<<<< HEAD
-=======
- * @return the [NavHostResultHandler]
->>>>>>> 3f03a566
+ * @return the [NavHostResultHandler]
  */
 inline fun <reified ViewModel : BaseLifecycleViewModel> ShortNavHostResultHandler(
     retain: Boolean = false,
     noinline onResult: ViewModel.(Short) -> Unit
-<<<<<<< HEAD
-) {
-    NavHostResultHandler(ViewModel::class, { HandleShortResult(retain, it) }, onResult)
-}
-=======
 ) = NavHostResultHandler(ViewModel::class, { HandleShortResult(retain, it) }, onResult)
->>>>>>> 3f03a566
 
 /**
  * Creates a [NavHostResultHandler] of [Short] or `null`
@@ -1049,10 +578,7 @@
  * @param ViewModel the type of [BaseLifecycleViewModel] associated with the [NavHostResultHandler]
  * @param retain If `true` the result will be retained in the [NavBackStackEntry]. It will be deleted otherwise.
  * @param onResult Method for handling the received [Short] or `null`
-<<<<<<< HEAD
-=======
- * @return the [NavHostResultHandler]
->>>>>>> 3f03a566
+ * @return the [NavHostResultHandler]
  */
 inline fun <reified ViewModel : BaseLifecycleViewModel> ShortNavHostResultOrNullHandler(
     retain: Boolean = false,
@@ -1065,21 +591,12 @@
  * @param ViewModel the type of [BaseLifecycleViewModel] associated with the [NavHostResultHandler]
  * @param retain If `true` the result will be retained in the [NavBackStackEntry]. It will be deleted otherwise.
  * @param onResult Method for handling the received [ShortArray]
-<<<<<<< HEAD
-=======
- * @return the [NavHostResultHandler]
->>>>>>> 3f03a566
+ * @return the [NavHostResultHandler]
  */
 inline fun <reified ViewModel : BaseLifecycleViewModel> ShortArrayNavHostResultHandler(
     retain: Boolean = false,
     noinline onResult: ViewModel.(ShortArray) -> Unit
-<<<<<<< HEAD
-) {
-    NavHostResultHandler(ViewModel::class, { HandleShortArrayResult(retain, it) }, onResult)
-}
-=======
 ) = NavHostResultHandler(ViewModel::class, { HandleShortArrayResult(retain, it) }, onResult)
->>>>>>> 3f03a566
 
 /**
  * Creates a [NavHostResultHandler] of [ShortArray] or `null`
@@ -1087,10 +604,7 @@
  * @param ViewModel the type of [BaseLifecycleViewModel] associated with the [NavHostResultHandler]
  * @param retain If `true` the result will be retained in the [NavBackStackEntry]. It will be deleted otherwise.
  * @param onResult Method for handling the received [ShortArray] or `null`
-<<<<<<< HEAD
-=======
- * @return the [NavHostResultHandler]
->>>>>>> 3f03a566
+ * @return the [NavHostResultHandler]
  */
 inline fun <reified ViewModel : BaseLifecycleViewModel> ShortArrayNavHostResultOrNullHandler(
     retain: Boolean = false,
@@ -1103,21 +617,12 @@
  * @param ViewModel the type of [BaseLifecycleViewModel] associated with the [NavHostResultHandler]
  * @param retain If `true` the result will be retained in the [NavBackStackEntry]. It will be deleted otherwise.
  * @param onResult Method for handling the received [String]
-<<<<<<< HEAD
-=======
- * @return the [NavHostResultHandler]
->>>>>>> 3f03a566
+ * @return the [NavHostResultHandler]
  */
 inline fun <reified ViewModel : BaseLifecycleViewModel> StringNavHostResultHandler(
     retain: Boolean = false,
     noinline onResult: ViewModel.(String) -> Unit
-<<<<<<< HEAD
-) {
-    NavHostResultHandler(ViewModel::class, { HandleStringResult(retain, it) }, onResult)
-}
-=======
 ) = NavHostResultHandler(ViewModel::class, { HandleStringResult(retain, it) }, onResult)
->>>>>>> 3f03a566
 
 /**
  * Creates a [NavHostResultHandler] of [String] or `null`
@@ -1125,10 +630,7 @@
  * @param ViewModel the type of [BaseLifecycleViewModel] associated with the [NavHostResultHandler]
  * @param retain If `true` the result will be retained in the [NavBackStackEntry]. It will be deleted otherwise.
  * @param onResult Method for handling the received [String] or `null`
-<<<<<<< HEAD
-=======
- * @return the [NavHostResultHandler]
->>>>>>> 3f03a566
+ * @return the [NavHostResultHandler]
  */
 inline fun <reified ViewModel : BaseLifecycleViewModel> StringNavHostResultOrNullHandler(
     retain: Boolean = false,
@@ -1141,21 +643,12 @@
  * @param ViewModel the type of [BaseLifecycleViewModel] associated with the [NavHostResultHandler]
  * @param retain If `true` the result will be retained in the [NavBackStackEntry]. It will be deleted otherwise.
  * @param onResult Method for handling the received list of [String]
-<<<<<<< HEAD
-=======
- * @return the [NavHostResultHandler]
->>>>>>> 3f03a566
+ * @return the [NavHostResultHandler]
  */
 inline fun <reified ViewModel : BaseLifecycleViewModel> StringListNavHostResultHandler(
     retain: Boolean = false,
     noinline onResult: ViewModel.(List<String>) -> Unit
-<<<<<<< HEAD
-) {
-    NavHostResultHandler(ViewModel::class, { HandleStringListResult(retain, it) }, onResult)
-}
-=======
 ) = NavHostResultHandler(ViewModel::class, { HandleStringListResult(retain, it) }, onResult)
->>>>>>> 3f03a566
 
 /**
  * Creates a [NavHostResultHandler] of a list of [String] or `null`
@@ -1163,10 +656,7 @@
  * @param ViewModel the type of [BaseLifecycleViewModel] associated with the [NavHostResultHandler]
  * @param retain If `true` the result will be retained in the [NavBackStackEntry]. It will be deleted otherwise.
  * @param onResult Method for handling the received list of [String] or `null`
-<<<<<<< HEAD
-=======
- * @return the [NavHostResultHandler]
->>>>>>> 3f03a566
+ * @return the [NavHostResultHandler]
  */
 inline fun <reified ViewModel : BaseLifecycleViewModel> StringListNavHostResultOrNullHandler(
     retain: Boolean = false,
@@ -1180,23 +670,14 @@
  * @param T the type of serialized property stored in the result
  * @param retain If `true` the result will be retained in the [NavBackStackEntry]. It will be deleted otherwise.
  * @param onResult Method for handling the received [T]
-<<<<<<< HEAD
-=======
- * @return the [NavHostResultHandler]
->>>>>>> 3f03a566
+ * @return the [NavHostResultHandler]
  */
 inline fun <reified ViewModel : BaseLifecycleViewModel, T> KSerializer<T>.NavHostResultHandler(
     retain: Boolean = false,
     noinline onResult: ViewModel.(T) -> Unit
-<<<<<<< HEAD
-) {
-    val serializer = this
-    NavHostResultHandler(ViewModel::class, { HandleResultOfType(serializer, retain, it) }, onResult)
-=======
 ): NavHostResultHandler<ViewModel, T> {
     val serializer = this
     return NavHostResultHandler(ViewModel::class, { HandleResultOfType(serializer, retain, it) }, onResult)
->>>>>>> 3f03a566
 }
 
 /**
@@ -1206,23 +687,14 @@
  * @param T the type of serialized property stored in the result
  * @param retain If `true` the result will be retained in the [NavBackStackEntry]. It will be deleted otherwise.
  * @param onResult Method for handling the received [T] or `null`
-<<<<<<< HEAD
-=======
- * @return the [NavHostResultHandler]
->>>>>>> 3f03a566
+ * @return the [NavHostResultHandler]
  */
 inline fun <reified ViewModel : BaseLifecycleViewModel, T : Any> KSerializer<T>.NavHostResultOrNullHandler(
     retain: Boolean = false,
     noinline onResult: ViewModel.(T?) -> Unit
-<<<<<<< HEAD
-) {
-    val serializer = this
-    NavHostResultHandler(ViewModel::class, { HandleResultOfTypeOrNull(serializer, retain, it) }, onResult)
-=======
 ): NavHostResultHandler<ViewModel, T?> {
     val serializer = this
     return NavHostResultHandler(ViewModel::class, { HandleResultOfTypeOrNull(serializer, retain, it) }, onResult)
->>>>>>> 3f03a566
 }
 
 /**
@@ -1232,22 +704,13 @@
  * @param T the type of serialized property stored in the result
  * @param retain If `true` the result will be retained in the [NavBackStackEntry]. It will be deleted otherwise.
  * @param onResult Method for handling the received [T] or `null`
-<<<<<<< HEAD
-=======
- * @return the [NavHostResultHandler]
->>>>>>> 3f03a566
+ * @return the [NavHostResultHandler]
  */
 @JvmName("NavHostNullableResultOrNullHandler")
 inline fun <reified ViewModel : BaseLifecycleViewModel, T> KSerializer<T>.NavHostResultOrNullHandler(
     retain: Boolean = false,
     noinline onResult: ViewModel.(T?) -> Unit
-<<<<<<< HEAD
-) {
-    val serializer = this
-    NavHostResultHandler(ViewModel::class, { HandleResultOfTypeOrNull(serializer, retain, it) }, onResult)
-=======
 ): NavHostResultHandler<ViewModel, T?> {
     val serializer = this
     return NavHostResultHandler(ViewModel::class, { HandleResultOfTypeOrNull(serializer, retain, it) }, onResult)
->>>>>>> 3f03a566
 }