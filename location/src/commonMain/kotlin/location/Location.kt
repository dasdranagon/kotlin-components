/*

Copyright 2019 Splendo Consulting B.V. The Netherlands

   Licensed under the Apache License, Version 2.0 (the "License");
   you may not use this file except in compliance with the License.
   You may obtain a copy of the License at

     http://www.apache.org/licenses/LICENSE-2.0

   Unless required by applicable law or agreed to in writing, software
   distributed under the License is distributed on an "AS IS" BASIS,
   WITHOUT WARRANTIES OR CONDITIONS OF ANY KIND, either express or implied.
   See the License for the specific language governing permissions and
   limitations under the License.

*/

package com.splendo.kaluga.location

import kotlin.math.absoluteValue

sealed class Location {

    /**
     * [ms] holds the unixtime (ms since 1970) for when the location was detected. Either a time provided by the location framework,
     * or a time guessed upon receival by the implementation.
     */
    sealed class Time(open val ms: Long) {
        data class MeasuredTime(override val ms: Long) : Time(ms)
        data class GuessedTime(override val ms: Long) : Time(ms)
    }

    /**
     * A known location, [latitude], [longitude] and [time] are always available, the rest are optional
     */
    data class KnownLocation(
        val latitude: Double,
        val longitude: Double,
        val altitude: Double? = null,
        val horizontalAccuracy: Double? = null,
        val verticalAccuracy: Double? = null,
        val speed: Double? = null,
        val course: Double? = null,
        val time: Time
<<<<<<< HEAD
    ):Location() {

        val latitudeDMS: DMSCoordinate = DMSCoordinate.fromLatitude(latitude)
        val longitudeDMS: DMSCoordinate = DMSCoordinate.fromLongitude(longitude)

    }

    sealed class UnknownLocation(open val reason:Reason):Location() {

        enum class Reason {
            PERMISSION_DENIED,
            NO_GPS,
            NOT_CLEAR
        }

        /**
         * The current location is unknown, and there is no last known location
         */
        data class WithoutLastLocation(override val reason: Reason) : UnknownLocation(reason)

        /**
         * The current location is unknown, but there is a last known location
         */
        data class WithLastLocation(val lastKnownLocation: KnownLocation, override val reason: Reason) : UnknownLocation(reason)
    }
}

data class DMSCoordinate(val degrees: Int, val minutes: Int, val seconds: Double, val windDirection: WindDirection) {

    enum class WindDirection {
        North,
        West,
        South,
        East
    }

    companion object {
        fun fromLatitude(latitude: Double): DMSCoordinate {
            val windDirection = if (latitude >= 0.0) WindDirection.North else WindDirection.South
            return fromDecimalDegrees(latitude, windDirection)
        }

        fun fromLongitude(longitude: Double): DMSCoordinate {
            val windDirection = if (longitude >= 0.0) WindDirection.East else WindDirection.West
            return fromDecimalDegrees(longitude, windDirection)
        }

        private fun fromDecimalDegrees(decimalDegrees: Double, windDirection: WindDirection): DMSCoordinate {
            val degrees = decimalDegrees.absoluteValue.toInt()
            val minutesWithRemainder = (decimalDegrees - degrees) * 60
            val minutes = minutesWithRemainder.toInt()
            val seconds = ((minutesWithRemainder - minutes) * 60)
            return DMSCoordinate(degrees, minutes, seconds, windDirection)
        }
    }

    val decimalDegrees: Double get() {
        val sign = when(windDirection) {
            WindDirection.North, WindDirection.East -> 1.0
            WindDirection.South, WindDirection.West -> -1.0
        }
        return sign * degrees.toDouble() * (minutes.toDouble() / 60.0) * (seconds / 3600.0)
    }

    override fun toString(): String {
        return "${degrees}°${minutes}\'${seconds}\" ${windDirection.name}"
    }

=======
    ) : Location()

    open class UnknownLocation protected constructor(open val reason: UnknownReason) : Location()

    /**
     * The current location is unknown, and there is no last known location
     */
    data class UnknownLocationWithNoLastLocation(override val reason: UnknownReason) : UnknownLocation(reason)

    /**
     * The current location is unknown, but there is a last known location
     */
    data class UnknownLocationWithLastLocation(val lastKnownLocation: KnownLocation, override val reason: UnknownReason) : UnknownLocation(reason)
>>>>>>> 29794fbf
}<|MERGE_RESOLUTION|>--- conflicted
+++ resolved
@@ -43,8 +43,7 @@
         val speed: Double? = null,
         val course: Double? = null,
         val time: Time
-<<<<<<< HEAD
-    ):Location() {
+    ) : Location()
 
         val latitudeDMS: DMSCoordinate = DMSCoordinate.fromLatitude(latitude)
         val longitudeDMS: DMSCoordinate = DMSCoordinate.fromLongitude(longitude)
@@ -112,19 +111,4 @@
         return "${degrees}°${minutes}\'${seconds}\" ${windDirection.name}"
     }
 
-=======
-    ) : Location()
-
-    open class UnknownLocation protected constructor(open val reason: UnknownReason) : Location()
-
-    /**
-     * The current location is unknown, and there is no last known location
-     */
-    data class UnknownLocationWithNoLastLocation(override val reason: UnknownReason) : UnknownLocation(reason)
-
-    /**
-     * The current location is unknown, but there is a last known location
-     */
-    data class UnknownLocationWithLastLocation(val lastKnownLocation: KnownLocation, override val reason: UnknownReason) : UnknownLocation(reason)
->>>>>>> 29794fbf
 }