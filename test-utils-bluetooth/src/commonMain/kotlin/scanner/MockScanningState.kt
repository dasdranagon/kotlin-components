--- conflicted
+++ resolved
@@ -132,13 +132,8 @@
 
                 return discovered.devices.find { it.identifier == identifier }
                     ?.let { knownDevice ->
-<<<<<<< HEAD
                         knownDevice.rssiDidUpdate(rssi)
                         knownDevice.advertisementDataDidUpdate(advertisementData)
-=======
-                        knownDevice.advertisementDataDidUpdate(advertisementData)
-                        knownDevice.rssiDidUpdate(rssi)
->>>>>>> e72b2fff
                         remain()
                     } ?: suspend { Scanning(discovered.copyAndAdd(deviceCreator())) }
             }
