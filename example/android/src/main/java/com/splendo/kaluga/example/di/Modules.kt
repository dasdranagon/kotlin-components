--- conflicted
+++ resolved
@@ -46,11 +46,8 @@
                     is FeatureListNavigationAction.Alerts -> NavigationSpec.Activity(AlertsActivity::class.java)
                     is FeatureListNavigationAction.LoadingIndicator -> NavigationSpec.Activity(LoadingActivity::class.java)
                     is FeatureListNavigationAction.Architecture -> NavigationSpec.Activity(ArchitectureInputActivity::class.java)
-<<<<<<< HEAD
                     is FeatureListNavigationAction.CollectionView -> NavigationSpec.Activity(CollectionViewActivity::class.java)
-=======
                     is FeatureListNavigationAction.Keyboard -> NavigationSpec.Activity(KeyboardManagerActivity::class.java)
->>>>>>> 923fb261
                 }
             })
     }
@@ -86,11 +83,9 @@
         })
     }
 
-<<<<<<< HEAD
     viewModel { CollectionViewViewModel.create() }
-=======
+
     viewModel { (keyboardManagerBuilder: () -> KeyboardManagerBuilder, keyboardHostingView: () -> KeyboardHostingView) ->
         KeyboardViewModel(keyboardManagerBuilder, keyboardHostingView)
     }
->>>>>>> 923fb261
 }