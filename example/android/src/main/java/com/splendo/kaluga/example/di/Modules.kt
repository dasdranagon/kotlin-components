/*

Copyright 2019 Splendo Consulting B.V. The Netherlands

   Licensed under the Apache License, Version 2.0 (the "License");
   you may not use this file except in compliance with the License.
   You may obtain a copy of the License at

     http://www.apache.org/licenses/LICENSE-2.0

   Unless required by applicable law or agreed to in writing, software
   distributed under the License is distributed on an "AS IS" BASIS,
   WITHOUT WARRANTIES OR CONDITIONS OF ANY KIND, either express or implied.
   See the License for the specific language governing permissions and
   limitations under the License.

*/

package com.splendo.kaluga.example.di

/* ktlint-disable no-wildcard-imports */
import com.splendo.kaluga.alerts.AlertPresenter
import com.splendo.kaluga.architecture.navigation.ActivityNavigator
import com.splendo.kaluga.architecture.navigation.NavigationSpec
import com.splendo.kaluga.bluetooth.*
import com.splendo.kaluga.bluetooth.beacons.Beacons
import com.splendo.kaluga.datetimepicker.DateTimePickerPresenter
import com.splendo.kaluga.example.FeaturesListFragment
import com.splendo.kaluga.example.InfoDialog
import com.splendo.kaluga.example.InfoFragment
import com.splendo.kaluga.example.R
import com.splendo.kaluga.example.alerts.AlertsActivity
import com.splendo.kaluga.example.architecture.ArchitectureDetailsActivity
import com.splendo.kaluga.example.architecture.ArchitectureInputActivity
import com.splendo.kaluga.example.beacons.BeaconsActivity
import com.splendo.kaluga.example.bluetooth.BluetoothActivity
import com.splendo.kaluga.example.bluetooth.BluetoothMoreActivity
import com.splendo.kaluga.example.datetimepicker.DateTimePickerActivity
import com.splendo.kaluga.example.keyboard.KeyboardManagerActivity
import com.splendo.kaluga.example.link.LinksActivity
import com.splendo.kaluga.example.loading.LoadingActivity
import com.splendo.kaluga.example.location.LocationActivity
import com.splendo.kaluga.example.permissions.PermissionsDemoActivity
import com.splendo.kaluga.example.permissions.PermissionsDemoListActivity
<<<<<<< HEAD
import com.splendo.kaluga.example.resources.ButtonActivity
import com.splendo.kaluga.example.resources.ColorActivity
import com.splendo.kaluga.example.resources.LabelActivity
import com.splendo.kaluga.example.resources.ResourcesActivity
=======
import com.splendo.kaluga.example.platformspecific.PlatformSpecificActivity
>>>>>>> 13b332f4
import com.splendo.kaluga.example.shared.AlertViewModel
import com.splendo.kaluga.example.shared.HudViewModel
import com.splendo.kaluga.example.shared.viewmodel.ExampleTabNavigation.FeatureList
import com.splendo.kaluga.example.shared.viewmodel.ExampleTabNavigation.Info
import com.splendo.kaluga.example.shared.viewmodel.ExampleViewModel
import com.splendo.kaluga.example.shared.viewmodel.architecture.ArchitectureDetailsViewModel
import com.splendo.kaluga.example.shared.viewmodel.architecture.ArchitectureInputViewModel
import com.splendo.kaluga.example.shared.viewmodel.architecture.InputDetails
import com.splendo.kaluga.example.shared.viewmodel.beacons.BeaconsListViewModel
import com.splendo.kaluga.example.shared.viewmodel.bluetooth.BluetoothDeviceDetailViewModel
import com.splendo.kaluga.example.shared.viewmodel.bluetooth.BluetoothListViewModel
import com.splendo.kaluga.example.shared.viewmodel.datetimepicker.DateTimePickerViewModel
import com.splendo.kaluga.example.shared.viewmodel.featureList.FeatureListNavigationAction
import com.splendo.kaluga.example.shared.viewmodel.featureList.FeatureListViewModel
import com.splendo.kaluga.example.shared.viewmodel.info.DialogSpecRow
import com.splendo.kaluga.example.shared.viewmodel.info.InfoNavigation
import com.splendo.kaluga.example.shared.viewmodel.info.InfoViewModel
import com.splendo.kaluga.example.shared.viewmodel.info.LinkSpecRow
import com.splendo.kaluga.example.shared.viewmodel.info.MailSpecRow
import com.splendo.kaluga.example.shared.viewmodel.keyboard.KeyboardViewModel
import com.splendo.kaluga.example.shared.viewmodel.link.BrowserNavigationActions
import com.splendo.kaluga.example.shared.viewmodel.link.BrowserSpecRow
import com.splendo.kaluga.example.shared.viewmodel.link.LinksViewModel
import com.splendo.kaluga.example.shared.viewmodel.location.LocationViewModel
import com.splendo.kaluga.example.shared.viewmodel.permissions.PermissionViewModel
import com.splendo.kaluga.example.shared.viewmodel.permissions.PermissionsListViewModel
import com.splendo.kaluga.example.shared.viewmodel.resources.ButtonViewModel
import com.splendo.kaluga.example.shared.viewmodel.resources.ColorViewModel
import com.splendo.kaluga.example.shared.viewmodel.resources.LabelViewModel
import com.splendo.kaluga.example.shared.viewmodel.resources.ResourcesListNavigationAction
import com.splendo.kaluga.example.shared.viewmodel.resources.ResourcesListViewModel
import com.splendo.kaluga.example.shared.viewmodel.system.SystemNavigationActions
import com.splendo.kaluga.example.shared.viewmodel.system.SystemViewModel
import com.splendo.kaluga.example.shared.viewmodel.system.network.NetworkViewModel
import com.splendo.kaluga.example.system.SystemActivity
import com.splendo.kaluga.example.system.fragments.NetworkFragment
import com.splendo.kaluga.hud.HUD
import com.splendo.kaluga.keyboard.FocusHandler
import com.splendo.kaluga.keyboard.KeyboardManager
import com.splendo.kaluga.links.LinksBuilder
import com.splendo.kaluga.location.LocationStateRepoBuilder
import com.splendo.kaluga.permissions.Permission
import com.splendo.kaluga.permissions.Permissions
import com.splendo.kaluga.permissions.PermissionsBuilder
import com.splendo.kaluga.permissions.bluetooth.registerBluetoothPermission
import com.splendo.kaluga.permissions.calendar.registerCalendarPermission
import com.splendo.kaluga.permissions.camera.registerCameraPermission
import com.splendo.kaluga.permissions.contacts.registerContactsPermission
import com.splendo.kaluga.permissions.location.LocationPermission
import com.splendo.kaluga.permissions.location.registerLocationPermission
import com.splendo.kaluga.permissions.microphone.registerMicrophonePermission
import com.splendo.kaluga.permissions.notifications.registerNotificationsPermission
import com.splendo.kaluga.permissions.storage.registerStoragePermission
import com.splendo.kaluga.resources.StyledStringBuilder
import com.splendo.kaluga.review.ReviewManager
import com.splendo.kaluga.system.network.state.NetworkStateRepoBuilder
import org.koin.androidx.viewmodel.dsl.viewModel
import org.koin.dsl.module
import java.net.URL

val utilitiesModule = module {
    single {
        Permissions(
            PermissionsBuilder().apply {
                registerBluetoothPermission()
                registerCameraPermission()
                registerStoragePermission()
                registerLocationPermission()
                registerNotificationsPermission()
                registerContactsPermission()
                registerMicrophonePermission()
                registerCalendarPermission()
            }
        )
    }
    single { LocationStateRepoBuilder() }
    single { BluetoothBuilder().create() }
    single { Beacons(get<Bluetooth>(), timeoutMs = 60_000) }
}

val viewModelModule = module {
    viewModel {
        ExampleViewModel(
            ActivityNavigator { action ->
                val navigationSpec: NavigationSpec = when (action) {
                    FeatureList -> NavigationSpec.Fragment(
                        R.id.example_fragment,
                        createFragment = { FeaturesListFragment() }
                    )
                    Info -> NavigationSpec.Fragment(
                        R.id.example_fragment,
                        createFragment = { InfoFragment() }
                    )
                }
                navigationSpec
            }
        )
    }

    viewModel {
        FeatureListViewModel(
            ActivityNavigator { action ->
                when (action) {
                    FeatureListNavigationAction.Location -> NavigationSpec.Activity(LocationActivity::class.java)
                    FeatureListNavigationAction.Permissions -> NavigationSpec.Activity(PermissionsDemoListActivity::class.java)
                    FeatureListNavigationAction.Alerts -> NavigationSpec.Activity(AlertsActivity::class.java)
                    FeatureListNavigationAction.DateTimePicker -> NavigationSpec.Activity(DateTimePickerActivity::class.java)
                    FeatureListNavigationAction.LoadingIndicator -> NavigationSpec.Activity(LoadingActivity::class.java)
                    FeatureListNavigationAction.Architecture -> NavigationSpec.Activity(ArchitectureInputActivity::class.java)
                    FeatureListNavigationAction.Keyboard -> NavigationSpec.Activity(KeyboardManagerActivity::class.java)
                    FeatureListNavigationAction.Links -> NavigationSpec.Activity(LinksActivity::class.java)
                    FeatureListNavigationAction.System -> NavigationSpec.Activity(SystemActivity::class.java)
                    FeatureListNavigationAction.Bluetooth -> NavigationSpec.Activity(BluetoothActivity::class.java)
                    FeatureListNavigationAction.Beacons -> NavigationSpec.Activity(BeaconsActivity::class.java)
<<<<<<< HEAD
                    FeatureListNavigationAction.Resources -> NavigationSpec.Activity(ResourcesActivity::class.java)
=======
                    FeatureListNavigationAction.PlatformSpecific -> NavigationSpec.Activity(PlatformSpecificActivity::class.java)
>>>>>>> 13b332f4
                }
            }
        )
    }

    viewModel {
        InfoViewModel(
            ReviewManager.Builder(),
            ActivityNavigator { action ->
                when (action) {
                    is InfoNavigation.Dialog -> {
                        val title = action.bundle?.get(DialogSpecRow.TitleRow) ?: ""
                        val message = action.bundle?.get(DialogSpecRow.MessageRow) ?: ""
                        NavigationSpec.Dialog(
                            createDialog = {
                                InfoDialog(title, message)
                            }
                        )
                    }
                    is InfoNavigation.Link -> NavigationSpec.Browser(
                        URL(action.bundle!!.get(LinkSpecRow.LinkRow)),
                        NavigationSpec.Browser.Type.Normal
                    )
                    is InfoNavigation.Mail -> NavigationSpec.Email(
                        NavigationSpec.Email.EmailSettings(
                            to = action.bundle?.get(MailSpecRow.ToRow) ?: emptyList(),
                            subject = action.bundle?.get(MailSpecRow.SubjectRow)
                        )
                    )
                }
            }
        )
    }

    viewModel {
        PermissionsListViewModel(
            ActivityNavigator {
                NavigationSpec.Activity(PermissionsDemoActivity::class.java)
            }
        )
    }

    viewModel { (permission: Permission) -> PermissionViewModel(get(), permission) }

    viewModel { (permission: LocationPermission) -> LocationViewModel(permission, get()) }

    viewModel {
        ArchitectureInputViewModel(
            ActivityNavigator {
                NavigationSpec.Activity(ArchitectureDetailsActivity::class.java, requestCode = ArchitectureInputActivity.requestCode)
            }
        )
    }

    viewModel { (initialDetail: InputDetails) ->
        ArchitectureDetailsViewModel(
            initialDetail,
            ActivityNavigator {
                NavigationSpec.Close(ArchitectureDetailsActivity.resultCode)
            }
        )
    }

    viewModel {
        AlertViewModel(AlertPresenter.Builder())
    }

    viewModel {
        DateTimePickerViewModel(DateTimePickerPresenter.Builder())
    }

    viewModel {
        HudViewModel(HUD.Builder())
    }

    viewModel { (keyboardBuilder: KeyboardManager.Builder, focusHandler: FocusHandler) ->
        KeyboardViewModel(keyboardBuilder, focusHandler)
    }

    viewModel {
        LinksViewModel(
            LinksBuilder(),
            AlertPresenter.Builder(),
            ActivityNavigator {
                when (it) {
                    is BrowserNavigationActions.OpenWebView -> NavigationSpec.Browser(
                        URL(it.bundle!!.get(BrowserSpecRow.UrlSpecRow)),
                        NavigationSpec.Browser.Type.Normal
                    )
                }
            }
        )
    }

    viewModel {
        SystemViewModel(
            ActivityNavigator {
                when (it) {
                    SystemNavigationActions.Network -> NavigationSpec.Fragment(
                        R.id.system_features_fragment,
                        createFragment = { NetworkFragment() }
                    )
                }
            }
        )
    }

    viewModel {
        NetworkViewModel(NetworkStateRepoBuilder(get()))
    }

    viewModel {
        BluetoothListViewModel(
            get(),
            ActivityNavigator {
                NavigationSpec.Activity(BluetoothMoreActivity::class.java)
            }
        )
    }

    viewModel { (identifier: com.splendo.kaluga.bluetooth.device.Identifier) ->
        BluetoothDeviceDetailViewModel(get(), identifier)
    }

    viewModel {
        BeaconsListViewModel(get())
    }

    viewModel {
        ResourcesListViewModel(
            ActivityNavigator {
                when (it) {
                    is ResourcesListNavigationAction.Label -> NavigationSpec.Activity(LabelActivity::class.java)
                    is ResourcesListNavigationAction.Color -> NavigationSpec.Activity(ColorActivity::class.java)
                    is ResourcesListNavigationAction.Button -> NavigationSpec.Activity(ButtonActivity::class.java)
                }
            }
        )
    }

    viewModel {
        ColorViewModel(AlertPresenter.Builder())
    }

    viewModel {
        LabelViewModel(StyledStringBuilder.Provider())
    }

    viewModel {
        ButtonViewModel(StyledStringBuilder.Provider(), AlertPresenter.Builder())
    }
}<|MERGE_RESOLUTION|>--- conflicted
+++ resolved
@@ -42,14 +42,11 @@
 import com.splendo.kaluga.example.location.LocationActivity
 import com.splendo.kaluga.example.permissions.PermissionsDemoActivity
 import com.splendo.kaluga.example.permissions.PermissionsDemoListActivity
-<<<<<<< HEAD
+import com.splendo.kaluga.example.platformspecific.PlatformSpecificActivity
 import com.splendo.kaluga.example.resources.ButtonActivity
 import com.splendo.kaluga.example.resources.ColorActivity
 import com.splendo.kaluga.example.resources.LabelActivity
 import com.splendo.kaluga.example.resources.ResourcesActivity
-=======
-import com.splendo.kaluga.example.platformspecific.PlatformSpecificActivity
->>>>>>> 13b332f4
 import com.splendo.kaluga.example.shared.AlertViewModel
 import com.splendo.kaluga.example.shared.HudViewModel
 import com.splendo.kaluga.example.shared.viewmodel.ExampleTabNavigation.FeatureList
@@ -164,11 +161,8 @@
                     FeatureListNavigationAction.System -> NavigationSpec.Activity(SystemActivity::class.java)
                     FeatureListNavigationAction.Bluetooth -> NavigationSpec.Activity(BluetoothActivity::class.java)
                     FeatureListNavigationAction.Beacons -> NavigationSpec.Activity(BeaconsActivity::class.java)
-<<<<<<< HEAD
                     FeatureListNavigationAction.Resources -> NavigationSpec.Activity(ResourcesActivity::class.java)
-=======
                     FeatureListNavigationAction.PlatformSpecific -> NavigationSpec.Activity(PlatformSpecificActivity::class.java)
->>>>>>> 13b332f4
                 }
             }
         )
