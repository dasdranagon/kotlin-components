--- conflicted
+++ resolved
@@ -118,14 +118,9 @@
     }
     single { LocationStateRepoBuilder() }
     single { BluetoothBuilder().create() }
-<<<<<<< HEAD
-    single { Beacons(get<Bluetooth>()) }
+    single { Beacons(get<Bluetooth>(), timeoutMs = 60_000) }
     single { BluetoothMonitor.Builder(ApplicationHolder.applicationContext, BluetoothAdapter.getDefaultAdapter()) }
     single { LocationMonitor.Builder(ApplicationHolder.applicationContext) }
-
-=======
-    single { Beacons(get<Bluetooth>(), timeoutMs = 60_000) }
->>>>>>> fa1c5e92
 }
 
 val viewModelModule = module {
