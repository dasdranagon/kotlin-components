--- conflicted
+++ resolved
@@ -51,11 +51,7 @@
                 viewModel.tab.postValue(exampleTab)
             }
 
-<<<<<<< HEAD
-            override fun onTabUnselected(tab: TabLayout.Tab?) {}
-=======
             override fun onTabUnselected(tab: TabLayout.Tab?) { }
->>>>>>> fd5bac1a
         })
     }
 }