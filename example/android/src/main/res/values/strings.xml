--- conflicted
+++ resolved
@@ -13,12 +13,8 @@
     <string name="feature_permissions">Permissions</string>
     <string name="feature_service_monitor">Service Monitor</string>
     <string name="feature_system">System</string>
-<<<<<<< HEAD
-=======
-    <string name="feature_beacons">Beacons</string>
     <string name="feature_platform_specific">Platform specific features</string>
     <string name="feature_platform_specific_compose">Compose</string>
->>>>>>> 0752e5b5
 
     <string name="show_alert">Show Alert</string>
     <string name="dismissible_alert">Dismissible Alert</string>
