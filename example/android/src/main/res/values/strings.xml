--- conflicted
+++ resolved
@@ -12,15 +12,12 @@
     <string name="feature_permissions">Permissions</string>
     <string name="feature_system">System</string>
     <string name="feature_beacons">Beacons</string>
-<<<<<<< HEAD
+    <string name="feature_platform_specific">Platform specific features</string>
+    <string name="feature_platform_specific_compose">Compose</string>
     <string name="feature_resources">Resources</string>
     <string name="feature_resources_color">Color</string>
     <string name="feature_resources_button">Button</string>
     <string name="feature_resources_label">Label</string>
-=======
-    <string name="feature_platform_specific">Platform specific features</string>
-    <string name="feature_platform_specific_compose">Compose</string>
->>>>>>> 13b332f4
 
     <string name="show_alert">Show Alert</string>
     <string name="dismissible_alert">Dismissible Alert</string>
