--- conflicted
+++ resolved
@@ -3,11 +3,8 @@
 
     <string name="feature_alerts">Alerts</string>
     <string name="feature_architecture">Architecture</string>
-<<<<<<< HEAD
     <string name="feature_date_time_picker">Date Time Picker</string>
-=======
     <string name="feature_bluetooth">Bluetooth</string>
->>>>>>> 719e9299
     <string name="feature_hud">Loading Indicator</string>
     <string name="feature_keyboard">Keyboard</string>
     <string name="feature_location">Location</string>
@@ -54,9 +51,7 @@
     <string name="location_enable_background">Enable Background</string>
     <string name="location_disable_background">Disable Background</string>
 
-<<<<<<< HEAD
     <string name="network_feature">Network</string>
-=======
     <string name="bluetooth_start_scanning">Start Scanning</string>
     <string name="bluetooth_stop_scanning">Stop Scanning</string>
     <string name="bluetooth_no_name">Unnamed Bluetooth Device</string>
@@ -91,5 +86,4 @@
     <string name="bluetooth_permissions_read_encrypted">Read Encrypted</string>
     <string name="bluetooth_permissions_write_encrypted">Write Encrypted</string>
 
->>>>>>> 719e9299
 </resources>