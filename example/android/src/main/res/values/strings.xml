<resources>
    <string name="app_name">Kaluga Example</string>

<<<<<<< HEAD
    <string name="feature_location">Location</string>
    <string name="feature_permissions">Permissions</string>
    <string name="feature_alerts">Alerts</string>
    <string name="feature_hud">Loading Indicator</string>
    <string name="feature_bluetooth">Bluetooth</string>
    <string name="feature_keyboard">Keyboard</string>
    <string name="feature_architecture">Architecture</string>
=======
    <string name="feature_alerts">Alerts</string>
    <string name="feature_architecture">Architecture</string>
    <string name="feature_hud">Loading Indicator</string>
    <string name="feature_keyboard">Keyboard</string>
    <string name="feature_location">Location</string>
    <string name="feature_permissions">Permissions</string>
>>>>>>> fd5bac1a

    <string name="show_alert">Show Alert</string>
    <string name="dismissible_alert">Dismissible Alert</string>
    <string name="alert_list">Show Alert List</string>
    <string name="show_loading_indicator_system">Show Loading Indicator (System)</string>
    <string name="show_loading_indicator_custom">Show Loading Indicator (Custom)</string>

    <string name="permissions_list">Permissions List</string>
    <string name="permissions_bluetooth">Bluetooth Demo</string>
    <string name="permissions_calendar">Calendar Demo</string>
    <string name="permissions_camera">Camera Demo</string>
    <string name="permissions_contacts">Contacts Demo</string>
    <string name="permissions_location">Location Demo</string>
    <string name="permissions_microphone">Microphone Demo</string>
    <string name="permissions_notifications">Notifications Demo</string>
    <string name="permissions_storage">Storage Demo</string>

    <string name="permission_allowed">The permission has been granted</string>
    <string name="permission_requestable">The permission can be requested</string>
    <string name="permission_denied">The permission has been denied</string>

    <string name="permission_request">Request Permission</string>
    <string name="permission_request_success">Permission requested successfully</string>
    <string name="permission_request_failed">Permission request failed</string>

    <string name="architecture_details">Show Details</string>
    <string name="architecture_details_inverse">Inverse Input</string>
    <string name="keyboard_manager">Keyboard</string>
    <string name="show_keyboard">Show Keyboard</string>
    <string name="hide_keyboard">Hide Keyboard</string>

    <string name="location_background">Kaluga Background</string>
    <string name="location_enable_background">Enable Background</string>
    <string name="location_disable_background">Disable Background</string>

    <string name="bluetooth_start_scanning">Start Scanning</string>
    <string name="bluetooth_stop_scanning">Stop Scanning</string>
    <string name="bluetooth_no_name">Unnamed Bluetooth Device</string>

    <string name="rssi">%d dBm</string>
    <string name="txPower">%s dBm</string>
    <string name="distance">%.2f m</string>

    <string name="bluetooth_connect">Connect</string>
    <string name="bluetooth_disconnect">Disconnect</string>

    <string name="bluetooth_connected">Connected</string>
    <string name="bluetooth_connecting">Connecting</string>
    <string name="bluetooth_disconnected">Disconnected</string>
    <string name="bluetooth_disconneting">Disconnecting</string>
    <string name="bluetooth_reconnecting">Reconnecting</string>
    <string name="bluetooth_discovering">Discovering</string>

    <string name="bluetooth_service_uuids">Service UUIDs: %s</string>
    <string name="bluetooth_service_data">Service Data: %s</string>
    <string name="bluetooth_manufacturer_id">Manufacturer Id: %d</string>
    <string name="bluetooth_manufacturer_data">Manufacturer Data: %s</string>

    <string name="bluetooth_more">More</string>

    <string name="bluetooth_services_header">Services</string>
    <string name="bluetooth_service">Service</string>
    <string name="bluetooth_characteristics">Characteristics</string>
    <string name="bluetooth_descriptors">Descriptors</string>
    <string name="bluetooth_permissions_read">Read</string>
    <string name="bluetooth_permissions_write">Write</string>
    <string name="bluetooth_permissions_read_encrypted">Read Encrypted</string>
    <string name="bluetooth_permissions_write_encrypted">Write Encrypted</string>

</resources><|MERGE_RESOLUTION|>--- conflicted
+++ resolved
@@ -1,22 +1,13 @@
 <resources>
     <string name="app_name">Kaluga Example</string>
 
-<<<<<<< HEAD
-    <string name="feature_location">Location</string>
-    <string name="feature_permissions">Permissions</string>
-    <string name="feature_alerts">Alerts</string>
-    <string name="feature_hud">Loading Indicator</string>
-    <string name="feature_bluetooth">Bluetooth</string>
-    <string name="feature_keyboard">Keyboard</string>
-    <string name="feature_architecture">Architecture</string>
-=======
     <string name="feature_alerts">Alerts</string>
     <string name="feature_architecture">Architecture</string>
+    <string name="feature_bluetooth">Bluetooth</string>
     <string name="feature_hud">Loading Indicator</string>
     <string name="feature_keyboard">Keyboard</string>
     <string name="feature_location">Location</string>
     <string name="feature_permissions">Permissions</string>
->>>>>>> fd5bac1a
 
     <string name="show_alert">Show Alert</string>
     <string name="dismissible_alert">Dismissible Alert</string>
