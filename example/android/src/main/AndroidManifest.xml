<?xml version="1.0" encoding="utf-8"?>
<manifest xmlns:android="http://schemas.android.com/apk/res/android"
    xmlns:tools="http://schemas.android.com/tools"
    package="com.splendo.kaluga.example">
    <uses-permission android:name="android.permission.FOREGROUND_SERVICE"/>
    <uses-permission android:name="android.permission.BLUETOOTH"/>
    <uses-permission android:name="android.permission.BLUETOOTH_ADMIN"/>
    <!-- If your app targets Android 9 or lower,  -->
    <uses-permission android:name="android.permission.ACCESS_COARSE_LOCATION"/>
    <uses-permission android:name="android.permission.ACCESS_FINE_LOCATION"/>
    <uses-permission android:name="android.permission.ACCESS_BACKGROUND_LOCATION"/>

    <uses-permission android:name="android.permission.READ_CALENDAR"/>
    <uses-permission android:name="android.permission.WRITE_CALENDAR"/>

    <uses-permission android:name="android.permission.CAMERA"/>

    <uses-permission android:name="android.permission.READ_CONTACTS"/>
    <uses-permission android:name="android.permission.WRITE_CONTACTS"/>

    <uses-permission android:name="android.permission.RECORD_AUDIO"/>

    <uses-permission android:name="android.permission.READ_EXTERNAL_STORAGE"/>
    <uses-permission android:name="android.permission.WRITE_EXTERNAL_STORAGE"/>

    <application
        android:name=".ExampleApplication"
        android:allowBackup="true"
        android:icon="@mipmap/ic_launcher"
        android:label="@string/app_name"
        android:roundIcon="@mipmap/ic_launcher_round"
        android:supportsRtl="true"
        android:theme="@style/AppTheme"
        tools:ignore="GoogleAppIndexingWarning">
        <activity android:name="com.splendo.kaluga.example.ExampleActivity"
            android:label="Features list">
            <intent-filter>
                <action android:name="android.intent.action.MAIN"/>

                <category android:name="android.intent.category.LAUNCHER"/>
            </intent-filter>
        </activity>
        <activity android:name=".location.LocationActivity"
<<<<<<< HEAD
            android:label="Location"/>
=======
                  android:label="@string/feature_location"/>
>>>>>>> 719e9299
        <activity android:name=".permissions.PermissionsDemoListActivity"
            android:label="@string/permissions_list"/>
        <activity android:name=".permissions.PermissionsDemoActivity" android:label="Permissions"/>
        <activity android:name=".alerts.AlertsActivity"
<<<<<<< HEAD
            android:label="Alerts"/>
        <activity android:name=".datetimepicker.DateTimePickerActivity"
            android:label="@string/feature_date_time_picker"/>
        <activity android:name=".loading.LoadingActivity"
            android:label="Loading Indicator"/>
        <activity android:name=".keyboard.KeyboardManagerActivity"
            android:label="@string/keyboard_manager"/>
        <activity android:name=".architecture.ArchitectureInputActivity"
            android:label="Architecture"/>

        <activity android:name=".compose.ComposeArchitectureInputActivity"
            android:label="Compose"/>

        <activity android:name=".architecture.ArchitectureDetailsActivity"
            android:label="Architecture"/>
        <activity android:name=".system.SystemActivity" android:label="@string/feature_system"/>
=======
                  android:label="@string/feature_alerts"/>
        <activity android:name=".loading.LoadingActivity"
                  android:label="@string/feature_hud"/>
        <activity android:name=".keyboard.KeyboardManagerActivity"
            android:label="@string/keyboard_manager"/>
        <activity android:name=".architecture.ArchitectureInputActivity"
            android:label="@string/feature_architecture"/>
        <activity android:name=".architecture.ArchitectureDetailsActivity"
            android:label="@string/feature_architecture"/>
        <activity android:name=".bluetooth.BluetoothActivity"
            android:label="@string/feature_bluetooth"/>
        <activity android:name=".bluetooth.BluetoothMoreActivity"
            android:label="@string/feature_bluetooth"/>
>>>>>>> 719e9299

        <service android:name=".location.LocationBackgroundService"/>

    </application>

</manifest><|MERGE_RESOLUTION|>--- conflicted
+++ resolved
@@ -1,7 +1,7 @@
 <?xml version="1.0" encoding="utf-8"?>
 <manifest xmlns:android="http://schemas.android.com/apk/res/android"
-    xmlns:tools="http://schemas.android.com/tools"
-    package="com.splendo.kaluga.example">
+          xmlns:tools="http://schemas.android.com/tools"
+          package="com.splendo.kaluga.example">
     <uses-permission android:name="android.permission.FOREGROUND_SERVICE"/>
     <uses-permission android:name="android.permission.BLUETOOTH"/>
     <uses-permission android:name="android.permission.BLUETOOTH_ADMIN"/>
@@ -33,7 +33,7 @@
         android:theme="@style/AppTheme"
         tools:ignore="GoogleAppIndexingWarning">
         <activity android:name="com.splendo.kaluga.example.ExampleActivity"
-            android:label="Features list">
+                  android:label="Features list">
             <intent-filter>
                 <action android:name="android.intent.action.MAIN"/>
 
@@ -41,47 +41,32 @@
             </intent-filter>
         </activity>
         <activity android:name=".location.LocationActivity"
-<<<<<<< HEAD
-            android:label="Location"/>
-=======
                   android:label="@string/feature_location"/>
->>>>>>> 719e9299
         <activity android:name=".permissions.PermissionsDemoListActivity"
-            android:label="@string/permissions_list"/>
+                  android:label="@string/permissions_list"/>
         <activity android:name=".permissions.PermissionsDemoActivity" android:label="Permissions"/>
         <activity android:name=".alerts.AlertsActivity"
-<<<<<<< HEAD
-            android:label="Alerts"/>
+            android:label="@string/feature_alerts"/>
         <activity android:name=".datetimepicker.DateTimePickerActivity"
             android:label="@string/feature_date_time_picker"/>
         <activity android:name=".loading.LoadingActivity"
-            android:label="Loading Indicator"/>
+            android:label="@string/feature_hud"/>
         <activity android:name=".keyboard.KeyboardManagerActivity"
             android:label="@string/keyboard_manager"/>
         <activity android:name=".architecture.ArchitectureInputActivity"
-            android:label="Architecture"/>
+            android:label="@string/feature_architecture"/>
 
         <activity android:name=".compose.ComposeArchitectureInputActivity"
             android:label="Compose"/>
 
-        <activity android:name=".architecture.ArchitectureDetailsActivity"
-            android:label="Architecture"/>
-        <activity android:name=".system.SystemActivity" android:label="@string/feature_system"/>
-=======
-                  android:label="@string/feature_alerts"/>
-        <activity android:name=".loading.LoadingActivity"
-                  android:label="@string/feature_hud"/>
-        <activity android:name=".keyboard.KeyboardManagerActivity"
-            android:label="@string/keyboard_manager"/>
-        <activity android:name=".architecture.ArchitectureInputActivity"
-            android:label="@string/feature_architecture"/>
         <activity android:name=".architecture.ArchitectureDetailsActivity"
             android:label="@string/feature_architecture"/>
         <activity android:name=".bluetooth.BluetoothActivity"
             android:label="@string/feature_bluetooth"/>
         <activity android:name=".bluetooth.BluetoothMoreActivity"
             android:label="@string/feature_bluetooth"/>
->>>>>>> 719e9299
+            android:label="Architecture"/>
+        <activity android:name=".system.SystemActivity" android:label="@string/feature_system"/>
 
         <service android:name=".location.LocationBackgroundService"/>
 
