<?xml version="1.0" encoding="utf-8"?>
<manifest xmlns:android="http://schemas.android.com/apk/res/android"
    xmlns:tools="http://schemas.android.com/tools"
    package="com.splendo.kaluga.example">

    <uses-permission android:name="android.permission.FOREGROUND_SERVICE"/>
    <uses-permission android:name="android.permission.BLUETOOTH"/>
    <uses-permission android:name="android.permission.BLUETOOTH_ADMIN"/>
    <!-- If your app targets Android 9 or lower,  -->
    <uses-permission android:name="android.permission.ACCESS_COARSE_LOCATION"/>
    <uses-permission android:name="android.permission.ACCESS_FINE_LOCATION"/>
    <uses-permission android:name="android.permission.ACCESS_BACKGROUND_LOCATION"/>

    <uses-permission android:name="android.permission.READ_CALENDAR"/>
    <uses-permission android:name="android.permission.WRITE_CALENDAR"/>

    <uses-permission android:name="android.permission.CAMERA"/>

    <uses-permission android:name="android.permission.READ_CONTACTS"/>
    <uses-permission android:name="android.permission.WRITE_CONTACTS"/>

    <uses-permission android:name="android.permission.RECORD_AUDIO"/>

    <uses-permission android:name="android.permission.READ_EXTERNAL_STORAGE"/>
    <uses-permission android:name="android.permission.WRITE_EXTERNAL_STORAGE"/>

    <!-- When the app is not using Custom Tabs to open a URL, Android 11 requires a "queries" tag in order to look for apps that can open a given URL.
    In this case the query will go through the apps with an intent that refers to a browser. -->
    <queries>
        <intent>
            <action android:name="android.intent.action.VIEW" />
            <category android:name="android.intent.category.BROWSABLE" />
            <data android:scheme="https" />
        </intent>
    </queries>

    <application
        android:name=".ExampleApplication"
        android:allowBackup="true"
        android:icon="@mipmap/ic_launcher"
        android:label="@string/app_name"
        android:roundIcon="@mipmap/ic_launcher_round"
        android:supportsRtl="true"
        android:theme="@style/AppTheme"
        tools:ignore="GoogleAppIndexingWarning">
        <activity android:name="com.splendo.kaluga.example.ExampleActivity"
                  android:label="Features list"
                  android:exported="true">
            <intent-filter>
                <action android:name="android.intent.action.MAIN"/>

                <category android:name="android.intent.category.LAUNCHER"/>
            </intent-filter>
        </activity>
        <activity android:name=".location.LocationActivity"
                  android:label="@string/feature_location"/>
        <activity android:name=".permissions.PermissionsDemoListActivity"
                  android:label="@string/permissions_list"/>
        <activity android:name=".permissions.PermissionsDemoActivity" android:label="Permissions"/>
        <activity android:name=".alerts.AlertsActivity"
            android:label="@string/feature_alerts"/>
        <activity android:name=".datetimepicker.DateTimePickerActivity"
            android:label="@string/feature_date_time_picker"/>
        <activity android:name=".loading.LoadingActivity"
            android:label="@string/feature_hud"/>
        <activity android:name=".keyboard.KeyboardManagerActivity"
            android:label="@string/keyboard_manager"/>
        <activity android:name=".link.LinksActivity"
            android:exported="true"
            android:label="@string/feature_links"
            android:launchMode="singleTask">
            <intent-filter android:autoVerify="true">
                <action android:name="android.intent.action.VIEW"/>
                <category android:name="android.intent.category.DEFAULT"/>
                <category android:name="android.intent.category.BROWSABLE"/>
                <data
                    android:scheme="https"
                    android:host="kaluga-links.web.app"
                    android:pathPrefix="/kalugaexample"/>
            </intent-filter>
        </activity>
        <activity android:name=".architecture.ArchitectureInputActivity"
            android:label="@string/feature_architecture"/>

        <activity android:name="com.splendo.kaluga.example.platformspecific.PlatformSpecificActivity"
            android:label="@string/feature_platform_specific"/>
        <activity android:name="com.splendo.kaluga.example.platformspecific.compose.contacts.ContactsActivity"
            android:label="@string/feature_platform_specific_compose_navigation"/>
        <activity android:name="com.splendo.kaluga.example.platformspecific.compose.bottomSheet.BottomSheetActivity"
            android:label="@string/feature_platform_specific_compose_bottom_sheet"/>

        <activity android:name=".architecture.ArchitectureDetailsActivity"
            android:label="@string/feature_architecture"/>
        <activity android:name=".bluetooth.BluetoothActivity"
            android:label="@string/feature_bluetooth"/>
        <activity android:name=".bluetooth.BluetoothMoreActivity"
            android:label="@string/feature_bluetooth"/>
        <activity android:name=".beacons.BeaconsActivity"
            android:label="@string/feature_beacons"/>
<<<<<<< HEAD
        <activity android:name=".monitor.ServiceMonitorActivity"
            android:label="@string/feature_service_monitor"/>
=======
        <activity android:name=".resources.ResourcesActivity"
            android:label="@string/feature_resources"/>
        <activity android:name=".resources.ColorActivity"
            android:label="@string/feature_resources_color"/>
        <activity android:name=".resources.LabelActivity"
            android:label="@string/feature_resources_label"/>
        <activity android:name=".resources.ButtonActivity"
            android:label="@string/feature_resources_button"/>

>>>>>>> e0e6d9cb
        <activity android:name=".system.SystemActivity" android:label="@string/feature_system"/>


        <service android:name=".location.LocationBackgroundService"/>

    </application>

</manifest><|MERGE_RESOLUTION|>--- conflicted
+++ resolved
@@ -97,10 +97,8 @@
             android:label="@string/feature_bluetooth"/>
         <activity android:name=".beacons.BeaconsActivity"
             android:label="@string/feature_beacons"/>
-<<<<<<< HEAD
         <activity android:name=".monitor.ServiceMonitorActivity"
             android:label="@string/feature_service_monitor"/>
-=======
         <activity android:name=".resources.ResourcesActivity"
             android:label="@string/feature_resources"/>
         <activity android:name=".resources.ColorActivity"
@@ -109,9 +107,8 @@
             android:label="@string/feature_resources_label"/>
         <activity android:name=".resources.ButtonActivity"
             android:label="@string/feature_resources_button"/>
-
->>>>>>> e0e6d9cb
-        <activity android:name=".system.SystemActivity" android:label="@string/feature_system"/>
+        <activity android:name=".system.SystemActivity"
+            android:label="@string/feature_system"/>
 
 
         <service android:name=".location.LocationBackgroundService"/>
