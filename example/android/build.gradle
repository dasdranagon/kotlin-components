--- conflicted
+++ resolved
@@ -48,12 +48,8 @@
         implementation "com.splendo.kaluga:base:$gradle.ext.library_version"
         implementation "com.splendo.kaluga:logging:$gradle.ext.library_version"
         implementation "com.splendo.kaluga:alerts:$gradle.ext.library_version"
-<<<<<<< HEAD
+        implementation "com.splendo.kaluga:hud:$gradle.ext.library_version"
         implementation "com.splendo.kaluga:keyboard:$gradle.ext.library_version"
-        implementation "com.splendo.kaluga:loadingIndicator:$gradle.ext.library_version"
-=======
-        implementation "com.splendo.kaluga:hud:$gradle.ext.library_version"
->>>>>>> 37573764
         implementation project(':shared')
     }
     else {
@@ -63,12 +59,8 @@
         implementation project(":permissions")
         implementation project(":logging")
         implementation project(":alerts")
-<<<<<<< HEAD
+        implementation project(":hud")
         implementation project(":keyboard")
-        implementation project(":loadingIndicator")
-=======
-        implementation project(":hud")
->>>>>>> 37573764
     }
 
     implementation 'androidx.lifecycle:lifecycle-runtime-ktx:2.2.0-rc03'
