apply plugin: 'com.android.application'
apply plugin: 'kotlin-android'
apply plugin: 'kotlin-android-extensions'

repositories {
    mavenLocal()
    mavenCentral()
    google()
    jcenter()
    maven { url "https://dl.bintray.com/pocketbyte/hydra/" }
}

android {
    compileSdkVersion 29
    buildToolsVersion "29.0.2"
    defaultConfig {
        applicationId "com.splendo.kaluga.example"
        minSdkVersion 28
        targetSdkVersion 29
        versionCode 1
        versionName "1.0"
        testInstrumentationRunner "androidx.test.runner.AndroidJUnitRunner"
    }
    buildTypes {
        release {
            minifyEnabled false
            proguardFiles getDefaultProguardFile('proguard-android-optimize.txt'), 'proguard-rules.pro'
        }
    }

    packagingOptions {
        exclude 'META-INF/kotlinx-coroutines-core.kotlin_module'
        exclude 'META-INF/shared_debug.kotlin_module'
    }

}

dependencies {
    implementation fileTree(dir: 'libs', include: ['*.jar'])
    implementation "org.jetbrains.kotlin:kotlin-stdlib-jdk7:$gradle.ext.kotlin_version"
    implementation 'androidx.appcompat:appcompat:1.1.0'
    implementation 'androidx.core:core-ktx:1.1.0'
    implementation 'androidx.constraintlayout:constraintlayout:1.1.3'

    if (gradle.ext.exampleAsRoot) {
        // if the example is the root we use a maven dependency instead of the project
        implementation "com.splendo.kaluga:location:$gradle.ext.library_version"
        implementation "com.splendo.kaluga:permissions:$gradle.ext.library_version"
        implementation "com.splendo.kaluga:base:$gradle.ext.library_version"
        implementation "com.splendo.kaluga:logging:$gradle.ext.library_version"
        implementation "com.splendo.kaluga:alerts:$gradle.ext.library_version"
        implementation "com.splendo.kaluga:hud:$gradle.ext.library_version"
        implementation project(':shared')
    }
    else {
        implementation project(':location')
        implementation project(':base')
        implementation project(':shared')
        implementation project(":permissions")
        implementation project(":logging")
        implementation project(":alerts")
        implementation project(":hud")
    }

<<<<<<< HEAD
    implementation 'androidx.lifecycle:lifecycle-runtime-ktx:2.2.0-beta01'
    implementation 'androidx.fragment:fragment-ktx:1.1.0'
=======
    implementation 'androidx.lifecycle:lifecycle-runtime-ktx:2.2.0-rc03'
>>>>>>> 3aac5f79
    testImplementation 'junit:junit:4.12'
    androidTestImplementation 'androidx.test.ext:junit:1.1.1'
    androidTestImplementation 'androidx.test.espresso:espresso-core:3.3.0-alpha03'
    implementation 'com.google.android.gms:play-services-location:17.0.0'
}<|MERGE_RESOLUTION|>--- conflicted
+++ resolved
@@ -62,12 +62,8 @@
         implementation project(":hud")
     }
 
-<<<<<<< HEAD
-    implementation 'androidx.lifecycle:lifecycle-runtime-ktx:2.2.0-beta01'
+    implementation 'androidx.lifecycle:lifecycle-runtime-ktx:2.2.0-rc03'
     implementation 'androidx.fragment:fragment-ktx:1.1.0'
-=======
-    implementation 'androidx.lifecycle:lifecycle-runtime-ktx:2.2.0-rc03'
->>>>>>> 3aac5f79
     testImplementation 'junit:junit:4.12'
     androidTestImplementation 'androidx.test.ext:junit:1.1.1'
     androidTestImplementation 'androidx.test.espresso:espresso-core:3.3.0-alpha03'
