apply plugin: 'com.android.application'
apply plugin: 'kotlin-android'
apply plugin: 'kotlin-android-extensions'

repositories {
    mavenLocal()
    mavenCentral()
    google()
    jcenter()
}

//noinspection UnnecessaryQualifiedReference
tasks.withType(org.jetbrains.kotlin.gradle.tasks.KotlinCompile).all {
    kotlinOptions {
        jvmTarget = "1.8"
    }
}

android {
    compileSdkVersion gradle.android_target_sdk_version
    buildToolsVersion gradle.android_build_tools_version
    defaultConfig {
        applicationId "com.splendo.kaluga.example"
        minSdkVersion gradle.android_min_sdk_version
        targetSdkVersion gradle.android_target_sdk_version
        versionCode 1
        versionName "1.0"
        testInstrumentationRunner "androidx.test.runner.AndroidJUnitRunner"
    }
    buildTypes {
        release {
            minifyEnabled false
            proguardFiles getDefaultProguardFile('proguard-android-optimize.txt'), 'proguard-rules.pro'
        }
    }

    packagingOptions {
        exclude 'META-INF/kotlinx-coroutines-core.kotlin_module'
        exclude 'META-INF/shared_debug.kotlin_module'
    }

}

apply from: "../../gradle/android_dependencies.gradle"

dependencies {

    if (gradle.ext.exampleAsRoot) {
        // if the example is the root we use a maven dependency instead of the project
        implementation "com.splendo.kaluga:location:$gradle.ext.library_version"
        implementation "com.splendo.kaluga:permissions:$gradle.ext.library_version"
        implementation "com.splendo.kaluga:base:$gradle.ext.library_version"
        implementation "com.splendo.kaluga:logging:$gradle.ext.library_version"
        implementation "com.splendo.kaluga:alerts:$gradle.ext.library_version"
        implementation "com.splendo.kaluga:hud:$gradle.ext.library_version"
        implementation project(':shared')
    }
    else {
        implementation project(':location')
        implementation project(':base')
        implementation project(':shared')
        implementation project(":permissions")
        implementation project(":logging")
        implementation project(":alerts")
        implementation project(":hud")
    }

<<<<<<< HEAD
    implementation 'androidx.lifecycle:lifecycle-runtime-ktx:2.2.0-rc03'
    testImplementation 'junit:junit:4.12'
    androidTestImplementation 'androidx.test.ext:junit:1.1.1'
    androidTestImplementation 'androidx.test.espresso:espresso-core:3.3.0-alpha03'
    implementation 'com.google.android.gms:play-services-location:17.0.0'
=======
    implementation "androidx.fragment:fragment-ktx:$gradle.androidx_fragment_version"
    implementation "com.google.android.gms:play-services-location:$gradle.play_services_version"
    implementation 'androidx.constraintlayout:constraintlayout:1.1.3'
>>>>>>> 9edf175c
}<|MERGE_RESOLUTION|>--- conflicted
+++ resolved
@@ -65,15 +65,7 @@
         implementation project(":hud")
     }
 
-<<<<<<< HEAD
-    implementation 'androidx.lifecycle:lifecycle-runtime-ktx:2.2.0-rc03'
-    testImplementation 'junit:junit:4.12'
-    androidTestImplementation 'androidx.test.ext:junit:1.1.1'
-    androidTestImplementation 'androidx.test.espresso:espresso-core:3.3.0-alpha03'
-    implementation 'com.google.android.gms:play-services-location:17.0.0'
-=======
     implementation "androidx.fragment:fragment-ktx:$gradle.androidx_fragment_version"
     implementation "com.google.android.gms:play-services-location:$gradle.play_services_version"
     implementation 'androidx.constraintlayout:constraintlayout:1.1.3'
->>>>>>> 9edf175c
 }