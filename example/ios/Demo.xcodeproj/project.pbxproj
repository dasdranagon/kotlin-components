--- conflicted
+++ resolved
@@ -377,11 +377,7 @@
 				ORGANIZATIONNAME = Splendo;
 				TargetAttributes = {
 					74555136E1B2BB715E50195E = {
-<<<<<<< HEAD
-						DevelopmentTeam = J4RCUDKNBN;
-=======
 						ProvisioningStyle = Manual;
->>>>>>> 01c09b5b
 					};
 				};
 			};
@@ -458,11 +454,7 @@
 			buildActionMask = 2147483647;
 			files = (
 				74671D1F8F6A31F1DD3F7912 /* AppDelegate.swift in Sources */,
-<<<<<<< HEAD
-				4B02E507236B237C003F0B36 /* ActivityViewController.swift in Sources */,
 				A3AF1475237AEAC40032E802 /* BeaconsViewController.swift in Sources */,
-=======
->>>>>>> 01c09b5b
 				978348A7235DF586005B140B /* BluetoothPermissionViewController.swift in Sources */,
 				4B02E504236B221B003F0B36 /* LoadingViewController.swift in Sources */,
 				7425815FF35195035A8991B0 /* LocationViewController.swift in Sources */,
@@ -632,12 +624,8 @@
 			isa = XCBuildConfiguration;
 			buildSettings = {
 				ASSETCATALOG_COMPILER_APPICON_NAME = AppIcon;
-<<<<<<< HEAD
-				DEVELOPMENT_TEAM = J4RCUDKNBN;
-=======
 				CODE_SIGN_STYLE = Manual;
 				DEVELOPMENT_TEAM = "";
->>>>>>> 01c09b5b
 				FRAMEWORK_SEARCH_PATHS = $BUILT_PRODUCTS_DIR;
 				INFOPLIST_FILE = Demo/Info.plist;
 				LD_RUNPATH_SEARCH_PATHS = "$(inherited) @executable_path/Frameworks";
@@ -754,12 +742,8 @@
 			isa = XCBuildConfiguration;
 			buildSettings = {
 				ASSETCATALOG_COMPILER_APPICON_NAME = AppIcon;
-<<<<<<< HEAD
-				DEVELOPMENT_TEAM = J4RCUDKNBN;
-=======
 				CODE_SIGN_STYLE = Manual;
 				DEVELOPMENT_TEAM = "";
->>>>>>> 01c09b5b
 				FRAMEWORK_SEARCH_PATHS = $BUILT_PRODUCTS_DIR;
 				INFOPLIST_FILE = Demo/Info.plist;
 				LD_RUNPATH_SEARCH_PATHS = "$(inherited) @executable_path/Frameworks";
