// !$*UTF8*$!
{
	archiveVersion = 1;
	classes = {
	};
	objectVersion = 46;
	objects = {

/* Begin PBXBuildFile section */
		205747572397C9C400CDE25E /* KeyboardManagerViewController.swift in Sources */ = {isa = PBXBuildFile; fileRef = 205747562397C9C400CDE25E /* KeyboardManagerViewController.swift */; };
		20C7D1CC246968AA00C9A63F /* ExampleViewController.swift in Sources */ = {isa = PBXBuildFile; fileRef = 20C7D1CB246968AA00C9A63F /* ExampleViewController.swift */; };
		20C7D1CF24699A6C00C9A63F /* UIControl+Closure.swift in Sources */ = {isa = PBXBuildFile; fileRef = 20C7D1CE24699A6C00C9A63F /* UIControl+Closure.swift */; };
		20C7D1D22469A3D600C9A63F /* FeaturesListViewController.swift in Sources */ = {isa = PBXBuildFile; fileRef = 20C7D1D12469A3D600C9A63F /* FeaturesListViewController.swift */; };
		20C7D1D52469B25B00C9A63F /* InfoViewController.swift in Sources */ = {isa = PBXBuildFile; fileRef = 20C7D1D42469B25B00C9A63F /* InfoViewController.swift */; };
		20C7D1D8246A93A600C9A63F /* ArchitectureInputViewController.swift in Sources */ = {isa = PBXBuildFile; fileRef = 20C7D1D7246A93A600C9A63F /* ArchitectureInputViewController.swift */; };
		20C7D1DA246A944A00C9A63F /* ArchitectureDetailsViewController.swift in Sources */ = {isa = PBXBuildFile; fileRef = 20C7D1D9246A944A00C9A63F /* ArchitectureDetailsViewController.swift */; };
		4B02E504236B221B003F0B36 /* LoadingViewController.swift in Sources */ = {isa = PBXBuildFile; fileRef = 4B02E503236B221B003F0B36 /* LoadingViewController.swift */; };
		4B54CB212369DA6600B69B2D /* AlertsViewController.swift in Sources */ = {isa = PBXBuildFile; fileRef = 4B54CB202369DA6600B69B2D /* AlertsViewController.swift */; };
		4B9F5C012424EF3F00C37F57 /* CollectionViewController.swift in Sources */ = {isa = PBXBuildFile; fileRef = 4B9F5C002424EF3F00C37F57 /* CollectionViewController.swift */; };
		4B9F5C052424F4D200C37F57 /* CollectionViewCell.swift in Sources */ = {isa = PBXBuildFile; fileRef = 4B9F5C032424F4D200C37F57 /* CollectionViewCell.swift */; };
		4B9F5C062424F4D200C37F57 /* CollectionViewCell.xib in Resources */ = {isa = PBXBuildFile; fileRef = 4B9F5C042424F4D200C37F57 /* CollectionViewCell.xib */; };
		74167996D52193D5DECB517A /* KotlinNativeFramework.framework in Frameworks */ = {isa = PBXBuildFile; fileRef = 746885BADB9F6661211345DA /* KotlinNativeFramework.framework */; };
		7425815FF35195035A8991B0 /* LocationViewController.swift in Sources */ = {isa = PBXBuildFile; fileRef = 74C710A1E2E41AF0F4A9FFC5 /* LocationViewController.swift */; };
		7450B266B7AD1FE0B79C10EA /* KotlinNativeFramework.framework in Embed Frameworks */ = {isa = PBXBuildFile; fileRef = 746885BADB9F6661211345DA /* KotlinNativeFramework.framework */; settings = {ATTRIBUTES = (CodeSignOnCopy, RemoveHeadersOnCopy, ); }; };
		74671D1F8F6A31F1DD3F7912 /* AppDelegate.swift in Sources */ = {isa = PBXBuildFile; fileRef = 74BBBF2C57521E71982179E0 /* AppDelegate.swift */; };
		7478297FCF44ED1D49525D4E /* LaunchScreen.storyboard in Resources */ = {isa = PBXBuildFile; fileRef = 74FDC8922442294AF0776058 /* LaunchScreen.storyboard */; };
		749B42F84CA72A5D4A0F3AD9 /* DemoUITests.swift in Sources */ = {isa = PBXBuildFile; fileRef = 741DDADC0C8034E32EA9C3D6 /* DemoUITests.swift */; };
		74C75886D08DD78EA65E6DD9 /* Assets.xcassets in Resources */ = {isa = PBXBuildFile; fileRef = 74C9C443CC304CB387AB324D /* Assets.xcassets */; };
		74C9929AB26988E8CC66893D /* gradle.properties in Resources */ = {isa = PBXBuildFile; fileRef = 74F1F3223C9CF11420F72B08 /* gradle.properties */; };
		74D656BE6B4BD50115400411 /* DemoTests.swift in Sources */ = {isa = PBXBuildFile; fileRef = 744CF99B70DA1947AA98CA3B /* DemoTests.swift */; };
		74E6599B023623BD96737582 /* Main.storyboard in Resources */ = {isa = PBXBuildFile; fileRef = 74F483E9C1890D693F808DDA /* Main.storyboard */; };
		978348A7235DF586005B140B /* BluetoothPermissionViewController.swift in Sources */ = {isa = PBXBuildFile; fileRef = 978348A6235DF586005B140B /* BluetoothPermissionViewController.swift */; };
/* End PBXBuildFile section */

/* Begin PBXContainerItemProxy section */
		740E6C673EE16791117B2FD4 /* PBXContainerItemProxy */ = {
			isa = PBXContainerItemProxy;
			containerPortal = 7477FD4305C126F92DB837CC /* Project object */;
			proxyType = 1;
			remoteGlobalIDString = 74269CF2B44D65F5DA990E74;
			remoteInfo = KotlinNativeFramework;
		};
		74798B41F78378ECDB0E4BB7 /* PBXContainerItemProxy */ = {
			isa = PBXContainerItemProxy;
			containerPortal = 7477FD4305C126F92DB837CC /* Project object */;
			proxyType = 1;
			remoteGlobalIDString = 74555136E1B2BB715E50195E;
			remoteInfo = Demo;
		};
		74D5F38618D40CB8E5FC86D8 /* PBXContainerItemProxy */ = {
			isa = PBXContainerItemProxy;
			containerPortal = 7477FD4305C126F92DB837CC /* Project object */;
			proxyType = 1;
			remoteGlobalIDString = 74555136E1B2BB715E50195E;
			remoteInfo = Demo;
		};
/* End PBXContainerItemProxy section */

/* Begin PBXCopyFilesBuildPhase section */
		74A05339C53B02B14407A5BD /* Embed Frameworks */ = {
			isa = PBXCopyFilesBuildPhase;
			buildActionMask = 0;
			dstSubfolderSpec = 10;
			files = (
				7450B266B7AD1FE0B79C10EA /* KotlinNativeFramework.framework in Embed Frameworks */,
			);
			name = "Embed Frameworks";
			runOnlyForDeploymentPostprocessing = 0;
		};
/* End PBXCopyFilesBuildPhase section */

/* Begin PBXFileReference section */
		205747562397C9C400CDE25E /* KeyboardManagerViewController.swift */ = {isa = PBXFileReference; lastKnownFileType = sourcecode.swift; path = KeyboardManagerViewController.swift; sourceTree = "<group>"; };
		20C7D1CB246968AA00C9A63F /* ExampleViewController.swift */ = {isa = PBXFileReference; lastKnownFileType = sourcecode.swift; path = ExampleViewController.swift; sourceTree = "<group>"; };
		20C7D1CE24699A6C00C9A63F /* UIControl+Closure.swift */ = {isa = PBXFileReference; lastKnownFileType = sourcecode.swift; path = "UIControl+Closure.swift"; sourceTree = "<group>"; };
		20C7D1D12469A3D600C9A63F /* FeaturesListViewController.swift */ = {isa = PBXFileReference; lastKnownFileType = sourcecode.swift; path = FeaturesListViewController.swift; sourceTree = "<group>"; };
		20C7D1D42469B25B00C9A63F /* InfoViewController.swift */ = {isa = PBXFileReference; lastKnownFileType = sourcecode.swift; path = InfoViewController.swift; sourceTree = "<group>"; };
		20C7D1D7246A93A600C9A63F /* ArchitectureInputViewController.swift */ = {isa = PBXFileReference; lastKnownFileType = sourcecode.swift; path = ArchitectureInputViewController.swift; sourceTree = "<group>"; };
		20C7D1D9246A944A00C9A63F /* ArchitectureDetailsViewController.swift */ = {isa = PBXFileReference; lastKnownFileType = sourcecode.swift; path = ArchitectureDetailsViewController.swift; sourceTree = "<group>"; };
		4B02E503236B221B003F0B36 /* LoadingViewController.swift */ = {isa = PBXFileReference; lastKnownFileType = sourcecode.swift; path = LoadingViewController.swift; sourceTree = "<group>"; };
		4B54CB202369DA6600B69B2D /* AlertsViewController.swift */ = {isa = PBXFileReference; lastKnownFileType = sourcecode.swift; path = AlertsViewController.swift; sourceTree = "<group>"; };
		4B9F5C002424EF3F00C37F57 /* CollectionViewController.swift */ = {isa = PBXFileReference; lastKnownFileType = sourcecode.swift; path = CollectionViewController.swift; sourceTree = "<group>"; };
		4B9F5C032424F4D200C37F57 /* CollectionViewCell.swift */ = {isa = PBXFileReference; lastKnownFileType = sourcecode.swift; path = CollectionViewCell.swift; sourceTree = "<group>"; };
		4B9F5C042424F4D200C37F57 /* CollectionViewCell.xib */ = {isa = PBXFileReference; lastKnownFileType = file.xib; path = CollectionViewCell.xib; sourceTree = "<group>"; };
		740C363F8973304E72F429BC /* Info.plist */ = {isa = PBXFileReference; lastKnownFileType = text.plist.info; path = Info.plist; sourceTree = "<group>"; };
		741672C742FA38B5D4971C10 /* gradlew */ = {isa = PBXFileReference; lastKnownFileType = text; path = gradlew; sourceTree = "<group>"; };
		741A9B938B05534BD1B508C6 /* settings.gradle.kts */ = {isa = PBXFileReference; lastKnownFileType = file.kts; path = settings.gradle.kts; sourceTree = "<group>"; };
		741DDADC0C8034E32EA9C3D6 /* DemoUITests.swift */ = {isa = PBXFileReference; lastKnownFileType = sourcecode.swift; path = DemoUITests.swift; sourceTree = "<group>"; };
		741E82A1DDEE399E80A02B54 /* gradle-wrapper.jar */ = {isa = PBXFileReference; lastKnownFileType = archive.jar; path = "gradle-wrapper.jar"; sourceTree = "<group>"; };
		7428D8755D288FD7EA2E6537 /* Info.plist */ = {isa = PBXFileReference; lastKnownFileType = text.plist.info; path = Info.plist; sourceTree = "<group>"; };
		742C6ACDA3C877A6128316ED /* KotlinNativeFramework.framework */ = {isa = PBXFileReference; lastKnownFileType = wrapper.framework; name = KotlinNativeFramework.framework; path = Library/Frameworks/KotlinNativeFramework.framework; sourceTree = DEVELOPER_DIR; };
		742CCE9033CEC8C8004D624F /* Base */ = {isa = PBXFileReference; lastKnownFileType = file.storyboard; name = Base; path = Base.lproj/LaunchScreen.storyboard; sourceTree = "<group>"; };
		7433F67D6FEF093F4C827A5A /* build.gradle.kts */ = {isa = PBXFileReference; lastKnownFileType = file.kts; path = build.gradle.kts; sourceTree = "<group>"; };
		744CF99B70DA1947AA98CA3B /* DemoTests.swift */ = {isa = PBXFileReference; lastKnownFileType = sourcecode.swift; path = DemoTests.swift; sourceTree = "<group>"; };
		744F12775216AF134CBAF4E9 /* build.gradle.kts */ = {isa = PBXFileReference; lastKnownFileType = file.kts; path = build.gradle.kts; sourceTree = "<group>"; };
		746834742E284396FD5452F4 /* DemoTests.xctest */ = {isa = PBXFileReference; explicitFileType = wrapper.cfbundle; includeInIndex = 0; path = DemoTests.xctest; sourceTree = BUILT_PRODUCTS_DIR; };
		746885BADB9F6661211345DA /* KotlinNativeFramework.framework */ = {isa = PBXFileReference; explicitFileType = wrapper.framework; includeInIndex = 0; path = KotlinNativeFramework.framework; sourceTree = BUILT_PRODUCTS_DIR; };
		746E133CAEC5C7B1D516B11F /* Demo.app */ = {isa = PBXFileReference; explicitFileType = wrapper.application; includeInIndex = 0; path = Demo.app; sourceTree = BUILT_PRODUCTS_DIR; };
		74A0718952D0CC604E49709B /* DemoUITests.xctest */ = {isa = PBXFileReference; explicitFileType = wrapper.cfbundle; includeInIndex = 0; path = DemoUITests.xctest; sourceTree = BUILT_PRODUCTS_DIR; };
		74B0C3AB70AAB7878B48F6B1 /* gradle-wrapper.properties */ = {isa = PBXFileReference; lastKnownFileType = file.properties; path = "gradle-wrapper.properties"; sourceTree = "<group>"; };
		74BBBF2C57521E71982179E0 /* AppDelegate.swift */ = {isa = PBXFileReference; lastKnownFileType = sourcecode.swift; path = AppDelegate.swift; sourceTree = "<group>"; };
		74BEC2BADB02749FD409313B /* Info.plist */ = {isa = PBXFileReference; lastKnownFileType = text.plist.info; path = Info.plist; sourceTree = "<group>"; };
		74C07E8A2DB465B1CE47DC5E /* Base */ = {isa = PBXFileReference; lastKnownFileType = file.storyboard; name = Base; path = Base.lproj/Main.storyboard; sourceTree = "<group>"; };
		74C22623993814F606777266 /* KotlinNativeFramework.kt */ = {isa = PBXFileReference; lastKnownFileType = file.kt; path = KotlinNativeFramework.kt; sourceTree = "<group>"; };
		74C710A1E2E41AF0F4A9FFC5 /* LocationViewController.swift */ = {isa = PBXFileReference; lastKnownFileType = sourcecode.swift; path = LocationViewController.swift; sourceTree = "<group>"; };
		74C9C443CC304CB387AB324D /* Assets.xcassets */ = {isa = PBXFileReference; lastKnownFileType = folder.assetcatalog; path = Assets.xcassets; sourceTree = "<group>"; };
		74E253D6EF4BB7BA4916943D /* Info.plist */ = {isa = PBXFileReference; lastKnownFileType = text.plist.info; path = Info.plist; sourceTree = "<group>"; };
		74F1F3223C9CF11420F72B08 /* gradle.properties */ = {isa = PBXFileReference; lastKnownFileType = file.properties; path = gradle.properties; sourceTree = "<group>"; };
		978348A6235DF586005B140B /* BluetoothPermissionViewController.swift */ = {isa = PBXFileReference; lastKnownFileType = sourcecode.swift; path = BluetoothPermissionViewController.swift; sourceTree = "<group>"; };
/* End PBXFileReference section */

/* Begin PBXFrameworksBuildPhase section */
		7400F8CCBEA88ECB1634EEDE /* Frameworks */ = {
			isa = PBXFrameworksBuildPhase;
			buildActionMask = 2147483647;
			files = (
			);
			runOnlyForDeploymentPostprocessing = 0;
		};
		740935FBE067214171F75A8D /* Frameworks */ = {
			isa = PBXFrameworksBuildPhase;
			buildActionMask = 2147483647;
			files = (
			);
			runOnlyForDeploymentPostprocessing = 0;
		};
		74B635A880CB81844D31A213 /* Frameworks */ = {
			isa = PBXFrameworksBuildPhase;
			buildActionMask = 2147483647;
			files = (
				74167996D52193D5DECB517A /* KotlinNativeFramework.framework in Frameworks */,
			);
			runOnlyForDeploymentPostprocessing = 0;
		};
/* End PBXFrameworksBuildPhase section */

/* Begin PBXGroup section */
		205747552397C99100CDE25E /* KeyboardManager */ = {
			isa = PBXGroup;
			children = (
				205747562397C9C400CDE25E /* KeyboardManagerViewController.swift */,
			);
			path = KeyboardManager;
			sourceTree = "<group>";
		};
		20C7D1CD24699A5000C9A63F /* Helpers */ = {
			isa = PBXGroup;
			children = (
				20C7D1CE24699A6C00C9A63F /* UIControl+Closure.swift */,
			);
			path = Helpers;
			sourceTree = "<group>";
		};
		20C7D1D02469A3C100C9A63F /* FeaturesList */ = {
			isa = PBXGroup;
			children = (
				20C7D1D12469A3D600C9A63F /* FeaturesListViewController.swift */,
			);
			path = FeaturesList;
			sourceTree = "<group>";
		};
		20C7D1D32469B24C00C9A63F /* Info */ = {
			isa = PBXGroup;
			children = (
				20C7D1D42469B25B00C9A63F /* InfoViewController.swift */,
			);
			path = Info;
			sourceTree = "<group>";
		};
		20C7D1D6246A938A00C9A63F /* Architecture */ = {
			isa = PBXGroup;
			children = (
				20C7D1D7246A93A600C9A63F /* ArchitectureInputViewController.swift */,
				20C7D1D9246A944A00C9A63F /* ArchitectureDetailsViewController.swift */,
			);
			path = Architecture;
			sourceTree = "<group>";
		};
		4B02E502236B2206003F0B36 /* LoadingIndicator */ = {
			isa = PBXGroup;
			children = (
				4B02E503236B221B003F0B36 /* LoadingViewController.swift */,
			);
			path = LoadingIndicator;
			sourceTree = "<group>";
		};
		4B54CB1E2369DA2B00B69B2D /* Location */ = {
			isa = PBXGroup;
			children = (
				74C710A1E2E41AF0F4A9FFC5 /* LocationViewController.swift */,
			);
			path = Location;
			sourceTree = "<group>";
		};
		4B54CB1F2369DA4E00B69B2D /* Alerts */ = {
			isa = PBXGroup;
			children = (
				4B54CB202369DA6600B69B2D /* AlertsViewController.swift */,
			);
			path = Alerts;
			sourceTree = "<group>";
		};
		4B9F5BFF2424EF1600C37F57 /* Collections */ = {
			isa = PBXGroup;
			children = (
				4B9F5C022424F4BD00C37F57 /* Cells */,
				4B9F5C002424EF3F00C37F57 /* CollectionViewController.swift */,
			);
			path = Collections;
			sourceTree = "<group>";
		};
		4B9F5C022424F4BD00C37F57 /* Cells */ = {
			isa = PBXGroup;
			children = (
				4B9F5C032424F4D200C37F57 /* CollectionViewCell.swift */,
				4B9F5C042424F4D200C37F57 /* CollectionViewCell.xib */,
			);
			path = Cells;
			sourceTree = "<group>";
		};
		743414FDF97167BD81A5293E /* wrapper */ = {
			isa = PBXGroup;
			children = (
				74B0C3AB70AAB7878B48F6B1 /* gradle-wrapper.properties */,
				741E82A1DDEE399E80A02B54 /* gradle-wrapper.jar */,
			);
			path = wrapper;
			sourceTree = "<group>";
		};
		743EA5EA3B99CA8E01574460 /* KotlinNativeFrameworkMain */ = {
			isa = PBXGroup;
			children = (
				7470228E28317355EFB70D41 /* kotlin */,
			);
			path = KotlinNativeFrameworkMain;
			sourceTree = "<group>";
		};
		745520950D85E4696686141D = {
			isa = PBXGroup;
			children = (
				747A549D9FF0D1B49E65E190 /* Products */,
				747C47F96366E8C0FE896BF1 /* Frameworks */,
				746CAD9D15ECB24F4ED84E11 /* Demo */,
				7492DE0914511F3DC96A30A8 /* DemoTests */,
				74D6698E6E24A4F93E6B289A /* DemoUITests */,
				747F646D72854D37D5686909 /* KotlinNativeFramework */,
				74588EBE65D1E22D05BFD2A5 /* Supporting Files */,
			);
			sourceTree = "<group>";
		};
		745778F955B940F5CB818364 /* gradle */ = {
			isa = PBXGroup;
			children = (
				743414FDF97167BD81A5293E /* wrapper */,
			);
			path = gradle;
			sourceTree = "<group>";
		};
		74588EBE65D1E22D05BFD2A5 /* Supporting Files */ = {
			isa = PBXGroup;
			children = (
				7433F67D6FEF093F4C827A5A /* build.gradle.kts */,
				741672C742FA38B5D4971C10 /* gradlew */,
				745778F955B940F5CB818364 /* gradle */,
				741A9B938B05534BD1B508C6 /* settings.gradle.kts */,
				74F1F3223C9CF11420F72B08 /* gradle.properties */,
			);
			path = "Supporting Files";
			sourceTree = "<group>";
		};
		745DD28172357B2F37C397E8 /* src */ = {
			isa = PBXGroup;
			children = (
				743EA5EA3B99CA8E01574460 /* KotlinNativeFrameworkMain */,
			);
			path = src;
			sourceTree = "<group>";
		};
		746CAD9D15ECB24F4ED84E11 /* Demo */ = {
			isa = PBXGroup;
			children = (
<<<<<<< HEAD
				4B9F5BFF2424EF1600C37F57 /* Collections */,
=======
				205747552397C99100CDE25E /* KeyboardManager */,
>>>>>>> 923fb261
				20C7D1D6246A938A00C9A63F /* Architecture */,
				20C7D1D32469B24C00C9A63F /* Info */,
				20C7D1D02469A3C100C9A63F /* FeaturesList */,
				20C7D1CD24699A5000C9A63F /* Helpers */,
				4B02E502236B2206003F0B36 /* LoadingIndicator */,
				4B54CB1F2369DA4E00B69B2D /* Alerts */,
				4B54CB1E2369DA2B00B69B2D /* Location */,
				978348A5235DF51D005B140B /* Permissions */,
				74BEC2BADB02749FD409313B /* Info.plist */,
				74C9C443CC304CB387AB324D /* Assets.xcassets */,
				74FDC8922442294AF0776058 /* LaunchScreen.storyboard */,
				74BBBF2C57521E71982179E0 /* AppDelegate.swift */,
				74F483E9C1890D693F808DDA /* Main.storyboard */,
				20C7D1CB246968AA00C9A63F /* ExampleViewController.swift */,
			);
			path = Demo;
			sourceTree = "<group>";
		};
		7470228E28317355EFB70D41 /* kotlin */ = {
			isa = PBXGroup;
			children = (
				74C22623993814F606777266 /* KotlinNativeFramework.kt */,
			);
			path = kotlin;
			sourceTree = "<group>";
		};
		747A549D9FF0D1B49E65E190 /* Products */ = {
			isa = PBXGroup;
			children = (
				746E133CAEC5C7B1D516B11F /* Demo.app */,
				746834742E284396FD5452F4 /* DemoTests.xctest */,
				74A0718952D0CC604E49709B /* DemoUITests.xctest */,
				746885BADB9F6661211345DA /* KotlinNativeFramework.framework */,
			);
			name = Products;
			sourceTree = "<group>";
		};
		747C47F96366E8C0FE896BF1 /* Frameworks */ = {
			isa = PBXGroup;
			children = (
				742C6ACDA3C877A6128316ED /* KotlinNativeFramework.framework */,
			);
			name = Frameworks;
			sourceTree = "<group>";
		};
		747F646D72854D37D5686909 /* KotlinNativeFramework */ = {
			isa = PBXGroup;
			children = (
				74E253D6EF4BB7BA4916943D /* Info.plist */,
				74ED9583BC95062A511A899E /* Supporting Files */,
				745DD28172357B2F37C397E8 /* src */,
			);
			path = KotlinNativeFramework;
			sourceTree = "<group>";
		};
		7492DE0914511F3DC96A30A8 /* DemoTests */ = {
			isa = PBXGroup;
			children = (
				7428D8755D288FD7EA2E6537 /* Info.plist */,
				744CF99B70DA1947AA98CA3B /* DemoTests.swift */,
			);
			path = DemoTests;
			sourceTree = "<group>";
		};
		74D6698E6E24A4F93E6B289A /* DemoUITests */ = {
			isa = PBXGroup;
			children = (
				740C363F8973304E72F429BC /* Info.plist */,
				741DDADC0C8034E32EA9C3D6 /* DemoUITests.swift */,
			);
			path = DemoUITests;
			sourceTree = "<group>";
		};
		74ED9583BC95062A511A899E /* Supporting Files */ = {
			isa = PBXGroup;
			children = (
				744F12775216AF134CBAF4E9 /* build.gradle.kts */,
			);
			name = "Supporting Files";
			sourceTree = "<group>";
		};
		978348A5235DF51D005B140B /* Permissions */ = {
			isa = PBXGroup;
			children = (
				978348A6235DF586005B140B /* BluetoothPermissionViewController.swift */,
			);
			path = Permissions;
			sourceTree = "<group>";
		};
/* End PBXGroup section */

/* Begin PBXNativeTarget section */
		74074B293DEEEE5CB9495BC2 /* DemoTests */ = {
			isa = PBXNativeTarget;
			buildConfigurationList = 740AC894114C7B2501D2F458 /* Build configuration list for PBXNativeTarget "DemoTests" */;
			buildPhases = (
				744899861837358C3FC4D6EC /* Sources */,
				740935FBE067214171F75A8D /* Frameworks */,
				746B879C3C63B46AE1237085 /* Resources */,
			);
			buildRules = (
			);
			dependencies = (
				744683563AC18D9D78E89D91 /* PBXTargetDependency */,
			);
			name = DemoTests;
			productName = DemoTests;
			productReference = 746834742E284396FD5452F4 /* DemoTests.xctest */;
			productType = "com.apple.product-type.bundle.unit-test";
		};
		74269CF2B44D65F5DA990E74 /* KotlinNativeFramework */ = {
			isa = PBXNativeTarget;
			buildConfigurationList = 7455FEDF902D83B941B78621 /* Build configuration list for PBXNativeTarget "KotlinNativeFramework" */;
			buildPhases = (
				74EB9E9C533BEEA0282341AE /* Compile Kotlin/Native */,
			);
			buildRules = (
			);
			dependencies = (
			);
			name = KotlinNativeFramework;
			productName = KotlinNativeFramework;
			productReference = 746885BADB9F6661211345DA /* KotlinNativeFramework.framework */;
			productType = "com.apple.product-type.framework";
		};
		74555136E1B2BB715E50195E /* Demo */ = {
			isa = PBXNativeTarget;
			buildConfigurationList = 74C754F7F747073B076C3A91 /* Build configuration list for PBXNativeTarget "Demo" */;
			buildPhases = (
				744156D82DB12C1F9CC3C68F /* Sources */,
				74B635A880CB81844D31A213 /* Frameworks */,
				746C535FD7586B544C684D34 /* Resources */,
				74A05339C53B02B14407A5BD /* Embed Frameworks */,
			);
			buildRules = (
			);
			dependencies = (
				7408BEE716C49FFB32C030AC /* PBXTargetDependency */,
			);
			name = Demo;
			productName = Demo;
			productReference = 746E133CAEC5C7B1D516B11F /* Demo.app */;
			productType = "com.apple.product-type.application";
		};
		74F1ACA722488B68F78605D9 /* DemoUITests */ = {
			isa = PBXNativeTarget;
			buildConfigurationList = 7493E4639A804158022EC4C4 /* Build configuration list for PBXNativeTarget "DemoUITests" */;
			buildPhases = (
				74EE94DACA1A8475269C9E82 /* Sources */,
				7400F8CCBEA88ECB1634EEDE /* Frameworks */,
				7471171052DD797BF549D296 /* Resources */,
			);
			buildRules = (
			);
			dependencies = (
				749B2B4D04F5064568547D5D /* PBXTargetDependency */,
			);
			name = DemoUITests;
			productName = DemoUITests;
			productReference = 74A0718952D0CC604E49709B /* DemoUITests.xctest */;
			productType = "com.apple.product-type.bundle.ui-testing";
		};
/* End PBXNativeTarget section */

/* Begin PBXProject section */
		7477FD4305C126F92DB837CC /* Project object */ = {
			isa = PBXProject;
			attributes = {
				ORGANIZATIONNAME = Splendo;
				TargetAttributes = {
					74555136E1B2BB715E50195E = {
						ProvisioningStyle = Manual;
					};
				};
			};
			buildConfigurationList = 742F13205C35E0F5E5498808 /* Build configuration list for PBXProject "Demo" */;
			compatibilityVersion = "Xcode 3.2";
			developmentRegion = English;
			hasScannedForEncodings = 0;
			knownRegions = (
				English,
				en,
				Base,
			);
			mainGroup = 745520950D85E4696686141D;
			productRefGroup = 747A549D9FF0D1B49E65E190 /* Products */;
			projectDirPath = "";
			projectRoot = "";
			targets = (
				74555136E1B2BB715E50195E /* Demo */,
				74074B293DEEEE5CB9495BC2 /* DemoTests */,
				74F1ACA722488B68F78605D9 /* DemoUITests */,
				74269CF2B44D65F5DA990E74 /* KotlinNativeFramework */,
			);
		};
/* End PBXProject section */

/* Begin PBXResourcesBuildPhase section */
		746B879C3C63B46AE1237085 /* Resources */ = {
			isa = PBXResourcesBuildPhase;
			buildActionMask = 2147483647;
			files = (
			);
			runOnlyForDeploymentPostprocessing = 0;
		};
		746C535FD7586B544C684D34 /* Resources */ = {
			isa = PBXResourcesBuildPhase;
			buildActionMask = 2147483647;
			files = (
				74C75886D08DD78EA65E6DD9 /* Assets.xcassets in Resources */,
				7478297FCF44ED1D49525D4E /* LaunchScreen.storyboard in Resources */,
				74E6599B023623BD96737582 /* Main.storyboard in Resources */,
				74C9929AB26988E8CC66893D /* gradle.properties in Resources */,
				4B9F5C062424F4D200C37F57 /* CollectionViewCell.xib in Resources */,
			);
			runOnlyForDeploymentPostprocessing = 0;
		};
		7471171052DD797BF549D296 /* Resources */ = {
			isa = PBXResourcesBuildPhase;
			buildActionMask = 2147483647;
			files = (
			);
			runOnlyForDeploymentPostprocessing = 0;
		};
/* End PBXResourcesBuildPhase section */

/* Begin PBXShellScriptBuildPhase section */
		74EB9E9C533BEEA0282341AE /* Compile Kotlin/Native */ = {
			isa = PBXShellScriptBuildPhase;
			buildActionMask = 2147483647;
			files = (
			);
			inputPaths = (
			);
			name = "Compile Kotlin/Native";
			outputPaths = (
			);
			runOnlyForDeploymentPostprocessing = 0;
			shellPath = /bin/sh;
			shellScript = "if [ -z \"$KOTLIN_NATIVE_BUILD_CAPABLE\" ]; then\necho \"arch: $ARCHS\"\ncd \"$SRCROOT/Supporting Files\"\nsh -c \". gradlew buildForXcode\"\nfi\n            \n";
		};
/* End PBXShellScriptBuildPhase section */

/* Begin PBXSourcesBuildPhase section */
		744156D82DB12C1F9CC3C68F /* Sources */ = {
			isa = PBXSourcesBuildPhase;
			buildActionMask = 2147483647;
			files = (
<<<<<<< HEAD
				4B9F5C012424EF3F00C37F57 /* CollectionViewController.swift in Sources */,
=======
				205747572397C9C400CDE25E /* KeyboardManagerViewController.swift in Sources */,
>>>>>>> 923fb261
				74671D1F8F6A31F1DD3F7912 /* AppDelegate.swift in Sources */,
				20C7D1CF24699A6C00C9A63F /* UIControl+Closure.swift in Sources */,
				20C7D1D8246A93A600C9A63F /* ArchitectureInputViewController.swift in Sources */,
				20C7D1D22469A3D600C9A63F /* FeaturesListViewController.swift in Sources */,
				20C7D1DA246A944A00C9A63F /* ArchitectureDetailsViewController.swift in Sources */,
				978348A7235DF586005B140B /* BluetoothPermissionViewController.swift in Sources */,
				4B9F5C052424F4D200C37F57 /* CollectionViewCell.swift in Sources */,
				20C7D1D52469B25B00C9A63F /* InfoViewController.swift in Sources */,
				4B02E504236B221B003F0B36 /* LoadingViewController.swift in Sources */,
				7425815FF35195035A8991B0 /* LocationViewController.swift in Sources */,
				4B54CB212369DA6600B69B2D /* AlertsViewController.swift in Sources */,
				20C7D1CC246968AA00C9A63F /* ExampleViewController.swift in Sources */,
			);
			runOnlyForDeploymentPostprocessing = 0;
		};
		744899861837358C3FC4D6EC /* Sources */ = {
			isa = PBXSourcesBuildPhase;
			buildActionMask = 2147483647;
			files = (
				74D656BE6B4BD50115400411 /* DemoTests.swift in Sources */,
			);
			runOnlyForDeploymentPostprocessing = 0;
		};
		74EE94DACA1A8475269C9E82 /* Sources */ = {
			isa = PBXSourcesBuildPhase;
			buildActionMask = 2147483647;
			files = (
				749B42F84CA72A5D4A0F3AD9 /* DemoUITests.swift in Sources */,
			);
			runOnlyForDeploymentPostprocessing = 0;
		};
/* End PBXSourcesBuildPhase section */

/* Begin PBXTargetDependency section */
		7408BEE716C49FFB32C030AC /* PBXTargetDependency */ = {
			isa = PBXTargetDependency;
			target = 74269CF2B44D65F5DA990E74 /* KotlinNativeFramework */;
			targetProxy = 740E6C673EE16791117B2FD4 /* PBXContainerItemProxy */;
		};
		744683563AC18D9D78E89D91 /* PBXTargetDependency */ = {
			isa = PBXTargetDependency;
			target = 74555136E1B2BB715E50195E /* Demo */;
			targetProxy = 74D5F38618D40CB8E5FC86D8 /* PBXContainerItemProxy */;
		};
		749B2B4D04F5064568547D5D /* PBXTargetDependency */ = {
			isa = PBXTargetDependency;
			target = 74555136E1B2BB715E50195E /* Demo */;
			targetProxy = 74798B41F78378ECDB0E4BB7 /* PBXContainerItemProxy */;
		};
/* End PBXTargetDependency section */

/* Begin PBXVariantGroup section */
		74F483E9C1890D693F808DDA /* Main.storyboard */ = {
			isa = PBXVariantGroup;
			children = (
				74C07E8A2DB465B1CE47DC5E /* Base */,
			);
			name = Main.storyboard;
			sourceTree = "<group>";
		};
		74FDC8922442294AF0776058 /* LaunchScreen.storyboard */ = {
			isa = PBXVariantGroup;
			children = (
				742CCE9033CEC8C8004D624F /* Base */,
			);
			name = LaunchScreen.storyboard;
			sourceTree = "<group>";
		};
/* End PBXVariantGroup section */

/* Begin XCBuildConfiguration section */
		74129CD46D0024B61630054C /* Debug */ = {
			isa = XCBuildConfiguration;
			buildSettings = {
				CODE_SIGN_IDENTITY = "";
				DYLIB_INSTALL_NAME_BASE = "@rpath";
				INFOPLIST_FILE = KotlinNativeFramework/Info.plist;
				INSTALL_PATH = "$(LOCAL_LIBRARY_DIR)/Frameworks";
				PRODUCT_BUNDLE_IDENTIFIER = com.splendo.mpp.demo.KotlinNativeFramework;
				PRODUCT_MODULE_NAME = "_$(PRODUCT_NAME:c99extidentifier)";
				PRODUCT_NAME = "$(TARGET_NAME:c99extidentifier)";
				SKIP_INSTALL = YES;
				SWIFT_VERSION = 5.0;
				TARGETED_DEVICE_FAMILY = "1,2";
				VALID_ARCHS = arm64;
			};
			name = Debug;
		};
		7450045FC3F0FAB4E9E0751D /* Release */ = {
			isa = XCBuildConfiguration;
			buildSettings = {
				ALWAYS_SEARCH_USER_PATHS = NO;
				CLANG_ANALYZER_NONNULL = YES;
				CLANG_ANALYZER_NUMBER_OBJECT_CONVERSION = YES_AGGRESSIVE;
				CLANG_CXX_LANGUAGE_STANDARD = "gnu++14";
				CLANG_CXX_LIBRARY = "libc++";
				CLANG_ENABLE_MODULES = YES;
				CLANG_ENABLE_OBJC_ARC = YES;
				CLANG_ENABLE_OBJC_WEAK = YES;
				CLANG_WARN_BLOCK_CAPTURE_AUTORELEASING = YES;
				CLANG_WARN_BOOL_CONVERSION = YES;
				CLANG_WARN_COMMA = YES;
				CLANG_WARN_CONSTANT_CONVERSION = YES;
				CLANG_WARN_DEPRECATED_OBJC_IMPLEMENTATIONS = YES;
				CLANG_WARN_DIRECT_OBJC_ISA_USAGE = YES_ERROR;
				CLANG_WARN_DOCUMENTATION_COMMENTS = YES;
				CLANG_WARN_EMPTY_BODY = YES;
				CLANG_WARN_ENUM_CONVERSION = YES;
				CLANG_WARN_INFINITE_RECURSION = YES;
				CLANG_WARN_INT_CONVERSION = YES;
				CLANG_WARN_NON_LITERAL_NULL_CONVERSION = YES;
				CLANG_WARN_OBJC_IMPLICIT_RETAIN_SELF = YES;
				CLANG_WARN_OBJC_LITERAL_CONVERSION = YES;
				CLANG_WARN_OBJC_ROOT_CLASS = YES_ERROR;
				CLANG_WARN_RANGE_LOOP_ANALYSIS = YES;
				CLANG_WARN_STRICT_PROTOTYPES = YES;
				CLANG_WARN_SUSPICIOUS_MOVE = YES;
				CLANG_WARN_UNGUARDED_AVAILABILITY = YES_AGGRESSIVE;
				CLANG_WARN_UNREACHABLE_CODE = YES;
				CLANG_WARN__DUPLICATE_METHOD_MATCH = YES;
				CODE_SIGN_IDENTITY = "iPhone Developer";
				COPY_PHASE_STRIP = NO;
				DEBUG_INFORMATION_FORMAT = "dwarf-with-dsym";
				ENABLE_NS_ASSERTIONS = NO;
				ENABLE_STRICT_OBJC_MSGSEND = YES;
				GCC_C_LANGUAGE_STANDARD = gnu11;
				GCC_NO_COMMON_BLOCKS = YES;
				GCC_WARN_64_TO_32_BIT_CONVERSION = YES;
				GCC_WARN_ABOUT_RETURN_TYPE = YES_ERROR;
				GCC_WARN_UNDECLARED_SELECTOR = YES;
				GCC_WARN_UNINITIALIZED_AUTOS = YES_AGGRESSIVE;
				GCC_WARN_UNUSED_FUNCTION = YES;
				GCC_WARN_UNUSED_VARIABLE = YES;
				IPHONEOS_DEPLOYMENT_TARGET = 12.2;
				MTL_ENABLE_DEBUG_INFO = NO;
				MTL_FAST_MATH = YES;
				SDKROOT = iphoneos;
				SWIFT_OPTIMIZATION_LEVEL = "-Owholemodule";
				VALIDATE_PRODUCT = YES;
			};
			name = Release;
		};
		74556A21FFE52626ECDED0EB /* Release */ = {
			isa = XCBuildConfiguration;
			buildSettings = {
				CODE_SIGN_IDENTITY = "";
				DYLIB_INSTALL_NAME_BASE = "@rpath";
				INFOPLIST_FILE = KotlinNativeFramework/Info.plist;
				INSTALL_PATH = "$(LOCAL_LIBRARY_DIR)/Frameworks";
				PRODUCT_BUNDLE_IDENTIFIER = com.splendo.mpp.demo.KotlinNativeFramework;
				PRODUCT_MODULE_NAME = "_$(PRODUCT_NAME:c99extidentifier)";
				PRODUCT_NAME = "$(TARGET_NAME:c99extidentifier)";
				SKIP_INSTALL = YES;
				SWIFT_VERSION = 5.0;
				TARGETED_DEVICE_FAMILY = "1,2";
				VALID_ARCHS = arm64;
			};
			name = Release;
		};
		74B72DFF132E49F15B2DF935 /* Debug */ = {
			isa = XCBuildConfiguration;
			buildSettings = {
				BUNDLE_LOADER = "$(BUILT_PRODUCTS_DIR)/Demo.app/Demo";
				INFOPLIST_FILE = DemoTests/Info.plist;
				LD_RUNPATH_SEARCH_PATHS = "$(inherited) @executable_path/Frameworks @loader_path/Frameworks";
				PRODUCT_BUNDLE_IDENTIFIER = com.splendo.mpp.demo.DemoTests;
				PRODUCT_NAME = "$(TARGET_NAME)";
				SWIFT_VERSION = 5.0;
				TARGETED_DEVICE_FAMILY = "1,2";
				TEST_HOST = "$(BUNDLE_LOADER)";
			};
			name = Debug;
		};
		74BDCF7AC0CDEAF092DB5F7F /* Debug */ = {
			isa = XCBuildConfiguration;
			buildSettings = {
				ASSETCATALOG_COMPILER_APPICON_NAME = AppIcon;
				CODE_SIGN_IDENTITY = "Apple Development";
				CODE_SIGN_STYLE = Manual;
				DEVELOPMENT_TEAM = "";
				FRAMEWORK_SEARCH_PATHS = $BUILT_PRODUCTS_DIR;
				INFOPLIST_FILE = Demo/Info.plist;
				LD_RUNPATH_SEARCH_PATHS = "$(inherited) @executable_path/Frameworks";
				PRODUCT_BUNDLE_IDENTIFIER = com.splendo.mpp.demo.Demo;
				PRODUCT_NAME = "$(TARGET_NAME)";
				PROVISIONING_PROFILE_SPECIFIER = "";
				SWIFT_VERSION = 5.0;
				TARGETED_DEVICE_FAMILY = "1,2";
			};
			name = Debug;
		};
		74C4C9BEEE5FE949D448C58D /* Debug */ = {
			isa = XCBuildConfiguration;
			buildSettings = {
				INFOPLIST_FILE = DemoUITests/Info.plist;
				LD_RUNPATH_SEARCH_PATHS = "$(inherited) @executable_path/Frameworks @loader_path/Frameworks";
				PRODUCT_BUNDLE_IDENTIFIER = com.splendo.mpp.demo.DemoUITests;
				PRODUCT_NAME = "$(TARGET_NAME)";
				SWIFT_VERSION = 5.0;
				TARGETED_DEVICE_FAMILY = "1,2";
				TEST_TARGET_NAME = Demo;
			};
			name = Debug;
		};
		74DE35733E2CD78059A3003A /* Debug */ = {
			isa = XCBuildConfiguration;
			buildSettings = {
				ALWAYS_SEARCH_USER_PATHS = NO;
				CLANG_ANALYZER_NONNULL = YES;
				CLANG_ANALYZER_NUMBER_OBJECT_CONVERSION = YES_AGGRESSIVE;
				CLANG_CXX_LANGUAGE_STANDARD = "gnu++14";
				CLANG_CXX_LIBRARY = "libc++";
				CLANG_ENABLE_MODULES = YES;
				CLANG_ENABLE_OBJC_ARC = YES;
				CLANG_ENABLE_OBJC_WEAK = YES;
				CLANG_WARN_BLOCK_CAPTURE_AUTORELEASING = YES;
				CLANG_WARN_BOOL_CONVERSION = YES;
				CLANG_WARN_COMMA = YES;
				CLANG_WARN_CONSTANT_CONVERSION = YES;
				CLANG_WARN_DEPRECATED_OBJC_IMPLEMENTATIONS = YES;
				CLANG_WARN_DIRECT_OBJC_ISA_USAGE = YES_ERROR;
				CLANG_WARN_DOCUMENTATION_COMMENTS = YES;
				CLANG_WARN_EMPTY_BODY = YES;
				CLANG_WARN_ENUM_CONVERSION = YES;
				CLANG_WARN_INFINITE_RECURSION = YES;
				CLANG_WARN_INT_CONVERSION = YES;
				CLANG_WARN_NON_LITERAL_NULL_CONVERSION = YES;
				CLANG_WARN_OBJC_IMPLICIT_RETAIN_SELF = YES;
				CLANG_WARN_OBJC_LITERAL_CONVERSION = YES;
				CLANG_WARN_OBJC_ROOT_CLASS = YES_ERROR;
				CLANG_WARN_RANGE_LOOP_ANALYSIS = YES;
				CLANG_WARN_STRICT_PROTOTYPES = YES;
				CLANG_WARN_SUSPICIOUS_MOVE = YES;
				CLANG_WARN_UNGUARDED_AVAILABILITY = YES_AGGRESSIVE;
				CLANG_WARN_UNREACHABLE_CODE = YES;
				CLANG_WARN__DUPLICATE_METHOD_MATCH = YES;
				CODE_SIGN_IDENTITY = "iPhone Developer";
				COPY_PHASE_STRIP = NO;
				DEBUG_INFORMATION_FORMAT = dwarf;
				ENABLE_STRICT_OBJC_MSGSEND = YES;
				ENABLE_TESTABILITY = YES;
				GCC_C_LANGUAGE_STANDARD = gnu11;
				GCC_DYNAMIC_NO_PIC = NO;
				GCC_NO_COMMON_BLOCKS = YES;
				GCC_OPTIMIZATION_LEVEL = 0;
				GCC_PREPROCESSOR_DEFINITIONS = (
					"DEBUG=1",
					"$(inherited)",
				);
				GCC_WARN_64_TO_32_BIT_CONVERSION = YES;
				GCC_WARN_ABOUT_RETURN_TYPE = YES_ERROR;
				GCC_WARN_UNDECLARED_SELECTOR = YES;
				GCC_WARN_UNINITIALIZED_AUTOS = YES_AGGRESSIVE;
				GCC_WARN_UNUSED_FUNCTION = YES;
				GCC_WARN_UNUSED_VARIABLE = YES;
				IPHONEOS_DEPLOYMENT_TARGET = 12.2;
				MTL_ENABLE_DEBUG_INFO = INCLUDE_SOURCE;
				MTL_FAST_MATH = YES;
				ONLY_ACTIVE_ARCH = YES;
				SDKROOT = iphoneos;
				SWIFT_ACTIVE_COMPILATION_CONDITIONS = DEBUG;
				SWIFT_OPTIMIZATION_LEVEL = "-Onone";
			};
			name = Debug;
		};
		74E9BA46A80E6C492CC81D95 /* Release */ = {
			isa = XCBuildConfiguration;
			buildSettings = {
				BUNDLE_LOADER = "$(BUILT_PRODUCTS_DIR)/Demo.app/Demo";
				INFOPLIST_FILE = DemoTests/Info.plist;
				LD_RUNPATH_SEARCH_PATHS = "$(inherited) @executable_path/Frameworks @loader_path/Frameworks";
				PRODUCT_BUNDLE_IDENTIFIER = com.splendo.mpp.demo.DemoTests;
				PRODUCT_NAME = "$(TARGET_NAME)";
				SWIFT_VERSION = 5.0;
				TARGETED_DEVICE_FAMILY = "1,2";
				TEST_HOST = "$(BUNDLE_LOADER)";
			};
			name = Release;
		};
		74F864CC21F489CA494FD856 /* Release */ = {
			isa = XCBuildConfiguration;
			buildSettings = {
				INFOPLIST_FILE = DemoUITests/Info.plist;
				LD_RUNPATH_SEARCH_PATHS = "$(inherited) @executable_path/Frameworks @loader_path/Frameworks";
				PRODUCT_BUNDLE_IDENTIFIER = com.splendo.mpp.demo.DemoUITests;
				PRODUCT_NAME = "$(TARGET_NAME)";
				SWIFT_VERSION = 5.0;
				TARGETED_DEVICE_FAMILY = "1,2";
				TEST_TARGET_NAME = Demo;
			};
			name = Release;
		};
		74FB1F493C4D48DDF9E1C969 /* Release */ = {
			isa = XCBuildConfiguration;
			buildSettings = {
				ASSETCATALOG_COMPILER_APPICON_NAME = AppIcon;
				CODE_SIGN_IDENTITY = "Apple Development";
				CODE_SIGN_STYLE = Manual;
				DEVELOPMENT_TEAM = "";
				FRAMEWORK_SEARCH_PATHS = $BUILT_PRODUCTS_DIR;
				INFOPLIST_FILE = Demo/Info.plist;
				LD_RUNPATH_SEARCH_PATHS = "$(inherited) @executable_path/Frameworks";
				PRODUCT_BUNDLE_IDENTIFIER = com.splendo.mpp.demo.Demo;
				PRODUCT_NAME = "$(TARGET_NAME)";
				PROVISIONING_PROFILE_SPECIFIER = "";
				SWIFT_VERSION = 5.0;
				TARGETED_DEVICE_FAMILY = "1,2";
			};
			name = Release;
		};
/* End XCBuildConfiguration section */

/* Begin XCConfigurationList section */
		740AC894114C7B2501D2F458 /* Build configuration list for PBXNativeTarget "DemoTests" */ = {
			isa = XCConfigurationList;
			buildConfigurations = (
				74B72DFF132E49F15B2DF935 /* Debug */,
				74E9BA46A80E6C492CC81D95 /* Release */,
			);
			defaultConfigurationIsVisible = 0;
			defaultConfigurationName = Release;
		};
		742F13205C35E0F5E5498808 /* Build configuration list for PBXProject "Demo" */ = {
			isa = XCConfigurationList;
			buildConfigurations = (
				74DE35733E2CD78059A3003A /* Debug */,
				7450045FC3F0FAB4E9E0751D /* Release */,
			);
			defaultConfigurationIsVisible = 0;
			defaultConfigurationName = Release;
		};
		7455FEDF902D83B941B78621 /* Build configuration list for PBXNativeTarget "KotlinNativeFramework" */ = {
			isa = XCConfigurationList;
			buildConfigurations = (
				74129CD46D0024B61630054C /* Debug */,
				74556A21FFE52626ECDED0EB /* Release */,
			);
			defaultConfigurationIsVisible = 0;
			defaultConfigurationName = Release;
		};
		7493E4639A804158022EC4C4 /* Build configuration list for PBXNativeTarget "DemoUITests" */ = {
			isa = XCConfigurationList;
			buildConfigurations = (
				74C4C9BEEE5FE949D448C58D /* Debug */,
				74F864CC21F489CA494FD856 /* Release */,
			);
			defaultConfigurationIsVisible = 0;
			defaultConfigurationName = Release;
		};
		74C754F7F747073B076C3A91 /* Build configuration list for PBXNativeTarget "Demo" */ = {
			isa = XCConfigurationList;
			buildConfigurations = (
				74BDCF7AC0CDEAF092DB5F7F /* Debug */,
				74FB1F493C4D48DDF9E1C969 /* Release */,
			);
			defaultConfigurationIsVisible = 0;
			defaultConfigurationName = Release;
		};
/* End XCConfigurationList section */
	};
	rootObject = 7477FD4305C126F92DB837CC /* Project object */;
}<|MERGE_RESOLUTION|>--- conflicted
+++ resolved
@@ -279,11 +279,8 @@
 		746CAD9D15ECB24F4ED84E11 /* Demo */ = {
 			isa = PBXGroup;
 			children = (
-<<<<<<< HEAD
 				4B9F5BFF2424EF1600C37F57 /* Collections */,
-=======
 				205747552397C99100CDE25E /* KeyboardManager */,
->>>>>>> 923fb261
 				20C7D1D6246A938A00C9A63F /* Architecture */,
 				20C7D1D32469B24C00C9A63F /* Info */,
 				20C7D1D02469A3C100C9A63F /* FeaturesList */,
@@ -532,11 +529,8 @@
 			isa = PBXSourcesBuildPhase;
 			buildActionMask = 2147483647;
 			files = (
-<<<<<<< HEAD
 				4B9F5C012424EF3F00C37F57 /* CollectionViewController.swift in Sources */,
-=======
 				205747572397C9C400CDE25E /* KeyboardManagerViewController.swift in Sources */,
->>>>>>> 923fb261
 				74671D1F8F6A31F1DD3F7912 /* AppDelegate.swift in Sources */,
 				20C7D1CF24699A6C00C9A63F /* UIControl+Closure.swift in Sources */,
 				20C7D1D8246A93A600C9A63F /* ArchitectureInputViewController.swift in Sources */,
