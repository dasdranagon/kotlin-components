// !$*UTF8*$!
{
	archiveVersion = 1;
	classes = {
	};
	objectVersion = 46;
	objects = {

/* Begin PBXBuildFile section */
<<<<<<< HEAD
		205747572397C9C400CDE25E /* KeyboardManagerViewController.swift in Sources */ = {isa = PBXBuildFile; fileRef = 205747562397C9C400CDE25E /* KeyboardManagerViewController.swift */; };
=======
		20C7D1CC246968AA00C9A63F /* ExampleViewController.swift in Sources */ = {isa = PBXBuildFile; fileRef = 20C7D1CB246968AA00C9A63F /* ExampleViewController.swift */; };
		20C7D1CF24699A6C00C9A63F /* UIControl+Closure.swift in Sources */ = {isa = PBXBuildFile; fileRef = 20C7D1CE24699A6C00C9A63F /* UIControl+Closure.swift */; };
		20C7D1D22469A3D600C9A63F /* FeaturesListViewController.swift in Sources */ = {isa = PBXBuildFile; fileRef = 20C7D1D12469A3D600C9A63F /* FeaturesListViewController.swift */; };
		20C7D1D52469B25B00C9A63F /* InfoViewController.swift in Sources */ = {isa = PBXBuildFile; fileRef = 20C7D1D42469B25B00C9A63F /* InfoViewController.swift */; };
		20C7D1D8246A93A600C9A63F /* ArchitectureInputViewController.swift in Sources */ = {isa = PBXBuildFile; fileRef = 20C7D1D7246A93A600C9A63F /* ArchitectureInputViewController.swift */; };
		20C7D1DA246A944A00C9A63F /* ArchitectureDetailsViewController.swift in Sources */ = {isa = PBXBuildFile; fileRef = 20C7D1D9246A944A00C9A63F /* ArchitectureDetailsViewController.swift */; };
>>>>>>> 5c7452dc
		4B02E504236B221B003F0B36 /* LoadingViewController.swift in Sources */ = {isa = PBXBuildFile; fileRef = 4B02E503236B221B003F0B36 /* LoadingViewController.swift */; };
		4B54CB212369DA6600B69B2D /* AlertsViewController.swift in Sources */ = {isa = PBXBuildFile; fileRef = 4B54CB202369DA6600B69B2D /* AlertsViewController.swift */; };
		74167996D52193D5DECB517A /* KotlinNativeFramework.framework in Frameworks */ = {isa = PBXBuildFile; fileRef = 746885BADB9F6661211345DA /* KotlinNativeFramework.framework */; };
		7425815FF35195035A8991B0 /* LocationViewController.swift in Sources */ = {isa = PBXBuildFile; fileRef = 74C710A1E2E41AF0F4A9FFC5 /* LocationViewController.swift */; };
		7450B266B7AD1FE0B79C10EA /* KotlinNativeFramework.framework in Embed Frameworks */ = {isa = PBXBuildFile; fileRef = 746885BADB9F6661211345DA /* KotlinNativeFramework.framework */; settings = {ATTRIBUTES = (CodeSignOnCopy, RemoveHeadersOnCopy, ); }; };
		74671D1F8F6A31F1DD3F7912 /* AppDelegate.swift in Sources */ = {isa = PBXBuildFile; fileRef = 74BBBF2C57521E71982179E0 /* AppDelegate.swift */; };
		7478297FCF44ED1D49525D4E /* LaunchScreen.storyboard in Resources */ = {isa = PBXBuildFile; fileRef = 74FDC8922442294AF0776058 /* LaunchScreen.storyboard */; };
		749B42F84CA72A5D4A0F3AD9 /* DemoUITests.swift in Sources */ = {isa = PBXBuildFile; fileRef = 741DDADC0C8034E32EA9C3D6 /* DemoUITests.swift */; };
		74C75886D08DD78EA65E6DD9 /* Assets.xcassets in Resources */ = {isa = PBXBuildFile; fileRef = 74C9C443CC304CB387AB324D /* Assets.xcassets */; };
		74C9929AB26988E8CC66893D /* gradle.properties in Resources */ = {isa = PBXBuildFile; fileRef = 74F1F3223C9CF11420F72B08 /* gradle.properties */; };
		74D656BE6B4BD50115400411 /* DemoTests.swift in Sources */ = {isa = PBXBuildFile; fileRef = 744CF99B70DA1947AA98CA3B /* DemoTests.swift */; };
		74E6599B023623BD96737582 /* Main.storyboard in Resources */ = {isa = PBXBuildFile; fileRef = 74F483E9C1890D693F808DDA /* Main.storyboard */; };
		978348A7235DF586005B140B /* BluetoothPermissionViewController.swift in Sources */ = {isa = PBXBuildFile; fileRef = 978348A6235DF586005B140B /* BluetoothPermissionViewController.swift */; };
/* End PBXBuildFile section */

/* Begin PBXContainerItemProxy section */
		740E6C673EE16791117B2FD4 /* PBXContainerItemProxy */ = {
			isa = PBXContainerItemProxy;
			containerPortal = 7477FD4305C126F92DB837CC /* Project object */;
			proxyType = 1;
			remoteGlobalIDString = 74269CF2B44D65F5DA990E74;
			remoteInfo = KotlinNativeFramework;
		};
		74798B41F78378ECDB0E4BB7 /* PBXContainerItemProxy */ = {
			isa = PBXContainerItemProxy;
			containerPortal = 7477FD4305C126F92DB837CC /* Project object */;
			proxyType = 1;
			remoteGlobalIDString = 74555136E1B2BB715E50195E;
			remoteInfo = Demo;
		};
		74D5F38618D40CB8E5FC86D8 /* PBXContainerItemProxy */ = {
			isa = PBXContainerItemProxy;
			containerPortal = 7477FD4305C126F92DB837CC /* Project object */;
			proxyType = 1;
			remoteGlobalIDString = 74555136E1B2BB715E50195E;
			remoteInfo = Demo;
		};
/* End PBXContainerItemProxy section */

/* Begin PBXCopyFilesBuildPhase section */
		74A05339C53B02B14407A5BD /* Embed Frameworks */ = {
			isa = PBXCopyFilesBuildPhase;
			buildActionMask = 0;
			dstSubfolderSpec = 10;
			files = (
				7450B266B7AD1FE0B79C10EA /* KotlinNativeFramework.framework in Embed Frameworks */,
			);
			name = "Embed Frameworks";
			runOnlyForDeploymentPostprocessing = 0;
		};
/* End PBXCopyFilesBuildPhase section */

/* Begin PBXFileReference section */
<<<<<<< HEAD
		205747562397C9C400CDE25E /* KeyboardManagerViewController.swift */ = {isa = PBXFileReference; lastKnownFileType = sourcecode.swift; path = KeyboardManagerViewController.swift; sourceTree = "<group>"; };
=======
		20C7D1CB246968AA00C9A63F /* ExampleViewController.swift */ = {isa = PBXFileReference; lastKnownFileType = sourcecode.swift; path = ExampleViewController.swift; sourceTree = "<group>"; };
		20C7D1CE24699A6C00C9A63F /* UIControl+Closure.swift */ = {isa = PBXFileReference; lastKnownFileType = sourcecode.swift; path = "UIControl+Closure.swift"; sourceTree = "<group>"; };
		20C7D1D12469A3D600C9A63F /* FeaturesListViewController.swift */ = {isa = PBXFileReference; lastKnownFileType = sourcecode.swift; path = FeaturesListViewController.swift; sourceTree = "<group>"; };
		20C7D1D42469B25B00C9A63F /* InfoViewController.swift */ = {isa = PBXFileReference; lastKnownFileType = sourcecode.swift; path = InfoViewController.swift; sourceTree = "<group>"; };
		20C7D1D7246A93A600C9A63F /* ArchitectureInputViewController.swift */ = {isa = PBXFileReference; lastKnownFileType = sourcecode.swift; path = ArchitectureInputViewController.swift; sourceTree = "<group>"; };
		20C7D1D9246A944A00C9A63F /* ArchitectureDetailsViewController.swift */ = {isa = PBXFileReference; lastKnownFileType = sourcecode.swift; path = ArchitectureDetailsViewController.swift; sourceTree = "<group>"; };
>>>>>>> 5c7452dc
		4B02E503236B221B003F0B36 /* LoadingViewController.swift */ = {isa = PBXFileReference; lastKnownFileType = sourcecode.swift; path = LoadingViewController.swift; sourceTree = "<group>"; };
		4B54CB202369DA6600B69B2D /* AlertsViewController.swift */ = {isa = PBXFileReference; lastKnownFileType = sourcecode.swift; path = AlertsViewController.swift; sourceTree = "<group>"; };
		740C363F8973304E72F429BC /* Info.plist */ = {isa = PBXFileReference; lastKnownFileType = text.plist.info; path = Info.plist; sourceTree = "<group>"; };
		741672C742FA38B5D4971C10 /* gradlew */ = {isa = PBXFileReference; lastKnownFileType = text; path = gradlew; sourceTree = "<group>"; };
		741A9B938B05534BD1B508C6 /* settings.gradle.kts */ = {isa = PBXFileReference; lastKnownFileType = file.kts; path = settings.gradle.kts; sourceTree = "<group>"; };
		741DDADC0C8034E32EA9C3D6 /* DemoUITests.swift */ = {isa = PBXFileReference; lastKnownFileType = sourcecode.swift; path = DemoUITests.swift; sourceTree = "<group>"; };
		741E82A1DDEE399E80A02B54 /* gradle-wrapper.jar */ = {isa = PBXFileReference; lastKnownFileType = archive.jar; path = "gradle-wrapper.jar"; sourceTree = "<group>"; };
		7428D8755D288FD7EA2E6537 /* Info.plist */ = {isa = PBXFileReference; lastKnownFileType = text.plist.info; path = Info.plist; sourceTree = "<group>"; };
		742C6ACDA3C877A6128316ED /* KotlinNativeFramework.framework */ = {isa = PBXFileReference; lastKnownFileType = wrapper.framework; name = KotlinNativeFramework.framework; path = Library/Frameworks/KotlinNativeFramework.framework; sourceTree = DEVELOPER_DIR; };
		742CCE9033CEC8C8004D624F /* Base */ = {isa = PBXFileReference; lastKnownFileType = file.storyboard; name = Base; path = Base.lproj/LaunchScreen.storyboard; sourceTree = "<group>"; };
		7433F67D6FEF093F4C827A5A /* build.gradle.kts */ = {isa = PBXFileReference; lastKnownFileType = file.kts; path = build.gradle.kts; sourceTree = "<group>"; };
		744CF99B70DA1947AA98CA3B /* DemoTests.swift */ = {isa = PBXFileReference; lastKnownFileType = sourcecode.swift; path = DemoTests.swift; sourceTree = "<group>"; };
		744F12775216AF134CBAF4E9 /* build.gradle.kts */ = {isa = PBXFileReference; lastKnownFileType = file.kts; path = build.gradle.kts; sourceTree = "<group>"; };
		746834742E284396FD5452F4 /* DemoTests.xctest */ = {isa = PBXFileReference; explicitFileType = wrapper.cfbundle; includeInIndex = 0; path = DemoTests.xctest; sourceTree = BUILT_PRODUCTS_DIR; };
		746885BADB9F6661211345DA /* KotlinNativeFramework.framework */ = {isa = PBXFileReference; explicitFileType = wrapper.framework; includeInIndex = 0; path = KotlinNativeFramework.framework; sourceTree = BUILT_PRODUCTS_DIR; };
		746E133CAEC5C7B1D516B11F /* Demo.app */ = {isa = PBXFileReference; explicitFileType = wrapper.application; includeInIndex = 0; path = Demo.app; sourceTree = BUILT_PRODUCTS_DIR; };
		74A0718952D0CC604E49709B /* DemoUITests.xctest */ = {isa = PBXFileReference; explicitFileType = wrapper.cfbundle; includeInIndex = 0; path = DemoUITests.xctest; sourceTree = BUILT_PRODUCTS_DIR; };
		74B0C3AB70AAB7878B48F6B1 /* gradle-wrapper.properties */ = {isa = PBXFileReference; lastKnownFileType = file.properties; path = "gradle-wrapper.properties"; sourceTree = "<group>"; };
		74BBBF2C57521E71982179E0 /* AppDelegate.swift */ = {isa = PBXFileReference; lastKnownFileType = sourcecode.swift; path = AppDelegate.swift; sourceTree = "<group>"; };
		74BEC2BADB02749FD409313B /* Info.plist */ = {isa = PBXFileReference; lastKnownFileType = text.plist.info; path = Info.plist; sourceTree = "<group>"; };
		74C07E8A2DB465B1CE47DC5E /* Base */ = {isa = PBXFileReference; lastKnownFileType = file.storyboard; name = Base; path = Base.lproj/Main.storyboard; sourceTree = "<group>"; };
		74C22623993814F606777266 /* KotlinNativeFramework.kt */ = {isa = PBXFileReference; lastKnownFileType = file.kt; path = KotlinNativeFramework.kt; sourceTree = "<group>"; };
		74C710A1E2E41AF0F4A9FFC5 /* LocationViewController.swift */ = {isa = PBXFileReference; lastKnownFileType = sourcecode.swift; path = LocationViewController.swift; sourceTree = "<group>"; };
		74C9C443CC304CB387AB324D /* Assets.xcassets */ = {isa = PBXFileReference; lastKnownFileType = folder.assetcatalog; path = Assets.xcassets; sourceTree = "<group>"; };
		74E253D6EF4BB7BA4916943D /* Info.plist */ = {isa = PBXFileReference; lastKnownFileType = text.plist.info; path = Info.plist; sourceTree = "<group>"; };
		74F1F3223C9CF11420F72B08 /* gradle.properties */ = {isa = PBXFileReference; lastKnownFileType = file.properties; path = gradle.properties; sourceTree = "<group>"; };
		978348A6235DF586005B140B /* BluetoothPermissionViewController.swift */ = {isa = PBXFileReference; lastKnownFileType = sourcecode.swift; path = BluetoothPermissionViewController.swift; sourceTree = "<group>"; };
/* End PBXFileReference section */

/* Begin PBXFrameworksBuildPhase section */
		7400F8CCBEA88ECB1634EEDE /* Frameworks */ = {
			isa = PBXFrameworksBuildPhase;
			buildActionMask = 2147483647;
			files = (
			);
			runOnlyForDeploymentPostprocessing = 0;
		};
		740935FBE067214171F75A8D /* Frameworks */ = {
			isa = PBXFrameworksBuildPhase;
			buildActionMask = 2147483647;
			files = (
			);
			runOnlyForDeploymentPostprocessing = 0;
		};
		74B635A880CB81844D31A213 /* Frameworks */ = {
			isa = PBXFrameworksBuildPhase;
			buildActionMask = 2147483647;
			files = (
				74167996D52193D5DECB517A /* KotlinNativeFramework.framework in Frameworks */,
			);
			runOnlyForDeploymentPostprocessing = 0;
		};
/* End PBXFrameworksBuildPhase section */

/* Begin PBXGroup section */
<<<<<<< HEAD
		205747552397C99100CDE25E /* KeyboardManager */ = {
			isa = PBXGroup;
			children = (
				205747562397C9C400CDE25E /* KeyboardManagerViewController.swift */,
			);
			path = KeyboardManager;
=======
		20C7D1CD24699A5000C9A63F /* Helpers */ = {
			isa = PBXGroup;
			children = (
				20C7D1CE24699A6C00C9A63F /* UIControl+Closure.swift */,
			);
			path = Helpers;
			sourceTree = "<group>";
		};
		20C7D1D02469A3C100C9A63F /* FeaturesList */ = {
			isa = PBXGroup;
			children = (
				20C7D1D12469A3D600C9A63F /* FeaturesListViewController.swift */,
			);
			path = FeaturesList;
			sourceTree = "<group>";
		};
		20C7D1D32469B24C00C9A63F /* Info */ = {
			isa = PBXGroup;
			children = (
				20C7D1D42469B25B00C9A63F /* InfoViewController.swift */,
			);
			path = Info;
			sourceTree = "<group>";
		};
		20C7D1D6246A938A00C9A63F /* Architecture */ = {
			isa = PBXGroup;
			children = (
				20C7D1D7246A93A600C9A63F /* ArchitectureInputViewController.swift */,
				20C7D1D9246A944A00C9A63F /* ArchitectureDetailsViewController.swift */,
			);
			path = Architecture;
>>>>>>> 5c7452dc
			sourceTree = "<group>";
		};
		4B02E502236B2206003F0B36 /* LoadingIndicator */ = {
			isa = PBXGroup;
			children = (
				4B02E503236B221B003F0B36 /* LoadingViewController.swift */,
			);
			path = LoadingIndicator;
			sourceTree = "<group>";
		};
		4B54CB1E2369DA2B00B69B2D /* Location */ = {
			isa = PBXGroup;
			children = (
				74C710A1E2E41AF0F4A9FFC5 /* LocationViewController.swift */,
			);
			path = Location;
			sourceTree = "<group>";
		};
		4B54CB1F2369DA4E00B69B2D /* Alerts */ = {
			isa = PBXGroup;
			children = (
				4B54CB202369DA6600B69B2D /* AlertsViewController.swift */,
			);
			path = Alerts;
			sourceTree = "<group>";
		};
		743414FDF97167BD81A5293E /* wrapper */ = {
			isa = PBXGroup;
			children = (
				74B0C3AB70AAB7878B48F6B1 /* gradle-wrapper.properties */,
				741E82A1DDEE399E80A02B54 /* gradle-wrapper.jar */,
			);
			path = wrapper;
			sourceTree = "<group>";
		};
		743EA5EA3B99CA8E01574460 /* KotlinNativeFrameworkMain */ = {
			isa = PBXGroup;
			children = (
				7470228E28317355EFB70D41 /* kotlin */,
			);
			path = KotlinNativeFrameworkMain;
			sourceTree = "<group>";
		};
		745520950D85E4696686141D = {
			isa = PBXGroup;
			children = (
				747A549D9FF0D1B49E65E190 /* Products */,
				747C47F96366E8C0FE896BF1 /* Frameworks */,
				746CAD9D15ECB24F4ED84E11 /* Demo */,
				7492DE0914511F3DC96A30A8 /* DemoTests */,
				74D6698E6E24A4F93E6B289A /* DemoUITests */,
				747F646D72854D37D5686909 /* KotlinNativeFramework */,
				74588EBE65D1E22D05BFD2A5 /* Supporting Files */,
			);
			sourceTree = "<group>";
		};
		745778F955B940F5CB818364 /* gradle */ = {
			isa = PBXGroup;
			children = (
				743414FDF97167BD81A5293E /* wrapper */,
			);
			path = gradle;
			sourceTree = "<group>";
		};
		74588EBE65D1E22D05BFD2A5 /* Supporting Files */ = {
			isa = PBXGroup;
			children = (
				7433F67D6FEF093F4C827A5A /* build.gradle.kts */,
				741672C742FA38B5D4971C10 /* gradlew */,
				745778F955B940F5CB818364 /* gradle */,
				741A9B938B05534BD1B508C6 /* settings.gradle.kts */,
				74F1F3223C9CF11420F72B08 /* gradle.properties */,
			);
			path = "Supporting Files";
			sourceTree = "<group>";
		};
		745DD28172357B2F37C397E8 /* src */ = {
			isa = PBXGroup;
			children = (
				743EA5EA3B99CA8E01574460 /* KotlinNativeFrameworkMain */,
			);
			path = src;
			sourceTree = "<group>";
		};
		746CAD9D15ECB24F4ED84E11 /* Demo */ = {
			isa = PBXGroup;
			children = (
<<<<<<< HEAD
				205747552397C99100CDE25E /* KeyboardManager */,
=======
				20C7D1D6246A938A00C9A63F /* Architecture */,
				20C7D1D32469B24C00C9A63F /* Info */,
				20C7D1D02469A3C100C9A63F /* FeaturesList */,
				20C7D1CD24699A5000C9A63F /* Helpers */,
>>>>>>> 5c7452dc
				4B02E502236B2206003F0B36 /* LoadingIndicator */,
				4B54CB1F2369DA4E00B69B2D /* Alerts */,
				4B54CB1E2369DA2B00B69B2D /* Location */,
				978348A5235DF51D005B140B /* Permissions */,
				74BEC2BADB02749FD409313B /* Info.plist */,
				74C9C443CC304CB387AB324D /* Assets.xcassets */,
				74FDC8922442294AF0776058 /* LaunchScreen.storyboard */,
				74BBBF2C57521E71982179E0 /* AppDelegate.swift */,
				74F483E9C1890D693F808DDA /* Main.storyboard */,
				20C7D1CB246968AA00C9A63F /* ExampleViewController.swift */,
			);
			path = Demo;
			sourceTree = "<group>";
		};
		7470228E28317355EFB70D41 /* kotlin */ = {
			isa = PBXGroup;
			children = (
				74C22623993814F606777266 /* KotlinNativeFramework.kt */,
			);
			path = kotlin;
			sourceTree = "<group>";
		};
		747A549D9FF0D1B49E65E190 /* Products */ = {
			isa = PBXGroup;
			children = (
				746E133CAEC5C7B1D516B11F /* Demo.app */,
				746834742E284396FD5452F4 /* DemoTests.xctest */,
				74A0718952D0CC604E49709B /* DemoUITests.xctest */,
				746885BADB9F6661211345DA /* KotlinNativeFramework.framework */,
			);
			name = Products;
			sourceTree = "<group>";
		};
		747C47F96366E8C0FE896BF1 /* Frameworks */ = {
			isa = PBXGroup;
			children = (
				742C6ACDA3C877A6128316ED /* KotlinNativeFramework.framework */,
			);
			name = Frameworks;
			sourceTree = "<group>";
		};
		747F646D72854D37D5686909 /* KotlinNativeFramework */ = {
			isa = PBXGroup;
			children = (
				74E253D6EF4BB7BA4916943D /* Info.plist */,
				74ED9583BC95062A511A899E /* Supporting Files */,
				745DD28172357B2F37C397E8 /* src */,
			);
			path = KotlinNativeFramework;
			sourceTree = "<group>";
		};
		7492DE0914511F3DC96A30A8 /* DemoTests */ = {
			isa = PBXGroup;
			children = (
				7428D8755D288FD7EA2E6537 /* Info.plist */,
				744CF99B70DA1947AA98CA3B /* DemoTests.swift */,
			);
			path = DemoTests;
			sourceTree = "<group>";
		};
		74D6698E6E24A4F93E6B289A /* DemoUITests */ = {
			isa = PBXGroup;
			children = (
				740C363F8973304E72F429BC /* Info.plist */,
				741DDADC0C8034E32EA9C3D6 /* DemoUITests.swift */,
			);
			path = DemoUITests;
			sourceTree = "<group>";
		};
		74ED9583BC95062A511A899E /* Supporting Files */ = {
			isa = PBXGroup;
			children = (
				744F12775216AF134CBAF4E9 /* build.gradle.kts */,
			);
			name = "Supporting Files";
			sourceTree = "<group>";
		};
		978348A5235DF51D005B140B /* Permissions */ = {
			isa = PBXGroup;
			children = (
				978348A6235DF586005B140B /* BluetoothPermissionViewController.swift */,
			);
			path = Permissions;
			sourceTree = "<group>";
		};
/* End PBXGroup section */

/* Begin PBXNativeTarget section */
		74074B293DEEEE5CB9495BC2 /* DemoTests */ = {
			isa = PBXNativeTarget;
			buildConfigurationList = 740AC894114C7B2501D2F458 /* Build configuration list for PBXNativeTarget "DemoTests" */;
			buildPhases = (
				744899861837358C3FC4D6EC /* Sources */,
				740935FBE067214171F75A8D /* Frameworks */,
				746B879C3C63B46AE1237085 /* Resources */,
			);
			buildRules = (
			);
			dependencies = (
				744683563AC18D9D78E89D91 /* PBXTargetDependency */,
			);
			name = DemoTests;
			productName = DemoTests;
			productReference = 746834742E284396FD5452F4 /* DemoTests.xctest */;
			productType = "com.apple.product-type.bundle.unit-test";
		};
		74269CF2B44D65F5DA990E74 /* KotlinNativeFramework */ = {
			isa = PBXNativeTarget;
			buildConfigurationList = 7455FEDF902D83B941B78621 /* Build configuration list for PBXNativeTarget "KotlinNativeFramework" */;
			buildPhases = (
				74EB9E9C533BEEA0282341AE /* Compile Kotlin/Native */,
			);
			buildRules = (
			);
			dependencies = (
			);
			name = KotlinNativeFramework;
			productName = KotlinNativeFramework;
			productReference = 746885BADB9F6661211345DA /* KotlinNativeFramework.framework */;
			productType = "com.apple.product-type.framework";
		};
		74555136E1B2BB715E50195E /* Demo */ = {
			isa = PBXNativeTarget;
			buildConfigurationList = 74C754F7F747073B076C3A91 /* Build configuration list for PBXNativeTarget "Demo" */;
			buildPhases = (
				744156D82DB12C1F9CC3C68F /* Sources */,
				74B635A880CB81844D31A213 /* Frameworks */,
				746C535FD7586B544C684D34 /* Resources */,
				74A05339C53B02B14407A5BD /* Embed Frameworks */,
			);
			buildRules = (
			);
			dependencies = (
				7408BEE716C49FFB32C030AC /* PBXTargetDependency */,
			);
			name = Demo;
			productName = Demo;
			productReference = 746E133CAEC5C7B1D516B11F /* Demo.app */;
			productType = "com.apple.product-type.application";
		};
		74F1ACA722488B68F78605D9 /* DemoUITests */ = {
			isa = PBXNativeTarget;
			buildConfigurationList = 7493E4639A804158022EC4C4 /* Build configuration list for PBXNativeTarget "DemoUITests" */;
			buildPhases = (
				74EE94DACA1A8475269C9E82 /* Sources */,
				7400F8CCBEA88ECB1634EEDE /* Frameworks */,
				7471171052DD797BF549D296 /* Resources */,
			);
			buildRules = (
			);
			dependencies = (
				749B2B4D04F5064568547D5D /* PBXTargetDependency */,
			);
			name = DemoUITests;
			productName = DemoUITests;
			productReference = 74A0718952D0CC604E49709B /* DemoUITests.xctest */;
			productType = "com.apple.product-type.bundle.ui-testing";
		};
/* End PBXNativeTarget section */

/* Begin PBXProject section */
		7477FD4305C126F92DB837CC /* Project object */ = {
			isa = PBXProject;
			attributes = {
				ORGANIZATIONNAME = Splendo;
				TargetAttributes = {
					74555136E1B2BB715E50195E = {
						ProvisioningStyle = Manual;
					};
				};
			};
			buildConfigurationList = 742F13205C35E0F5E5498808 /* Build configuration list for PBXProject "Demo" */;
			compatibilityVersion = "Xcode 3.2";
			developmentRegion = English;
			hasScannedForEncodings = 0;
			knownRegions = (
				English,
				en,
				Base,
			);
			mainGroup = 745520950D85E4696686141D;
			productRefGroup = 747A549D9FF0D1B49E65E190 /* Products */;
			projectDirPath = "";
			projectRoot = "";
			targets = (
				74555136E1B2BB715E50195E /* Demo */,
				74074B293DEEEE5CB9495BC2 /* DemoTests */,
				74F1ACA722488B68F78605D9 /* DemoUITests */,
				74269CF2B44D65F5DA990E74 /* KotlinNativeFramework */,
			);
		};
/* End PBXProject section */

/* Begin PBXResourcesBuildPhase section */
		746B879C3C63B46AE1237085 /* Resources */ = {
			isa = PBXResourcesBuildPhase;
			buildActionMask = 2147483647;
			files = (
			);
			runOnlyForDeploymentPostprocessing = 0;
		};
		746C535FD7586B544C684D34 /* Resources */ = {
			isa = PBXResourcesBuildPhase;
			buildActionMask = 2147483647;
			files = (
				74C75886D08DD78EA65E6DD9 /* Assets.xcassets in Resources */,
				7478297FCF44ED1D49525D4E /* LaunchScreen.storyboard in Resources */,
				74E6599B023623BD96737582 /* Main.storyboard in Resources */,
				74C9929AB26988E8CC66893D /* gradle.properties in Resources */,
			);
			runOnlyForDeploymentPostprocessing = 0;
		};
		7471171052DD797BF549D296 /* Resources */ = {
			isa = PBXResourcesBuildPhase;
			buildActionMask = 2147483647;
			files = (
			);
			runOnlyForDeploymentPostprocessing = 0;
		};
/* End PBXResourcesBuildPhase section */

/* Begin PBXShellScriptBuildPhase section */
		74EB9E9C533BEEA0282341AE /* Compile Kotlin/Native */ = {
			isa = PBXShellScriptBuildPhase;
			buildActionMask = 2147483647;
			files = (
			);
			inputPaths = (
			);
			name = "Compile Kotlin/Native";
			outputPaths = (
			);
			runOnlyForDeploymentPostprocessing = 0;
			shellPath = /bin/sh;
			shellScript = "if [ -z \"$KOTLIN_NATIVE_BUILD_CAPABLE\" ]; then\necho \"arch: $ARCHS\"\ncd \"$SRCROOT/Supporting Files\"\nsh -c \". gradlew buildForXcode\"\nfi\n            \n";
		};
/* End PBXShellScriptBuildPhase section */

/* Begin PBXSourcesBuildPhase section */
		744156D82DB12C1F9CC3C68F /* Sources */ = {
			isa = PBXSourcesBuildPhase;
			buildActionMask = 2147483647;
			files = (
				205747572397C9C400CDE25E /* KeyboardManagerViewController.swift in Sources */,
				74671D1F8F6A31F1DD3F7912 /* AppDelegate.swift in Sources */,
				20C7D1CF24699A6C00C9A63F /* UIControl+Closure.swift in Sources */,
				20C7D1D8246A93A600C9A63F /* ArchitectureInputViewController.swift in Sources */,
				20C7D1D22469A3D600C9A63F /* FeaturesListViewController.swift in Sources */,
				20C7D1DA246A944A00C9A63F /* ArchitectureDetailsViewController.swift in Sources */,
				978348A7235DF586005B140B /* BluetoothPermissionViewController.swift in Sources */,
				20C7D1D52469B25B00C9A63F /* InfoViewController.swift in Sources */,
				4B02E504236B221B003F0B36 /* LoadingViewController.swift in Sources */,
				7425815FF35195035A8991B0 /* LocationViewController.swift in Sources */,
				4B54CB212369DA6600B69B2D /* AlertsViewController.swift in Sources */,
				20C7D1CC246968AA00C9A63F /* ExampleViewController.swift in Sources */,
			);
			runOnlyForDeploymentPostprocessing = 0;
		};
		744899861837358C3FC4D6EC /* Sources */ = {
			isa = PBXSourcesBuildPhase;
			buildActionMask = 2147483647;
			files = (
				74D656BE6B4BD50115400411 /* DemoTests.swift in Sources */,
			);
			runOnlyForDeploymentPostprocessing = 0;
		};
		74EE94DACA1A8475269C9E82 /* Sources */ = {
			isa = PBXSourcesBuildPhase;
			buildActionMask = 2147483647;
			files = (
				749B42F84CA72A5D4A0F3AD9 /* DemoUITests.swift in Sources */,
			);
			runOnlyForDeploymentPostprocessing = 0;
		};
/* End PBXSourcesBuildPhase section */

/* Begin PBXTargetDependency section */
		7408BEE716C49FFB32C030AC /* PBXTargetDependency */ = {
			isa = PBXTargetDependency;
			target = 74269CF2B44D65F5DA990E74 /* KotlinNativeFramework */;
			targetProxy = 740E6C673EE16791117B2FD4 /* PBXContainerItemProxy */;
		};
		744683563AC18D9D78E89D91 /* PBXTargetDependency */ = {
			isa = PBXTargetDependency;
			target = 74555136E1B2BB715E50195E /* Demo */;
			targetProxy = 74D5F38618D40CB8E5FC86D8 /* PBXContainerItemProxy */;
		};
		749B2B4D04F5064568547D5D /* PBXTargetDependency */ = {
			isa = PBXTargetDependency;
			target = 74555136E1B2BB715E50195E /* Demo */;
			targetProxy = 74798B41F78378ECDB0E4BB7 /* PBXContainerItemProxy */;
		};
/* End PBXTargetDependency section */

/* Begin PBXVariantGroup section */
		74F483E9C1890D693F808DDA /* Main.storyboard */ = {
			isa = PBXVariantGroup;
			children = (
				74C07E8A2DB465B1CE47DC5E /* Base */,
			);
			name = Main.storyboard;
			sourceTree = "<group>";
		};
		74FDC8922442294AF0776058 /* LaunchScreen.storyboard */ = {
			isa = PBXVariantGroup;
			children = (
				742CCE9033CEC8C8004D624F /* Base */,
			);
			name = LaunchScreen.storyboard;
			sourceTree = "<group>";
		};
/* End PBXVariantGroup section */

/* Begin XCBuildConfiguration section */
		74129CD46D0024B61630054C /* Debug */ = {
			isa = XCBuildConfiguration;
			buildSettings = {
				CODE_SIGN_IDENTITY = "";
				DYLIB_INSTALL_NAME_BASE = "@rpath";
				INFOPLIST_FILE = KotlinNativeFramework/Info.plist;
				INSTALL_PATH = "$(LOCAL_LIBRARY_DIR)/Frameworks";
				PRODUCT_BUNDLE_IDENTIFIER = com.splendo.mpp.demo.KotlinNativeFramework;
				PRODUCT_MODULE_NAME = "_$(PRODUCT_NAME:c99extidentifier)";
				PRODUCT_NAME = "$(TARGET_NAME:c99extidentifier)";
				SKIP_INSTALL = YES;
				SWIFT_VERSION = 5.0;
				TARGETED_DEVICE_FAMILY = "1,2";
				VALID_ARCHS = arm64;
			};
			name = Debug;
		};
		7450045FC3F0FAB4E9E0751D /* Release */ = {
			isa = XCBuildConfiguration;
			buildSettings = {
				ALWAYS_SEARCH_USER_PATHS = NO;
				CLANG_ANALYZER_NONNULL = YES;
				CLANG_ANALYZER_NUMBER_OBJECT_CONVERSION = YES_AGGRESSIVE;
				CLANG_CXX_LANGUAGE_STANDARD = "gnu++14";
				CLANG_CXX_LIBRARY = "libc++";
				CLANG_ENABLE_MODULES = YES;
				CLANG_ENABLE_OBJC_ARC = YES;
				CLANG_ENABLE_OBJC_WEAK = YES;
				CLANG_WARN_BLOCK_CAPTURE_AUTORELEASING = YES;
				CLANG_WARN_BOOL_CONVERSION = YES;
				CLANG_WARN_COMMA = YES;
				CLANG_WARN_CONSTANT_CONVERSION = YES;
				CLANG_WARN_DEPRECATED_OBJC_IMPLEMENTATIONS = YES;
				CLANG_WARN_DIRECT_OBJC_ISA_USAGE = YES_ERROR;
				CLANG_WARN_DOCUMENTATION_COMMENTS = YES;
				CLANG_WARN_EMPTY_BODY = YES;
				CLANG_WARN_ENUM_CONVERSION = YES;
				CLANG_WARN_INFINITE_RECURSION = YES;
				CLANG_WARN_INT_CONVERSION = YES;
				CLANG_WARN_NON_LITERAL_NULL_CONVERSION = YES;
				CLANG_WARN_OBJC_IMPLICIT_RETAIN_SELF = YES;
				CLANG_WARN_OBJC_LITERAL_CONVERSION = YES;
				CLANG_WARN_OBJC_ROOT_CLASS = YES_ERROR;
				CLANG_WARN_RANGE_LOOP_ANALYSIS = YES;
				CLANG_WARN_STRICT_PROTOTYPES = YES;
				CLANG_WARN_SUSPICIOUS_MOVE = YES;
				CLANG_WARN_UNGUARDED_AVAILABILITY = YES_AGGRESSIVE;
				CLANG_WARN_UNREACHABLE_CODE = YES;
				CLANG_WARN__DUPLICATE_METHOD_MATCH = YES;
				CODE_SIGN_IDENTITY = "iPhone Developer";
				COPY_PHASE_STRIP = NO;
				DEBUG_INFORMATION_FORMAT = "dwarf-with-dsym";
				ENABLE_NS_ASSERTIONS = NO;
				ENABLE_STRICT_OBJC_MSGSEND = YES;
				GCC_C_LANGUAGE_STANDARD = gnu11;
				GCC_NO_COMMON_BLOCKS = YES;
				GCC_WARN_64_TO_32_BIT_CONVERSION = YES;
				GCC_WARN_ABOUT_RETURN_TYPE = YES_ERROR;
				GCC_WARN_UNDECLARED_SELECTOR = YES;
				GCC_WARN_UNINITIALIZED_AUTOS = YES_AGGRESSIVE;
				GCC_WARN_UNUSED_FUNCTION = YES;
				GCC_WARN_UNUSED_VARIABLE = YES;
				IPHONEOS_DEPLOYMENT_TARGET = 12.2;
				MTL_ENABLE_DEBUG_INFO = NO;
				MTL_FAST_MATH = YES;
				SDKROOT = iphoneos;
				SWIFT_OPTIMIZATION_LEVEL = "-Owholemodule";
				VALIDATE_PRODUCT = YES;
			};
			name = Release;
		};
		74556A21FFE52626ECDED0EB /* Release */ = {
			isa = XCBuildConfiguration;
			buildSettings = {
				CODE_SIGN_IDENTITY = "";
				DYLIB_INSTALL_NAME_BASE = "@rpath";
				INFOPLIST_FILE = KotlinNativeFramework/Info.plist;
				INSTALL_PATH = "$(LOCAL_LIBRARY_DIR)/Frameworks";
				PRODUCT_BUNDLE_IDENTIFIER = com.splendo.mpp.demo.KotlinNativeFramework;
				PRODUCT_MODULE_NAME = "_$(PRODUCT_NAME:c99extidentifier)";
				PRODUCT_NAME = "$(TARGET_NAME:c99extidentifier)";
				SKIP_INSTALL = YES;
				SWIFT_VERSION = 5.0;
				TARGETED_DEVICE_FAMILY = "1,2";
				VALID_ARCHS = arm64;
			};
			name = Release;
		};
		74B72DFF132E49F15B2DF935 /* Debug */ = {
			isa = XCBuildConfiguration;
			buildSettings = {
				BUNDLE_LOADER = "$(BUILT_PRODUCTS_DIR)/Demo.app/Demo";
				INFOPLIST_FILE = DemoTests/Info.plist;
				LD_RUNPATH_SEARCH_PATHS = "$(inherited) @executable_path/Frameworks @loader_path/Frameworks";
				PRODUCT_BUNDLE_IDENTIFIER = com.splendo.mpp.demo.DemoTests;
				PRODUCT_NAME = "$(TARGET_NAME)";
				SWIFT_VERSION = 5.0;
				TARGETED_DEVICE_FAMILY = "1,2";
				TEST_HOST = "$(BUNDLE_LOADER)";
			};
			name = Debug;
		};
		74BDCF7AC0CDEAF092DB5F7F /* Debug */ = {
			isa = XCBuildConfiguration;
			buildSettings = {
				ASSETCATALOG_COMPILER_APPICON_NAME = AppIcon;
				CODE_SIGN_IDENTITY = "Apple Development";
				CODE_SIGN_STYLE = Manual;
				DEVELOPMENT_TEAM = "";
				FRAMEWORK_SEARCH_PATHS = $BUILT_PRODUCTS_DIR;
				INFOPLIST_FILE = Demo/Info.plist;
				LD_RUNPATH_SEARCH_PATHS = "$(inherited) @executable_path/Frameworks";
				PRODUCT_BUNDLE_IDENTIFIER = com.splendo.mpp.demo.Demo;
				PRODUCT_NAME = "$(TARGET_NAME)";
				PROVISIONING_PROFILE_SPECIFIER = "";
				SWIFT_VERSION = 5.0;
				TARGETED_DEVICE_FAMILY = "1,2";
			};
			name = Debug;
		};
		74C4C9BEEE5FE949D448C58D /* Debug */ = {
			isa = XCBuildConfiguration;
			buildSettings = {
				INFOPLIST_FILE = DemoUITests/Info.plist;
				LD_RUNPATH_SEARCH_PATHS = "$(inherited) @executable_path/Frameworks @loader_path/Frameworks";
				PRODUCT_BUNDLE_IDENTIFIER = com.splendo.mpp.demo.DemoUITests;
				PRODUCT_NAME = "$(TARGET_NAME)";
				SWIFT_VERSION = 5.0;
				TARGETED_DEVICE_FAMILY = "1,2";
				TEST_TARGET_NAME = Demo;
			};
			name = Debug;
		};
		74DE35733E2CD78059A3003A /* Debug */ = {
			isa = XCBuildConfiguration;
			buildSettings = {
				ALWAYS_SEARCH_USER_PATHS = NO;
				CLANG_ANALYZER_NONNULL = YES;
				CLANG_ANALYZER_NUMBER_OBJECT_CONVERSION = YES_AGGRESSIVE;
				CLANG_CXX_LANGUAGE_STANDARD = "gnu++14";
				CLANG_CXX_LIBRARY = "libc++";
				CLANG_ENABLE_MODULES = YES;
				CLANG_ENABLE_OBJC_ARC = YES;
				CLANG_ENABLE_OBJC_WEAK = YES;
				CLANG_WARN_BLOCK_CAPTURE_AUTORELEASING = YES;
				CLANG_WARN_BOOL_CONVERSION = YES;
				CLANG_WARN_COMMA = YES;
				CLANG_WARN_CONSTANT_CONVERSION = YES;
				CLANG_WARN_DEPRECATED_OBJC_IMPLEMENTATIONS = YES;
				CLANG_WARN_DIRECT_OBJC_ISA_USAGE = YES_ERROR;
				CLANG_WARN_DOCUMENTATION_COMMENTS = YES;
				CLANG_WARN_EMPTY_BODY = YES;
				CLANG_WARN_ENUM_CONVERSION = YES;
				CLANG_WARN_INFINITE_RECURSION = YES;
				CLANG_WARN_INT_CONVERSION = YES;
				CLANG_WARN_NON_LITERAL_NULL_CONVERSION = YES;
				CLANG_WARN_OBJC_IMPLICIT_RETAIN_SELF = YES;
				CLANG_WARN_OBJC_LITERAL_CONVERSION = YES;
				CLANG_WARN_OBJC_ROOT_CLASS = YES_ERROR;
				CLANG_WARN_RANGE_LOOP_ANALYSIS = YES;
				CLANG_WARN_STRICT_PROTOTYPES = YES;
				CLANG_WARN_SUSPICIOUS_MOVE = YES;
				CLANG_WARN_UNGUARDED_AVAILABILITY = YES_AGGRESSIVE;
				CLANG_WARN_UNREACHABLE_CODE = YES;
				CLANG_WARN__DUPLICATE_METHOD_MATCH = YES;
				CODE_SIGN_IDENTITY = "iPhone Developer";
				COPY_PHASE_STRIP = NO;
				DEBUG_INFORMATION_FORMAT = dwarf;
				ENABLE_STRICT_OBJC_MSGSEND = YES;
				ENABLE_TESTABILITY = YES;
				GCC_C_LANGUAGE_STANDARD = gnu11;
				GCC_DYNAMIC_NO_PIC = NO;
				GCC_NO_COMMON_BLOCKS = YES;
				GCC_OPTIMIZATION_LEVEL = 0;
				GCC_PREPROCESSOR_DEFINITIONS = (
					"DEBUG=1",
					"$(inherited)",
				);
				GCC_WARN_64_TO_32_BIT_CONVERSION = YES;
				GCC_WARN_ABOUT_RETURN_TYPE = YES_ERROR;
				GCC_WARN_UNDECLARED_SELECTOR = YES;
				GCC_WARN_UNINITIALIZED_AUTOS = YES_AGGRESSIVE;
				GCC_WARN_UNUSED_FUNCTION = YES;
				GCC_WARN_UNUSED_VARIABLE = YES;
				IPHONEOS_DEPLOYMENT_TARGET = 12.2;
				MTL_ENABLE_DEBUG_INFO = INCLUDE_SOURCE;
				MTL_FAST_MATH = YES;
				ONLY_ACTIVE_ARCH = YES;
				SDKROOT = iphoneos;
				SWIFT_ACTIVE_COMPILATION_CONDITIONS = DEBUG;
				SWIFT_OPTIMIZATION_LEVEL = "-Onone";
			};
			name = Debug;
		};
		74E9BA46A80E6C492CC81D95 /* Release */ = {
			isa = XCBuildConfiguration;
			buildSettings = {
				BUNDLE_LOADER = "$(BUILT_PRODUCTS_DIR)/Demo.app/Demo";
				INFOPLIST_FILE = DemoTests/Info.plist;
				LD_RUNPATH_SEARCH_PATHS = "$(inherited) @executable_path/Frameworks @loader_path/Frameworks";
				PRODUCT_BUNDLE_IDENTIFIER = com.splendo.mpp.demo.DemoTests;
				PRODUCT_NAME = "$(TARGET_NAME)";
				SWIFT_VERSION = 5.0;
				TARGETED_DEVICE_FAMILY = "1,2";
				TEST_HOST = "$(BUNDLE_LOADER)";
			};
			name = Release;
		};
		74F864CC21F489CA494FD856 /* Release */ = {
			isa = XCBuildConfiguration;
			buildSettings = {
				INFOPLIST_FILE = DemoUITests/Info.plist;
				LD_RUNPATH_SEARCH_PATHS = "$(inherited) @executable_path/Frameworks @loader_path/Frameworks";
				PRODUCT_BUNDLE_IDENTIFIER = com.splendo.mpp.demo.DemoUITests;
				PRODUCT_NAME = "$(TARGET_NAME)";
				SWIFT_VERSION = 5.0;
				TARGETED_DEVICE_FAMILY = "1,2";
				TEST_TARGET_NAME = Demo;
			};
			name = Release;
		};
		74FB1F493C4D48DDF9E1C969 /* Release */ = {
			isa = XCBuildConfiguration;
			buildSettings = {
				ASSETCATALOG_COMPILER_APPICON_NAME = AppIcon;
				CODE_SIGN_IDENTITY = "Apple Development";
				CODE_SIGN_STYLE = Manual;
				DEVELOPMENT_TEAM = "";
				FRAMEWORK_SEARCH_PATHS = $BUILT_PRODUCTS_DIR;
				INFOPLIST_FILE = Demo/Info.plist;
				LD_RUNPATH_SEARCH_PATHS = "$(inherited) @executable_path/Frameworks";
				PRODUCT_BUNDLE_IDENTIFIER = com.splendo.mpp.demo.Demo;
				PRODUCT_NAME = "$(TARGET_NAME)";
				PROVISIONING_PROFILE_SPECIFIER = "";
				SWIFT_VERSION = 5.0;
				TARGETED_DEVICE_FAMILY = "1,2";
			};
			name = Release;
		};
/* End XCBuildConfiguration section */

/* Begin XCConfigurationList section */
		740AC894114C7B2501D2F458 /* Build configuration list for PBXNativeTarget "DemoTests" */ = {
			isa = XCConfigurationList;
			buildConfigurations = (
				74B72DFF132E49F15B2DF935 /* Debug */,
				74E9BA46A80E6C492CC81D95 /* Release */,
			);
			defaultConfigurationIsVisible = 0;
			defaultConfigurationName = Release;
		};
		742F13205C35E0F5E5498808 /* Build configuration list for PBXProject "Demo" */ = {
			isa = XCConfigurationList;
			buildConfigurations = (
				74DE35733E2CD78059A3003A /* Debug */,
				7450045FC3F0FAB4E9E0751D /* Release */,
			);
			defaultConfigurationIsVisible = 0;
			defaultConfigurationName = Release;
		};
		7455FEDF902D83B941B78621 /* Build configuration list for PBXNativeTarget "KotlinNativeFramework" */ = {
			isa = XCConfigurationList;
			buildConfigurations = (
				74129CD46D0024B61630054C /* Debug */,
				74556A21FFE52626ECDED0EB /* Release */,
			);
			defaultConfigurationIsVisible = 0;
			defaultConfigurationName = Release;
		};
		7493E4639A804158022EC4C4 /* Build configuration list for PBXNativeTarget "DemoUITests" */ = {
			isa = XCConfigurationList;
			buildConfigurations = (
				74C4C9BEEE5FE949D448C58D /* Debug */,
				74F864CC21F489CA494FD856 /* Release */,
			);
			defaultConfigurationIsVisible = 0;
			defaultConfigurationName = Release;
		};
		74C754F7F747073B076C3A91 /* Build configuration list for PBXNativeTarget "Demo" */ = {
			isa = XCConfigurationList;
			buildConfigurations = (
				74BDCF7AC0CDEAF092DB5F7F /* Debug */,
				74FB1F493C4D48DDF9E1C969 /* Release */,
			);
			defaultConfigurationIsVisible = 0;
			defaultConfigurationName = Release;
		};
/* End XCConfigurationList section */
	};
	rootObject = 7477FD4305C126F92DB837CC /* Project object */;
}<|MERGE_RESOLUTION|>--- conflicted
+++ resolved
@@ -7,16 +7,13 @@
 	objects = {
 
 /* Begin PBXBuildFile section */
-<<<<<<< HEAD
 		205747572397C9C400CDE25E /* KeyboardManagerViewController.swift in Sources */ = {isa = PBXBuildFile; fileRef = 205747562397C9C400CDE25E /* KeyboardManagerViewController.swift */; };
-=======
 		20C7D1CC246968AA00C9A63F /* ExampleViewController.swift in Sources */ = {isa = PBXBuildFile; fileRef = 20C7D1CB246968AA00C9A63F /* ExampleViewController.swift */; };
 		20C7D1CF24699A6C00C9A63F /* UIControl+Closure.swift in Sources */ = {isa = PBXBuildFile; fileRef = 20C7D1CE24699A6C00C9A63F /* UIControl+Closure.swift */; };
 		20C7D1D22469A3D600C9A63F /* FeaturesListViewController.swift in Sources */ = {isa = PBXBuildFile; fileRef = 20C7D1D12469A3D600C9A63F /* FeaturesListViewController.swift */; };
 		20C7D1D52469B25B00C9A63F /* InfoViewController.swift in Sources */ = {isa = PBXBuildFile; fileRef = 20C7D1D42469B25B00C9A63F /* InfoViewController.swift */; };
 		20C7D1D8246A93A600C9A63F /* ArchitectureInputViewController.swift in Sources */ = {isa = PBXBuildFile; fileRef = 20C7D1D7246A93A600C9A63F /* ArchitectureInputViewController.swift */; };
 		20C7D1DA246A944A00C9A63F /* ArchitectureDetailsViewController.swift in Sources */ = {isa = PBXBuildFile; fileRef = 20C7D1D9246A944A00C9A63F /* ArchitectureDetailsViewController.swift */; };
->>>>>>> 5c7452dc
 		4B02E504236B221B003F0B36 /* LoadingViewController.swift in Sources */ = {isa = PBXBuildFile; fileRef = 4B02E503236B221B003F0B36 /* LoadingViewController.swift */; };
 		4B54CB212369DA6600B69B2D /* AlertsViewController.swift in Sources */ = {isa = PBXBuildFile; fileRef = 4B54CB202369DA6600B69B2D /* AlertsViewController.swift */; };
 		74167996D52193D5DECB517A /* KotlinNativeFramework.framework in Frameworks */ = {isa = PBXBuildFile; fileRef = 746885BADB9F6661211345DA /* KotlinNativeFramework.framework */; };
@@ -70,16 +67,13 @@
 /* End PBXCopyFilesBuildPhase section */
 
 /* Begin PBXFileReference section */
-<<<<<<< HEAD
 		205747562397C9C400CDE25E /* KeyboardManagerViewController.swift */ = {isa = PBXFileReference; lastKnownFileType = sourcecode.swift; path = KeyboardManagerViewController.swift; sourceTree = "<group>"; };
-=======
 		20C7D1CB246968AA00C9A63F /* ExampleViewController.swift */ = {isa = PBXFileReference; lastKnownFileType = sourcecode.swift; path = ExampleViewController.swift; sourceTree = "<group>"; };
 		20C7D1CE24699A6C00C9A63F /* UIControl+Closure.swift */ = {isa = PBXFileReference; lastKnownFileType = sourcecode.swift; path = "UIControl+Closure.swift"; sourceTree = "<group>"; };
 		20C7D1D12469A3D600C9A63F /* FeaturesListViewController.swift */ = {isa = PBXFileReference; lastKnownFileType = sourcecode.swift; path = FeaturesListViewController.swift; sourceTree = "<group>"; };
 		20C7D1D42469B25B00C9A63F /* InfoViewController.swift */ = {isa = PBXFileReference; lastKnownFileType = sourcecode.swift; path = InfoViewController.swift; sourceTree = "<group>"; };
 		20C7D1D7246A93A600C9A63F /* ArchitectureInputViewController.swift */ = {isa = PBXFileReference; lastKnownFileType = sourcecode.swift; path = ArchitectureInputViewController.swift; sourceTree = "<group>"; };
 		20C7D1D9246A944A00C9A63F /* ArchitectureDetailsViewController.swift */ = {isa = PBXFileReference; lastKnownFileType = sourcecode.swift; path = ArchitectureDetailsViewController.swift; sourceTree = "<group>"; };
->>>>>>> 5c7452dc
 		4B02E503236B221B003F0B36 /* LoadingViewController.swift */ = {isa = PBXFileReference; lastKnownFileType = sourcecode.swift; path = LoadingViewController.swift; sourceTree = "<group>"; };
 		4B54CB202369DA6600B69B2D /* AlertsViewController.swift */ = {isa = PBXFileReference; lastKnownFileType = sourcecode.swift; path = AlertsViewController.swift; sourceTree = "<group>"; };
 		740C363F8973304E72F429BC /* Info.plist */ = {isa = PBXFileReference; lastKnownFileType = text.plist.info; path = Info.plist; sourceTree = "<group>"; };
@@ -135,14 +129,14 @@
 /* End PBXFrameworksBuildPhase section */
 
 /* Begin PBXGroup section */
-<<<<<<< HEAD
 		205747552397C99100CDE25E /* KeyboardManager */ = {
 			isa = PBXGroup;
 			children = (
 				205747562397C9C400CDE25E /* KeyboardManagerViewController.swift */,
 			);
 			path = KeyboardManager;
-=======
+			sourceTree = "<group>";
+		};
 		20C7D1CD24699A5000C9A63F /* Helpers */ = {
 			isa = PBXGroup;
 			children = (
@@ -174,7 +168,6 @@
 				20C7D1D9246A944A00C9A63F /* ArchitectureDetailsViewController.swift */,
 			);
 			path = Architecture;
->>>>>>> 5c7452dc
 			sourceTree = "<group>";
 		};
 		4B02E502236B2206003F0B36 /* LoadingIndicator */ = {
@@ -262,14 +255,11 @@
 		746CAD9D15ECB24F4ED84E11 /* Demo */ = {
 			isa = PBXGroup;
 			children = (
-<<<<<<< HEAD
 				205747552397C99100CDE25E /* KeyboardManager */,
-=======
 				20C7D1D6246A938A00C9A63F /* Architecture */,
 				20C7D1D32469B24C00C9A63F /* Info */,
 				20C7D1D02469A3C100C9A63F /* FeaturesList */,
 				20C7D1CD24699A5000C9A63F /* Helpers */,
->>>>>>> 5c7452dc
 				4B02E502236B2206003F0B36 /* LoadingIndicator */,
 				4B54CB1F2369DA4E00B69B2D /* Alerts */,
 				4B54CB1E2369DA2B00B69B2D /* Location */,
