// !$*UTF8*$!
{
	archiveVersion = 1;
	classes = {
	};
	objectVersion = 46;
	objects = {

/* Begin PBXBuildFile section */
		205747572397C9C400CDE25E /* KeyboardManagerViewController.swift in Sources */ = {isa = PBXBuildFile; fileRef = 205747562397C9C400CDE25E /* KeyboardManagerViewController.swift */; };
		2017B1C52400175C00F9072A /* PermissionListViewController.swift in Sources */ = {isa = PBXBuildFile; fileRef = 2017B1C42400175C00F9072A /* PermissionListViewController.swift */; };
		205AF6562488F017001BD99E /* Localizable.strings in Resources */ = {isa = PBXBuildFile; fileRef = 205AF6542488F017001BD99E /* Localizable.strings */; };
		20C7D1CC246968AA00C9A63F /* ExampleViewController.swift in Sources */ = {isa = PBXBuildFile; fileRef = 20C7D1CB246968AA00C9A63F /* ExampleViewController.swift */; };
		20C7D1CF24699A6C00C9A63F /* UIControl+Closure.swift in Sources */ = {isa = PBXBuildFile; fileRef = 20C7D1CE24699A6C00C9A63F /* UIControl+Closure.swift */; };
		20C7D1D22469A3D600C9A63F /* FeaturesListViewController.swift in Sources */ = {isa = PBXBuildFile; fileRef = 20C7D1D12469A3D600C9A63F /* FeaturesListViewController.swift */; };
		20C7D1D52469B25B00C9A63F /* InfoViewController.swift in Sources */ = {isa = PBXBuildFile; fileRef = 20C7D1D42469B25B00C9A63F /* InfoViewController.swift */; };
		20C7D1D8246A93A600C9A63F /* ArchitectureInputViewController.swift in Sources */ = {isa = PBXBuildFile; fileRef = 20C7D1D7246A93A600C9A63F /* ArchitectureInputViewController.swift */; };
		20C7D1DA246A944A00C9A63F /* ArchitectureDetailsViewController.swift in Sources */ = {isa = PBXBuildFile; fileRef = 20C7D1D9246A944A00C9A63F /* ArchitectureDetailsViewController.swift */; };
		4B02E504236B221B003F0B36 /* LoadingViewController.swift in Sources */ = {isa = PBXBuildFile; fileRef = 4B02E503236B221B003F0B36 /* LoadingViewController.swift */; };
		4B54CB212369DA6600B69B2D /* AlertsViewController.swift in Sources */ = {isa = PBXBuildFile; fileRef = 4B54CB202369DA6600B69B2D /* AlertsViewController.swift */; };
		4B9F5C012424EF3F00C37F57 /* CollectionViewController.swift in Sources */ = {isa = PBXBuildFile; fileRef = 4B9F5C002424EF3F00C37F57 /* CollectionViewController.swift */; };
		4B9F5C052424F4D200C37F57 /* CollectionViewCell.swift in Sources */ = {isa = PBXBuildFile; fileRef = 4B9F5C032424F4D200C37F57 /* CollectionViewCell.swift */; };
		4B9F5C062424F4D200C37F57 /* CollectionViewCell.xib in Resources */ = {isa = PBXBuildFile; fileRef = 4B9F5C042424F4D200C37F57 /* CollectionViewCell.xib */; };
		74167996D52193D5DECB517A /* KotlinNativeFramework.framework in Frameworks */ = {isa = PBXBuildFile; fileRef = 746885BADB9F6661211345DA /* KotlinNativeFramework.framework */; };
		7425815FF35195035A8991B0 /* LocationViewController.swift in Sources */ = {isa = PBXBuildFile; fileRef = 74C710A1E2E41AF0F4A9FFC5 /* LocationViewController.swift */; };
		7450B266B7AD1FE0B79C10EA /* KotlinNativeFramework.framework in Embed Frameworks */ = {isa = PBXBuildFile; fileRef = 746885BADB9F6661211345DA /* KotlinNativeFramework.framework */; settings = {ATTRIBUTES = (CodeSignOnCopy, RemoveHeadersOnCopy, ); }; };
		74671D1F8F6A31F1DD3F7912 /* AppDelegate.swift in Sources */ = {isa = PBXBuildFile; fileRef = 74BBBF2C57521E71982179E0 /* AppDelegate.swift */; };
		7478297FCF44ED1D49525D4E /* LaunchScreen.storyboard in Resources */ = {isa = PBXBuildFile; fileRef = 74FDC8922442294AF0776058 /* LaunchScreen.storyboard */; };
		749B42F84CA72A5D4A0F3AD9 /* DemoUITests.swift in Sources */ = {isa = PBXBuildFile; fileRef = 741DDADC0C8034E32EA9C3D6 /* DemoUITests.swift */; };
		74C75886D08DD78EA65E6DD9 /* Assets.xcassets in Resources */ = {isa = PBXBuildFile; fileRef = 74C9C443CC304CB387AB324D /* Assets.xcassets */; };
		74C9929AB26988E8CC66893D /* gradle.properties in Resources */ = {isa = PBXBuildFile; fileRef = 74F1F3223C9CF11420F72B08 /* gradle.properties */; };
		74D656BE6B4BD50115400411 /* DemoTests.swift in Sources */ = {isa = PBXBuildFile; fileRef = 744CF99B70DA1947AA98CA3B /* DemoTests.swift */; };
		74E6599B023623BD96737582 /* Main.storyboard in Resources */ = {isa = PBXBuildFile; fileRef = 74F483E9C1890D693F808DDA /* Main.storyboard */; };
		978348A7235DF586005B140B /* PermissionViewController.swift in Sources */ = {isa = PBXBuildFile; fileRef = 978348A6235DF586005B140B /* PermissionViewController.swift */; };
/* End PBXBuildFile section */

/* Begin PBXContainerItemProxy section */
		740E6C673EE16791117B2FD4 /* PBXContainerItemProxy */ = {
			isa = PBXContainerItemProxy;
			containerPortal = 7477FD4305C126F92DB837CC /* Project object */;
			proxyType = 1;
			remoteGlobalIDString = 74269CF2B44D65F5DA990E74;
			remoteInfo = KotlinNativeFramework;
		};
		74798B41F78378ECDB0E4BB7 /* PBXContainerItemProxy */ = {
			isa = PBXContainerItemProxy;
			containerPortal = 7477FD4305C126F92DB837CC /* Project object */;
			proxyType = 1;
			remoteGlobalIDString = 74555136E1B2BB715E50195E;
			remoteInfo = Demo;
		};
		74D5F38618D40CB8E5FC86D8 /* PBXContainerItemProxy */ = {
			isa = PBXContainerItemProxy;
			containerPortal = 7477FD4305C126F92DB837CC /* Project object */;
			proxyType = 1;
			remoteGlobalIDString = 74555136E1B2BB715E50195E;
			remoteInfo = Demo;
		};
/* End PBXContainerItemProxy section */

/* Begin PBXCopyFilesBuildPhase section */
		74A05339C53B02B14407A5BD /* Embed Frameworks */ = {
			isa = PBXCopyFilesBuildPhase;
			buildActionMask = 0;
			dstSubfolderSpec = 10;
			files = (
				7450B266B7AD1FE0B79C10EA /* KotlinNativeFramework.framework in Embed Frameworks */,
			);
			name = "Embed Frameworks";
			runOnlyForDeploymentPostprocessing = 0;
		};
/* End PBXCopyFilesBuildPhase section */

/* Begin PBXFileReference section */
		205747562397C9C400CDE25E /* KeyboardManagerViewController.swift */ = {isa = PBXFileReference; lastKnownFileType = sourcecode.swift; path = KeyboardManagerViewController.swift; sourceTree = "<group>"; };
		2017B1C42400175C00F9072A /* PermissionListViewController.swift */ = {isa = PBXFileReference; lastKnownFileType = sourcecode.swift; path = PermissionListViewController.swift; sourceTree = "<group>"; };
		205AF6552488F017001BD99E /* Base */ = {isa = PBXFileReference; lastKnownFileType = text.plist.strings; name = Base; path = Demo/Base.lproj/Localizable.strings; sourceTree = "<group>"; };
		20C7D1CB246968AA00C9A63F /* ExampleViewController.swift */ = {isa = PBXFileReference; lastKnownFileType = sourcecode.swift; path = ExampleViewController.swift; sourceTree = "<group>"; };
		20C7D1CE24699A6C00C9A63F /* UIControl+Closure.swift */ = {isa = PBXFileReference; lastKnownFileType = sourcecode.swift; path = "UIControl+Closure.swift"; sourceTree = "<group>"; };
		20C7D1D12469A3D600C9A63F /* FeaturesListViewController.swift */ = {isa = PBXFileReference; lastKnownFileType = sourcecode.swift; path = FeaturesListViewController.swift; sourceTree = "<group>"; };
		20C7D1D42469B25B00C9A63F /* InfoViewController.swift */ = {isa = PBXFileReference; lastKnownFileType = sourcecode.swift; path = InfoViewController.swift; sourceTree = "<group>"; };
		20C7D1D7246A93A600C9A63F /* ArchitectureInputViewController.swift */ = {isa = PBXFileReference; lastKnownFileType = sourcecode.swift; path = ArchitectureInputViewController.swift; sourceTree = "<group>"; };
		20C7D1D9246A944A00C9A63F /* ArchitectureDetailsViewController.swift */ = {isa = PBXFileReference; lastKnownFileType = sourcecode.swift; path = ArchitectureDetailsViewController.swift; sourceTree = "<group>"; };
		4B02E503236B221B003F0B36 /* LoadingViewController.swift */ = {isa = PBXFileReference; lastKnownFileType = sourcecode.swift; path = LoadingViewController.swift; sourceTree = "<group>"; };
		4B54CB202369DA6600B69B2D /* AlertsViewController.swift */ = {isa = PBXFileReference; lastKnownFileType = sourcecode.swift; path = AlertsViewController.swift; sourceTree = "<group>"; };
		4B9F5C002424EF3F00C37F57 /* CollectionViewController.swift */ = {isa = PBXFileReference; lastKnownFileType = sourcecode.swift; path = CollectionViewController.swift; sourceTree = "<group>"; };
		4B9F5C032424F4D200C37F57 /* CollectionViewCell.swift */ = {isa = PBXFileReference; lastKnownFileType = sourcecode.swift; path = CollectionViewCell.swift; sourceTree = "<group>"; };
		4B9F5C042424F4D200C37F57 /* CollectionViewCell.xib */ = {isa = PBXFileReference; lastKnownFileType = file.xib; path = CollectionViewCell.xib; sourceTree = "<group>"; };
		740C363F8973304E72F429BC /* Info.plist */ = {isa = PBXFileReference; lastKnownFileType = text.plist.info; path = Info.plist; sourceTree = "<group>"; };
		741672C742FA38B5D4971C10 /* gradlew */ = {isa = PBXFileReference; lastKnownFileType = text; path = gradlew; sourceTree = "<group>"; };
		741A9B938B05534BD1B508C6 /* settings.gradle.kts */ = {isa = PBXFileReference; lastKnownFileType = file.kts; path = settings.gradle.kts; sourceTree = "<group>"; };
		741DDADC0C8034E32EA9C3D6 /* DemoUITests.swift */ = {isa = PBXFileReference; lastKnownFileType = sourcecode.swift; path = DemoUITests.swift; sourceTree = "<group>"; };
		741E82A1DDEE399E80A02B54 /* gradle-wrapper.jar */ = {isa = PBXFileReference; lastKnownFileType = archive.jar; path = "gradle-wrapper.jar"; sourceTree = "<group>"; };
		7428D8755D288FD7EA2E6537 /* Info.plist */ = {isa = PBXFileReference; lastKnownFileType = text.plist.info; path = Info.plist; sourceTree = "<group>"; };
		742C6ACDA3C877A6128316ED /* KotlinNativeFramework.framework */ = {isa = PBXFileReference; lastKnownFileType = wrapper.framework; name = KotlinNativeFramework.framework; path = Library/Frameworks/KotlinNativeFramework.framework; sourceTree = DEVELOPER_DIR; };
		742CCE9033CEC8C8004D624F /* Base */ = {isa = PBXFileReference; lastKnownFileType = file.storyboard; name = Base; path = Base.lproj/LaunchScreen.storyboard; sourceTree = "<group>"; };
		7433F67D6FEF093F4C827A5A /* build.gradle.kts */ = {isa = PBXFileReference; lastKnownFileType = file.kts; path = build.gradle.kts; sourceTree = "<group>"; };
		744CF99B70DA1947AA98CA3B /* DemoTests.swift */ = {isa = PBXFileReference; lastKnownFileType = sourcecode.swift; path = DemoTests.swift; sourceTree = "<group>"; };
		744F12775216AF134CBAF4E9 /* build.gradle.kts */ = {isa = PBXFileReference; lastKnownFileType = file.kts; path = build.gradle.kts; sourceTree = "<group>"; };
		746834742E284396FD5452F4 /* DemoTests.xctest */ = {isa = PBXFileReference; explicitFileType = wrapper.cfbundle; includeInIndex = 0; path = DemoTests.xctest; sourceTree = BUILT_PRODUCTS_DIR; };
		746885BADB9F6661211345DA /* KotlinNativeFramework.framework */ = {isa = PBXFileReference; explicitFileType = wrapper.framework; includeInIndex = 0; path = KotlinNativeFramework.framework; sourceTree = BUILT_PRODUCTS_DIR; };
		746E133CAEC5C7B1D516B11F /* Demo.app */ = {isa = PBXFileReference; explicitFileType = wrapper.application; includeInIndex = 0; path = Demo.app; sourceTree = BUILT_PRODUCTS_DIR; };
		74A0718952D0CC604E49709B /* DemoUITests.xctest */ = {isa = PBXFileReference; explicitFileType = wrapper.cfbundle; includeInIndex = 0; path = DemoUITests.xctest; sourceTree = BUILT_PRODUCTS_DIR; };
		74B0C3AB70AAB7878B48F6B1 /* gradle-wrapper.properties */ = {isa = PBXFileReference; lastKnownFileType = file.properties; path = "gradle-wrapper.properties"; sourceTree = "<group>"; };
		74BBBF2C57521E71982179E0 /* AppDelegate.swift */ = {isa = PBXFileReference; lastKnownFileType = sourcecode.swift; path = AppDelegate.swift; sourceTree = "<group>"; };
		74BEC2BADB02749FD409313B /* Info.plist */ = {isa = PBXFileReference; lastKnownFileType = text.plist.info; path = Info.plist; sourceTree = "<group>"; };
		74C07E8A2DB465B1CE47DC5E /* Base */ = {isa = PBXFileReference; lastKnownFileType = file.storyboard; name = Base; path = Base.lproj/Main.storyboard; sourceTree = "<group>"; };
		74C22623993814F606777266 /* KotlinNativeFramework.kt */ = {isa = PBXFileReference; lastKnownFileType = file.kt; path = KotlinNativeFramework.kt; sourceTree = "<group>"; };
		74C710A1E2E41AF0F4A9FFC5 /* LocationViewController.swift */ = {isa = PBXFileReference; lastKnownFileType = sourcecode.swift; path = LocationViewController.swift; sourceTree = "<group>"; };
		74C9C443CC304CB387AB324D /* Assets.xcassets */ = {isa = PBXFileReference; lastKnownFileType = folder.assetcatalog; path = Assets.xcassets; sourceTree = "<group>"; };
		74E253D6EF4BB7BA4916943D /* Info.plist */ = {isa = PBXFileReference; lastKnownFileType = text.plist.info; path = Info.plist; sourceTree = "<group>"; };
		74F1F3223C9CF11420F72B08 /* gradle.properties */ = {isa = PBXFileReference; lastKnownFileType = file.properties; path = gradle.properties; sourceTree = "<group>"; };
		978348A6235DF586005B140B /* PermissionViewController.swift */ = {isa = PBXFileReference; lastKnownFileType = sourcecode.swift; path = PermissionViewController.swift; sourceTree = "<group>"; };
/* End PBXFileReference section */

/* Begin PBXFrameworksBuildPhase section */
		7400F8CCBEA88ECB1634EEDE /* Frameworks */ = {
			isa = PBXFrameworksBuildPhase;
			buildActionMask = 2147483647;
			files = (
			);
			runOnlyForDeploymentPostprocessing = 0;
		};
		740935FBE067214171F75A8D /* Frameworks */ = {
			isa = PBXFrameworksBuildPhase;
			buildActionMask = 2147483647;
			files = (
			);
			runOnlyForDeploymentPostprocessing = 0;
		};
		74B635A880CB81844D31A213 /* Frameworks */ = {
			isa = PBXFrameworksBuildPhase;
			buildActionMask = 2147483647;
			files = (
				74167996D52193D5DECB517A /* KotlinNativeFramework.framework in Frameworks */,
			);
			runOnlyForDeploymentPostprocessing = 0;
		};
/* End PBXFrameworksBuildPhase section */

/* Begin PBXGroup section */
		205747552397C99100CDE25E /* KeyboardManager */ = {
			isa = PBXGroup;
			children = (
				205747562397C9C400CDE25E /* KeyboardManagerViewController.swift */,
			);
			path = KeyboardManager;
			sourceTree = "<group>";
		};
		20C7D1CD24699A5000C9A63F /* Helpers */ = {
			isa = PBXGroup;
			children = (
				20C7D1CE24699A6C00C9A63F /* UIControl+Closure.swift */,
			);
			path = Helpers;
			sourceTree = "<group>";
		};
		20C7D1D02469A3C100C9A63F /* FeaturesList */ = {
			isa = PBXGroup;
			children = (
				20C7D1D12469A3D600C9A63F /* FeaturesListViewController.swift */,
			);
			path = FeaturesList;
			sourceTree = "<group>";
		};
		20C7D1D32469B24C00C9A63F /* Info */ = {
			isa = PBXGroup;
			children = (
				20C7D1D42469B25B00C9A63F /* InfoViewController.swift */,
			);
			path = Info;
			sourceTree = "<group>";
		};
		20C7D1D6246A938A00C9A63F /* Architecture */ = {
			isa = PBXGroup;
			children = (
				20C7D1D7246A93A600C9A63F /* ArchitectureInputViewController.swift */,
				20C7D1D9246A944A00C9A63F /* ArchitectureDetailsViewController.swift */,
			);
			path = Architecture;
			sourceTree = "<group>";
		};
		4B02E502236B2206003F0B36 /* LoadingIndicator */ = {
			isa = PBXGroup;
			children = (
				4B02E503236B221B003F0B36 /* LoadingViewController.swift */,
			);
			path = LoadingIndicator;
			sourceTree = "<group>";
		};
		4B54CB1E2369DA2B00B69B2D /* Location */ = {
			isa = PBXGroup;
			children = (
				74C710A1E2E41AF0F4A9FFC5 /* LocationViewController.swift */,
			);
			path = Location;
			sourceTree = "<group>";
		};
		4B54CB1F2369DA4E00B69B2D /* Alerts */ = {
			isa = PBXGroup;
			children = (
				4B54CB202369DA6600B69B2D /* AlertsViewController.swift */,
			);
			path = Alerts;
			sourceTree = "<group>";
		};
		4B9F5BFF2424EF1600C37F57 /* Collections */ = {
			isa = PBXGroup;
			children = (
				4B9F5C022424F4BD00C37F57 /* Cells */,
				4B9F5C002424EF3F00C37F57 /* CollectionViewController.swift */,
			);
			path = Collections;
			sourceTree = "<group>";
		};
		4B9F5C022424F4BD00C37F57 /* Cells */ = {
			isa = PBXGroup;
			children = (
				4B9F5C032424F4D200C37F57 /* CollectionViewCell.swift */,
				4B9F5C042424F4D200C37F57 /* CollectionViewCell.xib */,
			);
			path = Cells;
			sourceTree = "<group>";
		};
		743414FDF97167BD81A5293E /* wrapper */ = {
			isa = PBXGroup;
			children = (
				74B0C3AB70AAB7878B48F6B1 /* gradle-wrapper.properties */,
				741E82A1DDEE399E80A02B54 /* gradle-wrapper.jar */,
			);
			path = wrapper;
			sourceTree = "<group>";
		};
		743EA5EA3B99CA8E01574460 /* KotlinNativeFrameworkMain */ = {
			isa = PBXGroup;
			children = (
				7470228E28317355EFB70D41 /* kotlin */,
			);
			path = KotlinNativeFrameworkMain;
			sourceTree = "<group>";
		};
		745520950D85E4696686141D = {
			isa = PBXGroup;
			children = (
				205AF6542488F017001BD99E /* Localizable.strings */,
				747A549D9FF0D1B49E65E190 /* Products */,
				747C47F96366E8C0FE896BF1 /* Frameworks */,
				746CAD9D15ECB24F4ED84E11 /* Demo */,
				7492DE0914511F3DC96A30A8 /* DemoTests */,
				74D6698E6E24A4F93E6B289A /* DemoUITests */,
				747F646D72854D37D5686909 /* KotlinNativeFramework */,
				74588EBE65D1E22D05BFD2A5 /* Supporting Files */,
			);
			sourceTree = "<group>";
		};
		745778F955B940F5CB818364 /* gradle */ = {
			isa = PBXGroup;
			children = (
				743414FDF97167BD81A5293E /* wrapper */,
			);
			path = gradle;
			sourceTree = "<group>";
		};
		74588EBE65D1E22D05BFD2A5 /* Supporting Files */ = {
			isa = PBXGroup;
			children = (
				7433F67D6FEF093F4C827A5A /* build.gradle.kts */,
				741672C742FA38B5D4971C10 /* gradlew */,
				745778F955B940F5CB818364 /* gradle */,
				741A9B938B05534BD1B508C6 /* settings.gradle.kts */,
				74F1F3223C9CF11420F72B08 /* gradle.properties */,
			);
			path = "Supporting Files";
			sourceTree = "<group>";
		};
		745DD28172357B2F37C397E8 /* src */ = {
			isa = PBXGroup;
			children = (
				743EA5EA3B99CA8E01574460 /* KotlinNativeFrameworkMain */,
			);
			path = src;
			sourceTree = "<group>";
		};
		746CAD9D15ECB24F4ED84E11 /* Demo */ = {
			isa = PBXGroup;
			children = (
				4B9F5BFF2424EF1600C37F57 /* Collections */,
				205747552397C99100CDE25E /* KeyboardManager */,
				20C7D1D6246A938A00C9A63F /* Architecture */,
				20C7D1D32469B24C00C9A63F /* Info */,
				20C7D1D02469A3C100C9A63F /* FeaturesList */,
				20C7D1CD24699A5000C9A63F /* Helpers */,
				4B02E502236B2206003F0B36 /* LoadingIndicator */,
				4B54CB1F2369DA4E00B69B2D /* Alerts */,
				4B54CB1E2369DA2B00B69B2D /* Location */,
				978348A5235DF51D005B140B /* Permissions */,
				74BEC2BADB02749FD409313B /* Info.plist */,
				74C9C443CC304CB387AB324D /* Assets.xcassets */,
				74FDC8922442294AF0776058 /* LaunchScreen.storyboard */,
				74BBBF2C57521E71982179E0 /* AppDelegate.swift */,
				74F483E9C1890D693F808DDA /* Main.storyboard */,
				20C7D1CB246968AA00C9A63F /* ExampleViewController.swift */,
			);
			path = Demo;
			sourceTree = "<group>";
		};
		7470228E28317355EFB70D41 /* kotlin */ = {
			isa = PBXGroup;
			children = (
				74C22623993814F606777266 /* KotlinNativeFramework.kt */,
			);
			path = kotlin;
			sourceTree = "<group>";
		};
		747A549D9FF0D1B49E65E190 /* Products */ = {
			isa = PBXGroup;
			children = (
				746E133CAEC5C7B1D516B11F /* Demo.app */,
				746834742E284396FD5452F4 /* DemoTests.xctest */,
				74A0718952D0CC604E49709B /* DemoUITests.xctest */,
				746885BADB9F6661211345DA /* KotlinNativeFramework.framework */,
			);
			name = Products;
			sourceTree = "<group>";
		};
		747C47F96366E8C0FE896BF1 /* Frameworks */ = {
			isa = PBXGroup;
			children = (
				742C6ACDA3C877A6128316ED /* KotlinNativeFramework.framework */,
			);
			name = Frameworks;
			sourceTree = "<group>";
		};
		747F646D72854D37D5686909 /* KotlinNativeFramework */ = {
			isa = PBXGroup;
			children = (
				74E253D6EF4BB7BA4916943D /* Info.plist */,
				74ED9583BC95062A511A899E /* Supporting Files */,
				745DD28172357B2F37C397E8 /* src */,
			);
			path = KotlinNativeFramework;
			sourceTree = "<group>";
		};
		7492DE0914511F3DC96A30A8 /* DemoTests */ = {
			isa = PBXGroup;
			children = (
				7428D8755D288FD7EA2E6537 /* Info.plist */,
				744CF99B70DA1947AA98CA3B /* DemoTests.swift */,
			);
			path = DemoTests;
			sourceTree = "<group>";
		};
		74D6698E6E24A4F93E6B289A /* DemoUITests */ = {
			isa = PBXGroup;
			children = (
				740C363F8973304E72F429BC /* Info.plist */,
				741DDADC0C8034E32EA9C3D6 /* DemoUITests.swift */,
			);
			path = DemoUITests;
			sourceTree = "<group>";
		};
		74ED9583BC95062A511A899E /* Supporting Files */ = {
			isa = PBXGroup;
			children = (
				744F12775216AF134CBAF4E9 /* build.gradle.kts */,
			);
			name = "Supporting Files";
			sourceTree = "<group>";
		};
		978348A5235DF51D005B140B /* Permissions */ = {
			isa = PBXGroup;
			children = (
				978348A6235DF586005B140B /* PermissionViewController.swift */,
				2017B1C42400175C00F9072A /* PermissionListViewController.swift */,
			);
			path = Permissions;
			sourceTree = "<group>";
		};
/* End PBXGroup section */

/* Begin PBXNativeTarget section */
		74074B293DEEEE5CB9495BC2 /* DemoTests */ = {
			isa = PBXNativeTarget;
			buildConfigurationList = 740AC894114C7B2501D2F458 /* Build configuration list for PBXNativeTarget "DemoTests" */;
			buildPhases = (
				744899861837358C3FC4D6EC /* Sources */,
				740935FBE067214171F75A8D /* Frameworks */,
				746B879C3C63B46AE1237085 /* Resources */,
			);
			buildRules = (
			);
			dependencies = (
				744683563AC18D9D78E89D91 /* PBXTargetDependency */,
			);
			name = DemoTests;
			productName = DemoTests;
			productReference = 746834742E284396FD5452F4 /* DemoTests.xctest */;
			productType = "com.apple.product-type.bundle.unit-test";
		};
		74269CF2B44D65F5DA990E74 /* KotlinNativeFramework */ = {
			isa = PBXNativeTarget;
			buildConfigurationList = 7455FEDF902D83B941B78621 /* Build configuration list for PBXNativeTarget "KotlinNativeFramework" */;
			buildPhases = (
				74EB9E9C533BEEA0282341AE /* Compile Kotlin/Native */,
			);
			buildRules = (
			);
			dependencies = (
			);
			name = KotlinNativeFramework;
			productName = KotlinNativeFramework;
			productReference = 746885BADB9F6661211345DA /* KotlinNativeFramework.framework */;
			productType = "com.apple.product-type.framework";
		};
		74555136E1B2BB715E50195E /* Demo */ = {
			isa = PBXNativeTarget;
			buildConfigurationList = 74C754F7F747073B076C3A91 /* Build configuration list for PBXNativeTarget "Demo" */;
			buildPhases = (
				744156D82DB12C1F9CC3C68F /* Sources */,
				74B635A880CB81844D31A213 /* Frameworks */,
				746C535FD7586B544C684D34 /* Resources */,
				74A05339C53B02B14407A5BD /* Embed Frameworks */,
			);
			buildRules = (
			);
			dependencies = (
				7408BEE716C49FFB32C030AC /* PBXTargetDependency */,
			);
			name = Demo;
			productName = Demo;
			productReference = 746E133CAEC5C7B1D516B11F /* Demo.app */;
			productType = "com.apple.product-type.application";
		};
		74F1ACA722488B68F78605D9 /* DemoUITests */ = {
			isa = PBXNativeTarget;
			buildConfigurationList = 7493E4639A804158022EC4C4 /* Build configuration list for PBXNativeTarget "DemoUITests" */;
			buildPhases = (
				74EE94DACA1A8475269C9E82 /* Sources */,
				7400F8CCBEA88ECB1634EEDE /* Frameworks */,
				7471171052DD797BF549D296 /* Resources */,
			);
			buildRules = (
			);
			dependencies = (
				749B2B4D04F5064568547D5D /* PBXTargetDependency */,
			);
			name = DemoUITests;
			productName = DemoUITests;
			productReference = 74A0718952D0CC604E49709B /* DemoUITests.xctest */;
			productType = "com.apple.product-type.bundle.ui-testing";
		};
/* End PBXNativeTarget section */

/* Begin PBXProject section */
		7477FD4305C126F92DB837CC /* Project object */ = {
			isa = PBXProject;
			attributes = {
				ORGANIZATIONNAME = Splendo;
				TargetAttributes = {
					74555136E1B2BB715E50195E = {
						ProvisioningStyle = Automatic;
					};
				};
			};
			buildConfigurationList = 742F13205C35E0F5E5498808 /* Build configuration list for PBXProject "Demo" */;
			compatibilityVersion = "Xcode 3.2";
			developmentRegion = English;
			hasScannedForEncodings = 0;
			knownRegions = (
				English,
				en,
				Base,
			);
			mainGroup = 745520950D85E4696686141D;
			productRefGroup = 747A549D9FF0D1B49E65E190 /* Products */;
			projectDirPath = "";
			projectRoot = "";
			targets = (
				74555136E1B2BB715E50195E /* Demo */,
				74074B293DEEEE5CB9495BC2 /* DemoTests */,
				74F1ACA722488B68F78605D9 /* DemoUITests */,
				74269CF2B44D65F5DA990E74 /* KotlinNativeFramework */,
			);
		};
/* End PBXProject section */

/* Begin PBXResourcesBuildPhase section */
		746B879C3C63B46AE1237085 /* Resources */ = {
			isa = PBXResourcesBuildPhase;
			buildActionMask = 2147483647;
			files = (
			);
			runOnlyForDeploymentPostprocessing = 0;
		};
		746C535FD7586B544C684D34 /* Resources */ = {
			isa = PBXResourcesBuildPhase;
			buildActionMask = 2147483647;
			files = (
				205AF6562488F017001BD99E /* Localizable.strings in Resources */,
				74C75886D08DD78EA65E6DD9 /* Assets.xcassets in Resources */,
				7478297FCF44ED1D49525D4E /* LaunchScreen.storyboard in Resources */,
				74E6599B023623BD96737582 /* Main.storyboard in Resources */,
				74C9929AB26988E8CC66893D /* gradle.properties in Resources */,
				4B9F5C062424F4D200C37F57 /* CollectionViewCell.xib in Resources */,
			);
			runOnlyForDeploymentPostprocessing = 0;
		};
		7471171052DD797BF549D296 /* Resources */ = {
			isa = PBXResourcesBuildPhase;
			buildActionMask = 2147483647;
			files = (
			);
			runOnlyForDeploymentPostprocessing = 0;
		};
/* End PBXResourcesBuildPhase section */

/* Begin PBXShellScriptBuildPhase section */
		74EB9E9C533BEEA0282341AE /* Compile Kotlin/Native */ = {
			isa = PBXShellScriptBuildPhase;
			buildActionMask = 2147483647;
			files = (
			);
			inputPaths = (
			);
			name = "Compile Kotlin/Native";
			outputPaths = (
			);
			runOnlyForDeploymentPostprocessing = 0;
			shellPath = /bin/sh;
			shellScript = "if [ -z \"$KOTLIN_NATIVE_BUILD_CAPABLE\" ]; then\necho \"arch: $ARCHS\"\ncd \"$SRCROOT/Supporting Files\"\nsh -c \". gradlew buildForXcode\"\nfi\n            \n";
		};
/* End PBXShellScriptBuildPhase section */

/* Begin PBXSourcesBuildPhase section */
		744156D82DB12C1F9CC3C68F /* Sources */ = {
			isa = PBXSourcesBuildPhase;
			buildActionMask = 2147483647;
			files = (
				4B9F5C012424EF3F00C37F57 /* CollectionViewController.swift in Sources */,
				205747572397C9C400CDE25E /* KeyboardManagerViewController.swift in Sources */,
				74671D1F8F6A31F1DD3F7912 /* AppDelegate.swift in Sources */,
				2017B1C52400175C00F9072A /* PermissionListViewController.swift in Sources */,
				978348A7235DF586005B140B /* PermissionViewController.swift in Sources */,
				20C7D1CF24699A6C00C9A63F /* UIControl+Closure.swift in Sources */,
				20C7D1D8246A93A600C9A63F /* ArchitectureInputViewController.swift in Sources */,
				20C7D1D22469A3D600C9A63F /* FeaturesListViewController.swift in Sources */,
				20C7D1DA246A944A00C9A63F /* ArchitectureDetailsViewController.swift in Sources */,
<<<<<<< HEAD
				978348A7235DF586005B140B /* BluetoothPermissionViewController.swift in Sources */,
				4B9F5C052424F4D200C37F57 /* CollectionViewCell.swift in Sources */,
=======
				978348A7235DF586005B140B /* PermissionViewController.swift in Sources */,
>>>>>>> 51962644
				20C7D1D52469B25B00C9A63F /* InfoViewController.swift in Sources */,
				4B02E504236B221B003F0B36 /* LoadingViewController.swift in Sources */,
				7425815FF35195035A8991B0 /* LocationViewController.swift in Sources */,
				4B54CB212369DA6600B69B2D /* AlertsViewController.swift in Sources */,
				20C7D1CC246968AA00C9A63F /* ExampleViewController.swift in Sources */,
			);
			runOnlyForDeploymentPostprocessing = 0;
		};
		744899861837358C3FC4D6EC /* Sources */ = {
			isa = PBXSourcesBuildPhase;
			buildActionMask = 2147483647;
			files = (
				74D656BE6B4BD50115400411 /* DemoTests.swift in Sources */,
			);
			runOnlyForDeploymentPostprocessing = 0;
		};
		74EE94DACA1A8475269C9E82 /* Sources */ = {
			isa = PBXSourcesBuildPhase;
			buildActionMask = 2147483647;
			files = (
				749B42F84CA72A5D4A0F3AD9 /* DemoUITests.swift in Sources */,
			);
			runOnlyForDeploymentPostprocessing = 0;
		};
/* End PBXSourcesBuildPhase section */

/* Begin PBXTargetDependency section */
		7408BEE716C49FFB32C030AC /* PBXTargetDependency */ = {
			isa = PBXTargetDependency;
			target = 74269CF2B44D65F5DA990E74 /* KotlinNativeFramework */;
			targetProxy = 740E6C673EE16791117B2FD4 /* PBXContainerItemProxy */;
		};
		744683563AC18D9D78E89D91 /* PBXTargetDependency */ = {
			isa = PBXTargetDependency;
			target = 74555136E1B2BB715E50195E /* Demo */;
			targetProxy = 74D5F38618D40CB8E5FC86D8 /* PBXContainerItemProxy */;
		};
		749B2B4D04F5064568547D5D /* PBXTargetDependency */ = {
			isa = PBXTargetDependency;
			target = 74555136E1B2BB715E50195E /* Demo */;
			targetProxy = 74798B41F78378ECDB0E4BB7 /* PBXContainerItemProxy */;
		};
/* End PBXTargetDependency section */

/* Begin PBXVariantGroup section */
		205AF6542488F017001BD99E /* Localizable.strings */ = {
			isa = PBXVariantGroup;
			children = (
				205AF6552488F017001BD99E /* Base */,
			);
			name = Localizable.strings;
			sourceTree = "<group>";
		};
		74F483E9C1890D693F808DDA /* Main.storyboard */ = {
			isa = PBXVariantGroup;
			children = (
				74C07E8A2DB465B1CE47DC5E /* Base */,
			);
			name = Main.storyboard;
			sourceTree = "<group>";
		};
		74FDC8922442294AF0776058 /* LaunchScreen.storyboard */ = {
			isa = PBXVariantGroup;
			children = (
				742CCE9033CEC8C8004D624F /* Base */,
			);
			name = LaunchScreen.storyboard;
			sourceTree = "<group>";
		};
/* End PBXVariantGroup section */

/* Begin XCBuildConfiguration section */
		74129CD46D0024B61630054C /* Debug */ = {
			isa = XCBuildConfiguration;
			buildSettings = {
				CODE_SIGN_IDENTITY = "";
				DYLIB_INSTALL_NAME_BASE = "@rpath";
				INFOPLIST_FILE = KotlinNativeFramework/Info.plist;
				INSTALL_PATH = "$(LOCAL_LIBRARY_DIR)/Frameworks";
				PRODUCT_BUNDLE_IDENTIFIER = com.splendo.mpp.demo.KotlinNativeFramework;
				PRODUCT_MODULE_NAME = "_$(PRODUCT_NAME:c99extidentifier)";
				PRODUCT_NAME = "$(TARGET_NAME:c99extidentifier)";
				SKIP_INSTALL = YES;
				SWIFT_VERSION = 5.0;
				TARGETED_DEVICE_FAMILY = "1,2";
				VALID_ARCHS = arm64;
			};
			name = Debug;
		};
		7450045FC3F0FAB4E9E0751D /* Release */ = {
			isa = XCBuildConfiguration;
			buildSettings = {
				ALWAYS_SEARCH_USER_PATHS = NO;
				CLANG_ANALYZER_NONNULL = YES;
				CLANG_ANALYZER_NUMBER_OBJECT_CONVERSION = YES_AGGRESSIVE;
				CLANG_CXX_LANGUAGE_STANDARD = "gnu++14";
				CLANG_CXX_LIBRARY = "libc++";
				CLANG_ENABLE_MODULES = YES;
				CLANG_ENABLE_OBJC_ARC = YES;
				CLANG_ENABLE_OBJC_WEAK = YES;
				CLANG_WARN_BLOCK_CAPTURE_AUTORELEASING = YES;
				CLANG_WARN_BOOL_CONVERSION = YES;
				CLANG_WARN_COMMA = YES;
				CLANG_WARN_CONSTANT_CONVERSION = YES;
				CLANG_WARN_DEPRECATED_OBJC_IMPLEMENTATIONS = YES;
				CLANG_WARN_DIRECT_OBJC_ISA_USAGE = YES_ERROR;
				CLANG_WARN_DOCUMENTATION_COMMENTS = YES;
				CLANG_WARN_EMPTY_BODY = YES;
				CLANG_WARN_ENUM_CONVERSION = YES;
				CLANG_WARN_INFINITE_RECURSION = YES;
				CLANG_WARN_INT_CONVERSION = YES;
				CLANG_WARN_NON_LITERAL_NULL_CONVERSION = YES;
				CLANG_WARN_OBJC_IMPLICIT_RETAIN_SELF = YES;
				CLANG_WARN_OBJC_LITERAL_CONVERSION = YES;
				CLANG_WARN_OBJC_ROOT_CLASS = YES_ERROR;
				CLANG_WARN_RANGE_LOOP_ANALYSIS = YES;
				CLANG_WARN_STRICT_PROTOTYPES = YES;
				CLANG_WARN_SUSPICIOUS_MOVE = YES;
				CLANG_WARN_UNGUARDED_AVAILABILITY = YES_AGGRESSIVE;
				CLANG_WARN_UNREACHABLE_CODE = YES;
				CLANG_WARN__DUPLICATE_METHOD_MATCH = YES;
				CODE_SIGN_IDENTITY = "iPhone Developer";
				COPY_PHASE_STRIP = NO;
				DEBUG_INFORMATION_FORMAT = "dwarf-with-dsym";
				ENABLE_NS_ASSERTIONS = NO;
				ENABLE_STRICT_OBJC_MSGSEND = YES;
				GCC_C_LANGUAGE_STANDARD = gnu11;
				GCC_NO_COMMON_BLOCKS = YES;
				GCC_WARN_64_TO_32_BIT_CONVERSION = YES;
				GCC_WARN_ABOUT_RETURN_TYPE = YES_ERROR;
				GCC_WARN_UNDECLARED_SELECTOR = YES;
				GCC_WARN_UNINITIALIZED_AUTOS = YES_AGGRESSIVE;
				GCC_WARN_UNUSED_FUNCTION = YES;
				GCC_WARN_UNUSED_VARIABLE = YES;
				IPHONEOS_DEPLOYMENT_TARGET = 12.2;
				MTL_ENABLE_DEBUG_INFO = NO;
				MTL_FAST_MATH = YES;
				SDKROOT = iphoneos;
				SWIFT_OPTIMIZATION_LEVEL = "-Owholemodule";
				VALIDATE_PRODUCT = YES;
			};
			name = Release;
		};
		74556A21FFE52626ECDED0EB /* Release */ = {
			isa = XCBuildConfiguration;
			buildSettings = {
				CODE_SIGN_IDENTITY = "";
				DYLIB_INSTALL_NAME_BASE = "@rpath";
				INFOPLIST_FILE = KotlinNativeFramework/Info.plist;
				INSTALL_PATH = "$(LOCAL_LIBRARY_DIR)/Frameworks";
				PRODUCT_BUNDLE_IDENTIFIER = com.splendo.mpp.demo.KotlinNativeFramework;
				PRODUCT_MODULE_NAME = "_$(PRODUCT_NAME:c99extidentifier)";
				PRODUCT_NAME = "$(TARGET_NAME:c99extidentifier)";
				SKIP_INSTALL = YES;
				SWIFT_VERSION = 5.0;
				TARGETED_DEVICE_FAMILY = "1,2";
				VALID_ARCHS = arm64;
			};
			name = Release;
		};
		74B72DFF132E49F15B2DF935 /* Debug */ = {
			isa = XCBuildConfiguration;
			buildSettings = {
				BUNDLE_LOADER = "$(BUILT_PRODUCTS_DIR)/Demo.app/Demo";
				INFOPLIST_FILE = DemoTests/Info.plist;
				LD_RUNPATH_SEARCH_PATHS = "$(inherited) @executable_path/Frameworks @loader_path/Frameworks";
				PRODUCT_BUNDLE_IDENTIFIER = com.splendo.mpp.demo.DemoTests;
				PRODUCT_NAME = "$(TARGET_NAME)";
				SWIFT_VERSION = 5.0;
				TARGETED_DEVICE_FAMILY = "1,2";
				TEST_HOST = "$(BUNDLE_LOADER)";
			};
			name = Debug;
		};
		74BDCF7AC0CDEAF092DB5F7F /* Debug */ = {
			isa = XCBuildConfiguration;
			buildSettings = {
				ASSETCATALOG_COMPILER_APPICON_NAME = AppIcon;
				CODE_SIGN_IDENTITY = "Apple Development";
				CODE_SIGN_STYLE = Automatic;
				DEVELOPMENT_TEAM = "";
				FRAMEWORK_SEARCH_PATHS = $BUILT_PRODUCTS_DIR;
				INFOPLIST_FILE = Demo/Info.plist;
				LD_RUNPATH_SEARCH_PATHS = "$(inherited) @executable_path/Frameworks";
				PRODUCT_BUNDLE_IDENTIFIER = com.splendo.mpp.demo.Demo;
				PRODUCT_NAME = "$(TARGET_NAME)";
				PROVISIONING_PROFILE_SPECIFIER = "";
				SWIFT_VERSION = 5.0;
				TARGETED_DEVICE_FAMILY = "1,2";
			};
			name = Debug;
		};
		74C4C9BEEE5FE949D448C58D /* Debug */ = {
			isa = XCBuildConfiguration;
			buildSettings = {
				INFOPLIST_FILE = DemoUITests/Info.plist;
				LD_RUNPATH_SEARCH_PATHS = "$(inherited) @executable_path/Frameworks @loader_path/Frameworks";
				PRODUCT_BUNDLE_IDENTIFIER = com.splendo.mpp.demo.DemoUITests;
				PRODUCT_NAME = "$(TARGET_NAME)";
				SWIFT_VERSION = 5.0;
				TARGETED_DEVICE_FAMILY = "1,2";
				TEST_TARGET_NAME = Demo;
			};
			name = Debug;
		};
		74DE35733E2CD78059A3003A /* Debug */ = {
			isa = XCBuildConfiguration;
			buildSettings = {
				ALWAYS_SEARCH_USER_PATHS = NO;
				CLANG_ANALYZER_NONNULL = YES;
				CLANG_ANALYZER_NUMBER_OBJECT_CONVERSION = YES_AGGRESSIVE;
				CLANG_CXX_LANGUAGE_STANDARD = "gnu++14";
				CLANG_CXX_LIBRARY = "libc++";
				CLANG_ENABLE_MODULES = YES;
				CLANG_ENABLE_OBJC_ARC = YES;
				CLANG_ENABLE_OBJC_WEAK = YES;
				CLANG_WARN_BLOCK_CAPTURE_AUTORELEASING = YES;
				CLANG_WARN_BOOL_CONVERSION = YES;
				CLANG_WARN_COMMA = YES;
				CLANG_WARN_CONSTANT_CONVERSION = YES;
				CLANG_WARN_DEPRECATED_OBJC_IMPLEMENTATIONS = YES;
				CLANG_WARN_DIRECT_OBJC_ISA_USAGE = YES_ERROR;
				CLANG_WARN_DOCUMENTATION_COMMENTS = YES;
				CLANG_WARN_EMPTY_BODY = YES;
				CLANG_WARN_ENUM_CONVERSION = YES;
				CLANG_WARN_INFINITE_RECURSION = YES;
				CLANG_WARN_INT_CONVERSION = YES;
				CLANG_WARN_NON_LITERAL_NULL_CONVERSION = YES;
				CLANG_WARN_OBJC_IMPLICIT_RETAIN_SELF = YES;
				CLANG_WARN_OBJC_LITERAL_CONVERSION = YES;
				CLANG_WARN_OBJC_ROOT_CLASS = YES_ERROR;
				CLANG_WARN_RANGE_LOOP_ANALYSIS = YES;
				CLANG_WARN_STRICT_PROTOTYPES = YES;
				CLANG_WARN_SUSPICIOUS_MOVE = YES;
				CLANG_WARN_UNGUARDED_AVAILABILITY = YES_AGGRESSIVE;
				CLANG_WARN_UNREACHABLE_CODE = YES;
				CLANG_WARN__DUPLICATE_METHOD_MATCH = YES;
				CODE_SIGN_IDENTITY = "iPhone Developer";
				COPY_PHASE_STRIP = NO;
				DEBUG_INFORMATION_FORMAT = dwarf;
				ENABLE_STRICT_OBJC_MSGSEND = YES;
				ENABLE_TESTABILITY = YES;
				GCC_C_LANGUAGE_STANDARD = gnu11;
				GCC_DYNAMIC_NO_PIC = NO;
				GCC_NO_COMMON_BLOCKS = YES;
				GCC_OPTIMIZATION_LEVEL = 0;
				GCC_PREPROCESSOR_DEFINITIONS = (
					"DEBUG=1",
					"$(inherited)",
				);
				GCC_WARN_64_TO_32_BIT_CONVERSION = YES;
				GCC_WARN_ABOUT_RETURN_TYPE = YES_ERROR;
				GCC_WARN_UNDECLARED_SELECTOR = YES;
				GCC_WARN_UNINITIALIZED_AUTOS = YES_AGGRESSIVE;
				GCC_WARN_UNUSED_FUNCTION = YES;
				GCC_WARN_UNUSED_VARIABLE = YES;
				IPHONEOS_DEPLOYMENT_TARGET = 12.2;
				MTL_ENABLE_DEBUG_INFO = INCLUDE_SOURCE;
				MTL_FAST_MATH = YES;
				ONLY_ACTIVE_ARCH = YES;
				SDKROOT = iphoneos;
				SWIFT_ACTIVE_COMPILATION_CONDITIONS = DEBUG;
				SWIFT_OPTIMIZATION_LEVEL = "-Onone";
			};
			name = Debug;
		};
		74E9BA46A80E6C492CC81D95 /* Release */ = {
			isa = XCBuildConfiguration;
			buildSettings = {
				BUNDLE_LOADER = "$(BUILT_PRODUCTS_DIR)/Demo.app/Demo";
				INFOPLIST_FILE = DemoTests/Info.plist;
				LD_RUNPATH_SEARCH_PATHS = "$(inherited) @executable_path/Frameworks @loader_path/Frameworks";
				PRODUCT_BUNDLE_IDENTIFIER = com.splendo.mpp.demo.DemoTests;
				PRODUCT_NAME = "$(TARGET_NAME)";
				SWIFT_VERSION = 5.0;
				TARGETED_DEVICE_FAMILY = "1,2";
				TEST_HOST = "$(BUNDLE_LOADER)";
			};
			name = Release;
		};
		74F864CC21F489CA494FD856 /* Release */ = {
			isa = XCBuildConfiguration;
			buildSettings = {
				INFOPLIST_FILE = DemoUITests/Info.plist;
				LD_RUNPATH_SEARCH_PATHS = "$(inherited) @executable_path/Frameworks @loader_path/Frameworks";
				PRODUCT_BUNDLE_IDENTIFIER = com.splendo.mpp.demo.DemoUITests;
				PRODUCT_NAME = "$(TARGET_NAME)";
				SWIFT_VERSION = 5.0;
				TARGETED_DEVICE_FAMILY = "1,2";
				TEST_TARGET_NAME = Demo;
			};
			name = Release;
		};
		74FB1F493C4D48DDF9E1C969 /* Release */ = {
			isa = XCBuildConfiguration;
			buildSettings = {
				ASSETCATALOG_COMPILER_APPICON_NAME = AppIcon;
				CODE_SIGN_IDENTITY = "Apple Development";
				CODE_SIGN_STYLE = Automatic;
				DEVELOPMENT_TEAM = "";
				FRAMEWORK_SEARCH_PATHS = $BUILT_PRODUCTS_DIR;
				INFOPLIST_FILE = Demo/Info.plist;
				LD_RUNPATH_SEARCH_PATHS = "$(inherited) @executable_path/Frameworks";
				PRODUCT_BUNDLE_IDENTIFIER = com.splendo.mpp.demo.Demo;
				PRODUCT_NAME = "$(TARGET_NAME)";
				PROVISIONING_PROFILE_SPECIFIER = "";
				SWIFT_VERSION = 5.0;
				TARGETED_DEVICE_FAMILY = "1,2";
			};
			name = Release;
		};
/* End XCBuildConfiguration section */

/* Begin XCConfigurationList section */
		740AC894114C7B2501D2F458 /* Build configuration list for PBXNativeTarget "DemoTests" */ = {
			isa = XCConfigurationList;
			buildConfigurations = (
				74B72DFF132E49F15B2DF935 /* Debug */,
				74E9BA46A80E6C492CC81D95 /* Release */,
			);
			defaultConfigurationIsVisible = 0;
			defaultConfigurationName = Release;
		};
		742F13205C35E0F5E5498808 /* Build configuration list for PBXProject "Demo" */ = {
			isa = XCConfigurationList;
			buildConfigurations = (
				74DE35733E2CD78059A3003A /* Debug */,
				7450045FC3F0FAB4E9E0751D /* Release */,
			);
			defaultConfigurationIsVisible = 0;
			defaultConfigurationName = Release;
		};
		7455FEDF902D83B941B78621 /* Build configuration list for PBXNativeTarget "KotlinNativeFramework" */ = {
			isa = XCConfigurationList;
			buildConfigurations = (
				74129CD46D0024B61630054C /* Debug */,
				74556A21FFE52626ECDED0EB /* Release */,
			);
			defaultConfigurationIsVisible = 0;
			defaultConfigurationName = Release;
		};
		7493E4639A804158022EC4C4 /* Build configuration list for PBXNativeTarget "DemoUITests" */ = {
			isa = XCConfigurationList;
			buildConfigurations = (
				74C4C9BEEE5FE949D448C58D /* Debug */,
				74F864CC21F489CA494FD856 /* Release */,
			);
			defaultConfigurationIsVisible = 0;
			defaultConfigurationName = Release;
		};
		74C754F7F747073B076C3A91 /* Build configuration list for PBXNativeTarget "Demo" */ = {
			isa = XCConfigurationList;
			buildConfigurations = (
				74BDCF7AC0CDEAF092DB5F7F /* Debug */,
				74FB1F493C4D48DDF9E1C969 /* Release */,
			);
			defaultConfigurationIsVisible = 0;
			defaultConfigurationName = Release;
		};
/* End XCConfigurationList section */
	};
	rootObject = 7477FD4305C126F92DB837CC /* Project object */;
}<|MERGE_RESOLUTION|>--- conflicted
+++ resolved
@@ -545,12 +545,8 @@
 				20C7D1D8246A93A600C9A63F /* ArchitectureInputViewController.swift in Sources */,
 				20C7D1D22469A3D600C9A63F /* FeaturesListViewController.swift in Sources */,
 				20C7D1DA246A944A00C9A63F /* ArchitectureDetailsViewController.swift in Sources */,
-<<<<<<< HEAD
-				978348A7235DF586005B140B /* BluetoothPermissionViewController.swift in Sources */,
+				978348A7235DF586005B140B /* PermissionViewController.swift in Sources */,
 				4B9F5C052424F4D200C37F57 /* CollectionViewCell.swift in Sources */,
-=======
-				978348A7235DF586005B140B /* PermissionViewController.swift in Sources */,
->>>>>>> 51962644
 				20C7D1D52469B25B00C9A63F /* InfoViewController.swift in Sources */,
 				4B02E504236B221B003F0B36 /* LoadingViewController.swift in Sources */,
 				7425815FF35195035A8991B0 /* LocationViewController.swift in Sources */,
