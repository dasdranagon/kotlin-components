// !$*UTF8*$!
{
	archiveVersion = 1;
	classes = {
	};
	objectVersion = 46;
	objects = {

/* Begin PBXBuildFile section */
		2017B1C52400175C00F9072A /* PermissionListViewController.swift in Sources */ = {isa = PBXBuildFile; fileRef = 2017B1C42400175C00F9072A /* PermissionListViewController.swift */; };
		20524A24257BEA1E0054B57E /* DateTimePickerViewController.swift in Sources */ = {isa = PBXBuildFile; fileRef = 20524A23257BEA1E0054B57E /* DateTimePickerViewController.swift */; };
		205747572397C9C400CDE25E /* KeyboardManagerViewController.swift in Sources */ = {isa = PBXBuildFile; fileRef = 205747562397C9C400CDE25E /* KeyboardManagerViewController.swift */; };
		205AF6562488F017001BD99E /* Localizable.strings in Resources */ = {isa = PBXBuildFile; fileRef = 205AF6542488F017001BD99E /* Localizable.strings */; };
		20C7D1CC246968AA00C9A63F /* ExampleViewController.swift in Sources */ = {isa = PBXBuildFile; fileRef = 20C7D1CB246968AA00C9A63F /* ExampleViewController.swift */; };
		20C7D1CF24699A6C00C9A63F /* UIControl+Closure.swift in Sources */ = {isa = PBXBuildFile; fileRef = 20C7D1CE24699A6C00C9A63F /* UIControl+Closure.swift */; };
		20C7D1D22469A3D600C9A63F /* FeaturesListViewController.swift in Sources */ = {isa = PBXBuildFile; fileRef = 20C7D1D12469A3D600C9A63F /* FeaturesListViewController.swift */; };
		20C7D1D52469B25B00C9A63F /* InfoViewController.swift in Sources */ = {isa = PBXBuildFile; fileRef = 20C7D1D42469B25B00C9A63F /* InfoViewController.swift */; };
		20C7D1D8246A93A600C9A63F /* ArchitectureInputViewController.swift in Sources */ = {isa = PBXBuildFile; fileRef = 20C7D1D7246A93A600C9A63F /* ArchitectureInputViewController.swift */; };
		20C7D1DA246A944A00C9A63F /* ArchitectureDetailsViewController.swift in Sources */ = {isa = PBXBuildFile; fileRef = 20C7D1D9246A944A00C9A63F /* ArchitectureDetailsViewController.swift */; };
		4B02E504236B221B003F0B36 /* LoadingViewController.swift in Sources */ = {isa = PBXBuildFile; fileRef = 4B02E503236B221B003F0B36 /* LoadingViewController.swift */; };
		4B54CB212369DA6600B69B2D /* AlertsViewController.swift in Sources */ = {isa = PBXBuildFile; fileRef = 4B54CB202369DA6600B69B2D /* AlertsViewController.swift */; };
<<<<<<< HEAD
		641CC0DC25CACAAD001E1CD1 /* LinksViewController.swift in Sources */ = {isa = PBXBuildFile; fileRef = 641CC0DB25CACAAD001E1CD1 /* LinksViewController.swift */; };
=======
		649979D325CC638C00348419 /* SystemViewController.swift in Sources */ = {isa = PBXBuildFile; fileRef = 649979D225CC638C00348419 /* SystemViewController.swift */; };
		649979E725CCD37200348419 /* NetworkViewController.swift in Sources */ = {isa = PBXBuildFile; fileRef = 649979E625CCD37200348419 /* NetworkViewController.swift */; };
>>>>>>> fb39b463
		74167996D52193D5DECB517A /* KotlinNativeFramework.framework in Frameworks */ = {isa = PBXBuildFile; fileRef = 746885BADB9F6661211345DA /* KotlinNativeFramework.framework */; };
		7425815FF35195035A8991B0 /* LocationViewController.swift in Sources */ = {isa = PBXBuildFile; fileRef = 74C710A1E2E41AF0F4A9FFC5 /* LocationViewController.swift */; };
		7450B266B7AD1FE0B79C10EA /* KotlinNativeFramework.framework in Embed Frameworks */ = {isa = PBXBuildFile; fileRef = 746885BADB9F6661211345DA /* KotlinNativeFramework.framework */; settings = {ATTRIBUTES = (CodeSignOnCopy, RemoveHeadersOnCopy, ); }; };
		74671D1F8F6A31F1DD3F7912 /* AppDelegate.swift in Sources */ = {isa = PBXBuildFile; fileRef = 74BBBF2C57521E71982179E0 /* AppDelegate.swift */; };
		7478297FCF44ED1D49525D4E /* LaunchScreen.storyboard in Resources */ = {isa = PBXBuildFile; fileRef = 74FDC8922442294AF0776058 /* LaunchScreen.storyboard */; };
		749B42F84CA72A5D4A0F3AD9 /* DemoUITests.swift in Sources */ = {isa = PBXBuildFile; fileRef = 741DDADC0C8034E32EA9C3D6 /* DemoUITests.swift */; };
		74C75886D08DD78EA65E6DD9 /* Assets.xcassets in Resources */ = {isa = PBXBuildFile; fileRef = 74C9C443CC304CB387AB324D /* Assets.xcassets */; };
		74C9929AB26988E8CC66893D /* gradle.properties in Resources */ = {isa = PBXBuildFile; fileRef = 74F1F3223C9CF11420F72B08 /* gradle.properties */; };
		74D656BE6B4BD50115400411 /* DemoTests.swift in Sources */ = {isa = PBXBuildFile; fileRef = 744CF99B70DA1947AA98CA3B /* DemoTests.swift */; };
		74E6599B023623BD96737582 /* Main.storyboard in Resources */ = {isa = PBXBuildFile; fileRef = 74F483E9C1890D693F808DDA /* Main.storyboard */; };
		978348A7235DF586005B140B /* PermissionViewController.swift in Sources */ = {isa = PBXBuildFile; fileRef = 978348A6235DF586005B140B /* PermissionViewController.swift */; };
/* End PBXBuildFile section */

/* Begin PBXContainerItemProxy section */
		740E6C673EE16791117B2FD4 /* PBXContainerItemProxy */ = {
			isa = PBXContainerItemProxy;
			containerPortal = 7477FD4305C126F92DB837CC /* Project object */;
			proxyType = 1;
			remoteGlobalIDString = 74269CF2B44D65F5DA990E74;
			remoteInfo = KotlinNativeFramework;
		};
		74798B41F78378ECDB0E4BB7 /* PBXContainerItemProxy */ = {
			isa = PBXContainerItemProxy;
			containerPortal = 7477FD4305C126F92DB837CC /* Project object */;
			proxyType = 1;
			remoteGlobalIDString = 74555136E1B2BB715E50195E;
			remoteInfo = Demo;
		};
		74D5F38618D40CB8E5FC86D8 /* PBXContainerItemProxy */ = {
			isa = PBXContainerItemProxy;
			containerPortal = 7477FD4305C126F92DB837CC /* Project object */;
			proxyType = 1;
			remoteGlobalIDString = 74555136E1B2BB715E50195E;
			remoteInfo = Demo;
		};
/* End PBXContainerItemProxy section */

/* Begin PBXCopyFilesBuildPhase section */
		74A05339C53B02B14407A5BD /* Embed Frameworks */ = {
			isa = PBXCopyFilesBuildPhase;
			buildActionMask = 0;
			dstSubfolderSpec = 10;
			files = (
				7450B266B7AD1FE0B79C10EA /* KotlinNativeFramework.framework in Embed Frameworks */,
			);
			name = "Embed Frameworks";
			runOnlyForDeploymentPostprocessing = 0;
		};
/* End PBXCopyFilesBuildPhase section */

/* Begin PBXFileReference section */
		2017B1C42400175C00F9072A /* PermissionListViewController.swift */ = {isa = PBXFileReference; lastKnownFileType = sourcecode.swift; path = PermissionListViewController.swift; sourceTree = "<group>"; };
		20524A23257BEA1E0054B57E /* DateTimePickerViewController.swift */ = {isa = PBXFileReference; lastKnownFileType = sourcecode.swift; path = DateTimePickerViewController.swift; sourceTree = "<group>"; };
		205747562397C9C400CDE25E /* KeyboardManagerViewController.swift */ = {isa = PBXFileReference; lastKnownFileType = sourcecode.swift; path = KeyboardManagerViewController.swift; sourceTree = "<group>"; };
		205AF6552488F017001BD99E /* Base */ = {isa = PBXFileReference; lastKnownFileType = text.plist.strings; name = Base; path = Demo/Base.lproj/Localizable.strings; sourceTree = "<group>"; };
		20C7D1CB246968AA00C9A63F /* ExampleViewController.swift */ = {isa = PBXFileReference; lastKnownFileType = sourcecode.swift; path = ExampleViewController.swift; sourceTree = "<group>"; };
		20C7D1CE24699A6C00C9A63F /* UIControl+Closure.swift */ = {isa = PBXFileReference; lastKnownFileType = sourcecode.swift; path = "UIControl+Closure.swift"; sourceTree = "<group>"; };
		20C7D1D12469A3D600C9A63F /* FeaturesListViewController.swift */ = {isa = PBXFileReference; lastKnownFileType = sourcecode.swift; path = FeaturesListViewController.swift; sourceTree = "<group>"; };
		20C7D1D42469B25B00C9A63F /* InfoViewController.swift */ = {isa = PBXFileReference; lastKnownFileType = sourcecode.swift; path = InfoViewController.swift; sourceTree = "<group>"; };
		20C7D1D7246A93A600C9A63F /* ArchitectureInputViewController.swift */ = {isa = PBXFileReference; lastKnownFileType = sourcecode.swift; path = ArchitectureInputViewController.swift; sourceTree = "<group>"; };
		20C7D1D9246A944A00C9A63F /* ArchitectureDetailsViewController.swift */ = {isa = PBXFileReference; lastKnownFileType = sourcecode.swift; path = ArchitectureDetailsViewController.swift; sourceTree = "<group>"; };
		4B02E503236B221B003F0B36 /* LoadingViewController.swift */ = {isa = PBXFileReference; lastKnownFileType = sourcecode.swift; path = LoadingViewController.swift; sourceTree = "<group>"; };
		4B54CB202369DA6600B69B2D /* AlertsViewController.swift */ = {isa = PBXFileReference; lastKnownFileType = sourcecode.swift; path = AlertsViewController.swift; sourceTree = "<group>"; };
<<<<<<< HEAD
		641CC0DB25CACAAD001E1CD1 /* LinksViewController.swift */ = {isa = PBXFileReference; lastKnownFileType = sourcecode.swift; path = LinksViewController.swift; sourceTree = "<group>"; };
=======
		649979D225CC638C00348419 /* SystemViewController.swift */ = {isa = PBXFileReference; lastKnownFileType = sourcecode.swift; path = SystemViewController.swift; sourceTree = "<group>"; };
		649979E625CCD37200348419 /* NetworkViewController.swift */ = {isa = PBXFileReference; lastKnownFileType = sourcecode.swift; path = NetworkViewController.swift; sourceTree = "<group>"; };
>>>>>>> fb39b463
		740C363F8973304E72F429BC /* Info.plist */ = {isa = PBXFileReference; lastKnownFileType = text.plist.info; path = Info.plist; sourceTree = "<group>"; };
		741672C742FA38B5D4971C10 /* gradlew */ = {isa = PBXFileReference; lastKnownFileType = text; path = gradlew; sourceTree = "<group>"; };
		741A9B938B05534BD1B508C6 /* settings.gradle.kts */ = {isa = PBXFileReference; lastKnownFileType = file.kts; path = settings.gradle.kts; sourceTree = "<group>"; };
		741DDADC0C8034E32EA9C3D6 /* DemoUITests.swift */ = {isa = PBXFileReference; lastKnownFileType = sourcecode.swift; path = DemoUITests.swift; sourceTree = "<group>"; };
		741E82A1DDEE399E80A02B54 /* gradle-wrapper.jar */ = {isa = PBXFileReference; lastKnownFileType = archive.jar; path = "gradle-wrapper.jar"; sourceTree = "<group>"; };
		7428D8755D288FD7EA2E6537 /* Info.plist */ = {isa = PBXFileReference; lastKnownFileType = text.plist.info; path = Info.plist; sourceTree = "<group>"; };
		742C6ACDA3C877A6128316ED /* KotlinNativeFramework.framework */ = {isa = PBXFileReference; lastKnownFileType = wrapper.framework; name = KotlinNativeFramework.framework; path = Library/Frameworks/KotlinNativeFramework.framework; sourceTree = DEVELOPER_DIR; };
		742CCE9033CEC8C8004D624F /* Base */ = {isa = PBXFileReference; lastKnownFileType = file.storyboard; name = Base; path = Base.lproj/LaunchScreen.storyboard; sourceTree = "<group>"; };
		7433F67D6FEF093F4C827A5A /* build.gradle.kts */ = {isa = PBXFileReference; lastKnownFileType = file.kts; path = build.gradle.kts; sourceTree = "<group>"; };
		744CF99B70DA1947AA98CA3B /* DemoTests.swift */ = {isa = PBXFileReference; lastKnownFileType = sourcecode.swift; path = DemoTests.swift; sourceTree = "<group>"; };
		744F12775216AF134CBAF4E9 /* build.gradle.kts */ = {isa = PBXFileReference; lastKnownFileType = file.kts; path = build.gradle.kts; sourceTree = "<group>"; };
		746834742E284396FD5452F4 /* DemoTests.xctest */ = {isa = PBXFileReference; explicitFileType = wrapper.cfbundle; includeInIndex = 0; path = DemoTests.xctest; sourceTree = BUILT_PRODUCTS_DIR; };
		746885BADB9F6661211345DA /* KotlinNativeFramework.framework */ = {isa = PBXFileReference; explicitFileType = wrapper.framework; includeInIndex = 0; path = KotlinNativeFramework.framework; sourceTree = BUILT_PRODUCTS_DIR; };
		746E133CAEC5C7B1D516B11F /* Demo.app */ = {isa = PBXFileReference; explicitFileType = wrapper.application; includeInIndex = 0; path = Demo.app; sourceTree = BUILT_PRODUCTS_DIR; };
		74A0718952D0CC604E49709B /* DemoUITests.xctest */ = {isa = PBXFileReference; explicitFileType = wrapper.cfbundle; includeInIndex = 0; path = DemoUITests.xctest; sourceTree = BUILT_PRODUCTS_DIR; };
		74B0C3AB70AAB7878B48F6B1 /* gradle-wrapper.properties */ = {isa = PBXFileReference; lastKnownFileType = file.properties; path = "gradle-wrapper.properties"; sourceTree = "<group>"; };
		74BBBF2C57521E71982179E0 /* AppDelegate.swift */ = {isa = PBXFileReference; lastKnownFileType = sourcecode.swift; path = AppDelegate.swift; sourceTree = "<group>"; };
		74BEC2BADB02749FD409313B /* Info.plist */ = {isa = PBXFileReference; lastKnownFileType = text.plist.info; path = Info.plist; sourceTree = "<group>"; };
		74C07E8A2DB465B1CE47DC5E /* Base */ = {isa = PBXFileReference; lastKnownFileType = file.storyboard; name = Base; path = Base.lproj/Main.storyboard; sourceTree = "<group>"; };
		74C22623993814F606777266 /* KotlinNativeFramework.kt */ = {isa = PBXFileReference; lastKnownFileType = file.kt; path = KotlinNativeFramework.kt; sourceTree = "<group>"; };
		74C710A1E2E41AF0F4A9FFC5 /* LocationViewController.swift */ = {isa = PBXFileReference; lastKnownFileType = sourcecode.swift; path = LocationViewController.swift; sourceTree = "<group>"; };
		74C9C443CC304CB387AB324D /* Assets.xcassets */ = {isa = PBXFileReference; lastKnownFileType = folder.assetcatalog; path = Assets.xcassets; sourceTree = "<group>"; };
		74E253D6EF4BB7BA4916943D /* Info.plist */ = {isa = PBXFileReference; lastKnownFileType = text.plist.info; path = Info.plist; sourceTree = "<group>"; };
		74F1F3223C9CF11420F72B08 /* gradle.properties */ = {isa = PBXFileReference; lastKnownFileType = file.properties; path = gradle.properties; sourceTree = "<group>"; };
		978348A6235DF586005B140B /* PermissionViewController.swift */ = {isa = PBXFileReference; lastKnownFileType = sourcecode.swift; path = PermissionViewController.swift; sourceTree = "<group>"; };
/* End PBXFileReference section */

/* Begin PBXFrameworksBuildPhase section */
		7400F8CCBEA88ECB1634EEDE /* Frameworks */ = {
			isa = PBXFrameworksBuildPhase;
			buildActionMask = 2147483647;
			files = (
			);
			runOnlyForDeploymentPostprocessing = 0;
		};
		740935FBE067214171F75A8D /* Frameworks */ = {
			isa = PBXFrameworksBuildPhase;
			buildActionMask = 2147483647;
			files = (
			);
			runOnlyForDeploymentPostprocessing = 0;
		};
		74B635A880CB81844D31A213 /* Frameworks */ = {
			isa = PBXFrameworksBuildPhase;
			buildActionMask = 2147483647;
			files = (
				74167996D52193D5DECB517A /* KotlinNativeFramework.framework in Frameworks */,
			);
			runOnlyForDeploymentPostprocessing = 0;
		};
/* End PBXFrameworksBuildPhase section */

/* Begin PBXGroup section */
		20524A22257BEA020054B57E /* DateTimePicker */ = {
			isa = PBXGroup;
			children = (
				20524A23257BEA1E0054B57E /* DateTimePickerViewController.swift */,
			);
			path = DateTimePicker;
			sourceTree = "<group>";
		};
		205747552397C99100CDE25E /* KeyboardManager */ = {
			isa = PBXGroup;
			children = (
				205747562397C9C400CDE25E /* KeyboardManagerViewController.swift */,
			);
			path = KeyboardManager;
			sourceTree = "<group>";
		};
		20C7D1CD24699A5000C9A63F /* Helpers */ = {
			isa = PBXGroup;
			children = (
				20C7D1CE24699A6C00C9A63F /* UIControl+Closure.swift */,
			);
			path = Helpers;
			sourceTree = "<group>";
		};
		20C7D1D02469A3C100C9A63F /* FeaturesList */ = {
			isa = PBXGroup;
			children = (
				20C7D1D12469A3D600C9A63F /* FeaturesListViewController.swift */,
			);
			path = FeaturesList;
			sourceTree = "<group>";
		};
		20C7D1D32469B24C00C9A63F /* Info */ = {
			isa = PBXGroup;
			children = (
				20C7D1D42469B25B00C9A63F /* InfoViewController.swift */,
			);
			path = Info;
			sourceTree = "<group>";
		};
		20C7D1D6246A938A00C9A63F /* Architecture */ = {
			isa = PBXGroup;
			children = (
				20C7D1D7246A93A600C9A63F /* ArchitectureInputViewController.swift */,
				20C7D1D9246A944A00C9A63F /* ArchitectureDetailsViewController.swift */,
			);
			path = Architecture;
			sourceTree = "<group>";
		};
		4B02E502236B2206003F0B36 /* LoadingIndicator */ = {
			isa = PBXGroup;
			children = (
				4B02E503236B221B003F0B36 /* LoadingViewController.swift */,
			);
			path = LoadingIndicator;
			sourceTree = "<group>";
		};
		4B54CB1E2369DA2B00B69B2D /* Location */ = {
			isa = PBXGroup;
			children = (
				74C710A1E2E41AF0F4A9FFC5 /* LocationViewController.swift */,
			);
			path = Location;
			sourceTree = "<group>";
		};
		4B54CB1F2369DA4E00B69B2D /* Alerts */ = {
			isa = PBXGroup;
			children = (
				4B54CB202369DA6600B69B2D /* AlertsViewController.swift */,
			);
			path = Alerts;
			sourceTree = "<group>";
		};
<<<<<<< HEAD
		641CC0D625CAC0A1001E1CD1 /* Links */ = {
			isa = PBXGroup;
			children = (
				641CC0DB25CACAAD001E1CD1 /* LinksViewController.swift */,
			);
			path = Links;
=======
		649979D025CC636F00348419 /* System */ = {
			isa = PBXGroup;
			children = (
				649979D125CC637600348419 /* Network */,
				649979D225CC638C00348419 /* SystemViewController.swift */,
			);
			path = System;
			sourceTree = "<group>";
		};
		649979D125CC637600348419 /* Network */ = {
			isa = PBXGroup;
			children = (
				649979E625CCD37200348419 /* NetworkViewController.swift */,
			);
			path = Network;
>>>>>>> fb39b463
			sourceTree = "<group>";
		};
		743414FDF97167BD81A5293E /* wrapper */ = {
			isa = PBXGroup;
			children = (
				74B0C3AB70AAB7878B48F6B1 /* gradle-wrapper.properties */,
				741E82A1DDEE399E80A02B54 /* gradle-wrapper.jar */,
			);
			path = wrapper;
			sourceTree = "<group>";
		};
		743EA5EA3B99CA8E01574460 /* KotlinNativeFrameworkMain */ = {
			isa = PBXGroup;
			children = (
				7470228E28317355EFB70D41 /* kotlin */,
			);
			path = KotlinNativeFrameworkMain;
			sourceTree = "<group>";
		};
		745520950D85E4696686141D = {
			isa = PBXGroup;
			children = (
				205AF6542488F017001BD99E /* Localizable.strings */,
				747A549D9FF0D1B49E65E190 /* Products */,
				747C47F96366E8C0FE896BF1 /* Frameworks */,
				746CAD9D15ECB24F4ED84E11 /* Demo */,
				7492DE0914511F3DC96A30A8 /* DemoTests */,
				74D6698E6E24A4F93E6B289A /* DemoUITests */,
				747F646D72854D37D5686909 /* KotlinNativeFramework */,
				74588EBE65D1E22D05BFD2A5 /* Supporting Files */,
			);
			sourceTree = "<group>";
		};
		745778F955B940F5CB818364 /* gradle */ = {
			isa = PBXGroup;
			children = (
				743414FDF97167BD81A5293E /* wrapper */,
			);
			path = gradle;
			sourceTree = "<group>";
		};
		74588EBE65D1E22D05BFD2A5 /* Supporting Files */ = {
			isa = PBXGroup;
			children = (
				7433F67D6FEF093F4C827A5A /* build.gradle.kts */,
				741672C742FA38B5D4971C10 /* gradlew */,
				745778F955B940F5CB818364 /* gradle */,
				741A9B938B05534BD1B508C6 /* settings.gradle.kts */,
				74F1F3223C9CF11420F72B08 /* gradle.properties */,
			);
			path = "Supporting Files";
			sourceTree = "<group>";
		};
		745DD28172357B2F37C397E8 /* src */ = {
			isa = PBXGroup;
			children = (
				743EA5EA3B99CA8E01574460 /* KotlinNativeFrameworkMain */,
			);
			path = src;
			sourceTree = "<group>";
		};
		746CAD9D15ECB24F4ED84E11 /* Demo */ = {
			isa = PBXGroup;
			children = (
<<<<<<< HEAD
				641CC0D625CAC0A1001E1CD1 /* Links */,
=======
				649979D025CC636F00348419 /* System */,
>>>>>>> fb39b463
				20524A22257BEA020054B57E /* DateTimePicker */,
				205747552397C99100CDE25E /* KeyboardManager */,
				20C7D1D6246A938A00C9A63F /* Architecture */,
				20C7D1D32469B24C00C9A63F /* Info */,
				20C7D1D02469A3C100C9A63F /* FeaturesList */,
				20C7D1CD24699A5000C9A63F /* Helpers */,
				4B02E502236B2206003F0B36 /* LoadingIndicator */,
				4B54CB1F2369DA4E00B69B2D /* Alerts */,
				4B54CB1E2369DA2B00B69B2D /* Location */,
				978348A5235DF51D005B140B /* Permissions */,
				74BEC2BADB02749FD409313B /* Info.plist */,
				74C9C443CC304CB387AB324D /* Assets.xcassets */,
				74FDC8922442294AF0776058 /* LaunchScreen.storyboard */,
				74BBBF2C57521E71982179E0 /* AppDelegate.swift */,
				74F483E9C1890D693F808DDA /* Main.storyboard */,
				20C7D1CB246968AA00C9A63F /* ExampleViewController.swift */,
			);
			path = Demo;
			sourceTree = "<group>";
		};
		7470228E28317355EFB70D41 /* kotlin */ = {
			isa = PBXGroup;
			children = (
				74C22623993814F606777266 /* KotlinNativeFramework.kt */,
			);
			path = kotlin;
			sourceTree = "<group>";
		};
		747A549D9FF0D1B49E65E190 /* Products */ = {
			isa = PBXGroup;
			children = (
				746E133CAEC5C7B1D516B11F /* Demo.app */,
				746834742E284396FD5452F4 /* DemoTests.xctest */,
				74A0718952D0CC604E49709B /* DemoUITests.xctest */,
				746885BADB9F6661211345DA /* KotlinNativeFramework.framework */,
			);
			name = Products;
			sourceTree = "<group>";
		};
		747C47F96366E8C0FE896BF1 /* Frameworks */ = {
			isa = PBXGroup;
			children = (
				742C6ACDA3C877A6128316ED /* KotlinNativeFramework.framework */,
			);
			name = Frameworks;
			sourceTree = "<group>";
		};
		747F646D72854D37D5686909 /* KotlinNativeFramework */ = {
			isa = PBXGroup;
			children = (
				74E253D6EF4BB7BA4916943D /* Info.plist */,
				74ED9583BC95062A511A899E /* Supporting Files */,
				745DD28172357B2F37C397E8 /* src */,
			);
			path = KotlinNativeFramework;
			sourceTree = "<group>";
		};
		7492DE0914511F3DC96A30A8 /* DemoTests */ = {
			isa = PBXGroup;
			children = (
				7428D8755D288FD7EA2E6537 /* Info.plist */,
				744CF99B70DA1947AA98CA3B /* DemoTests.swift */,
			);
			path = DemoTests;
			sourceTree = "<group>";
		};
		74D6698E6E24A4F93E6B289A /* DemoUITests */ = {
			isa = PBXGroup;
			children = (
				740C363F8973304E72F429BC /* Info.plist */,
				741DDADC0C8034E32EA9C3D6 /* DemoUITests.swift */,
			);
			path = DemoUITests;
			sourceTree = "<group>";
		};
		74ED9583BC95062A511A899E /* Supporting Files */ = {
			isa = PBXGroup;
			children = (
				744F12775216AF134CBAF4E9 /* build.gradle.kts */,
			);
			name = "Supporting Files";
			sourceTree = "<group>";
		};
		978348A5235DF51D005B140B /* Permissions */ = {
			isa = PBXGroup;
			children = (
				978348A6235DF586005B140B /* PermissionViewController.swift */,
				2017B1C42400175C00F9072A /* PermissionListViewController.swift */,
			);
			path = Permissions;
			sourceTree = "<group>";
		};
/* End PBXGroup section */

/* Begin PBXNativeTarget section */
		74074B293DEEEE5CB9495BC2 /* DemoTests */ = {
			isa = PBXNativeTarget;
			buildConfigurationList = 740AC894114C7B2501D2F458 /* Build configuration list for PBXNativeTarget "DemoTests" */;
			buildPhases = (
				744899861837358C3FC4D6EC /* Sources */,
				740935FBE067214171F75A8D /* Frameworks */,
				746B879C3C63B46AE1237085 /* Resources */,
			);
			buildRules = (
			);
			dependencies = (
				744683563AC18D9D78E89D91 /* PBXTargetDependency */,
			);
			name = DemoTests;
			productName = DemoTests;
			productReference = 746834742E284396FD5452F4 /* DemoTests.xctest */;
			productType = "com.apple.product-type.bundle.unit-test";
		};
		74269CF2B44D65F5DA990E74 /* KotlinNativeFramework */ = {
			isa = PBXNativeTarget;
			buildConfigurationList = 7455FEDF902D83B941B78621 /* Build configuration list for PBXNativeTarget "KotlinNativeFramework" */;
			buildPhases = (
				74EB9E9C533BEEA0282341AE /* Compile Kotlin/Native */,
			);
			buildRules = (
			);
			dependencies = (
			);
			name = KotlinNativeFramework;
			productName = KotlinNativeFramework;
			productReference = 746885BADB9F6661211345DA /* KotlinNativeFramework.framework */;
			productType = "com.apple.product-type.framework";
		};
		74555136E1B2BB715E50195E /* Demo */ = {
			isa = PBXNativeTarget;
			buildConfigurationList = 74C754F7F747073B076C3A91 /* Build configuration list for PBXNativeTarget "Demo" */;
			buildPhases = (
				744156D82DB12C1F9CC3C68F /* Sources */,
				74B635A880CB81844D31A213 /* Frameworks */,
				746C535FD7586B544C684D34 /* Resources */,
				74A05339C53B02B14407A5BD /* Embed Frameworks */,
			);
			buildRules = (
			);
			dependencies = (
				7408BEE716C49FFB32C030AC /* PBXTargetDependency */,
			);
			name = Demo;
			productName = Demo;
			productReference = 746E133CAEC5C7B1D516B11F /* Demo.app */;
			productType = "com.apple.product-type.application";
		};
		74F1ACA722488B68F78605D9 /* DemoUITests */ = {
			isa = PBXNativeTarget;
			buildConfigurationList = 7493E4639A804158022EC4C4 /* Build configuration list for PBXNativeTarget "DemoUITests" */;
			buildPhases = (
				74EE94DACA1A8475269C9E82 /* Sources */,
				7400F8CCBEA88ECB1634EEDE /* Frameworks */,
				7471171052DD797BF549D296 /* Resources */,
			);
			buildRules = (
			);
			dependencies = (
				749B2B4D04F5064568547D5D /* PBXTargetDependency */,
			);
			name = DemoUITests;
			productName = DemoUITests;
			productReference = 74A0718952D0CC604E49709B /* DemoUITests.xctest */;
			productType = "com.apple.product-type.bundle.ui-testing";
		};
/* End PBXNativeTarget section */

/* Begin PBXProject section */
		7477FD4305C126F92DB837CC /* Project object */ = {
			isa = PBXProject;
			attributes = {
				ORGANIZATIONNAME = Splendo;
				TargetAttributes = {
					74555136E1B2BB715E50195E = {
						DevelopmentTeam = NHQ559J67Q;
						ProvisioningStyle = Automatic;
					};
				};
			};
			buildConfigurationList = 742F13205C35E0F5E5498808 /* Build configuration list for PBXProject "Demo" */;
			compatibilityVersion = "Xcode 3.2";
			developmentRegion = English;
			hasScannedForEncodings = 0;
			knownRegions = (
				English,
				en,
				Base,
			);
			mainGroup = 745520950D85E4696686141D;
			productRefGroup = 747A549D9FF0D1B49E65E190 /* Products */;
			projectDirPath = "";
			projectRoot = "";
			targets = (
				74555136E1B2BB715E50195E /* Demo */,
				74074B293DEEEE5CB9495BC2 /* DemoTests */,
				74F1ACA722488B68F78605D9 /* DemoUITests */,
				74269CF2B44D65F5DA990E74 /* KotlinNativeFramework */,
			);
		};
/* End PBXProject section */

/* Begin PBXResourcesBuildPhase section */
		746B879C3C63B46AE1237085 /* Resources */ = {
			isa = PBXResourcesBuildPhase;
			buildActionMask = 2147483647;
			files = (
			);
			runOnlyForDeploymentPostprocessing = 0;
		};
		746C535FD7586B544C684D34 /* Resources */ = {
			isa = PBXResourcesBuildPhase;
			buildActionMask = 2147483647;
			files = (
				205AF6562488F017001BD99E /* Localizable.strings in Resources */,
				74C75886D08DD78EA65E6DD9 /* Assets.xcassets in Resources */,
				7478297FCF44ED1D49525D4E /* LaunchScreen.storyboard in Resources */,
				74E6599B023623BD96737582 /* Main.storyboard in Resources */,
				74C9929AB26988E8CC66893D /* gradle.properties in Resources */,
			);
			runOnlyForDeploymentPostprocessing = 0;
		};
		7471171052DD797BF549D296 /* Resources */ = {
			isa = PBXResourcesBuildPhase;
			buildActionMask = 2147483647;
			files = (
			);
			runOnlyForDeploymentPostprocessing = 0;
		};
/* End PBXResourcesBuildPhase section */

/* Begin PBXShellScriptBuildPhase section */
		74EB9E9C533BEEA0282341AE /* Compile Kotlin/Native */ = {
			isa = PBXShellScriptBuildPhase;
			buildActionMask = 2147483647;
			files = (
			);
			inputPaths = (
			);
			name = "Compile Kotlin/Native";
			outputPaths = (
			);
			runOnlyForDeploymentPostprocessing = 0;
			shellPath = /bin/sh;
			shellScript = "if [ -z \"$KOTLIN_NATIVE_BUILD_CAPABLE\" ]; then\necho \"arch: $ARCHS\"\ncd \"$SRCROOT/Supporting Files\"\nsh -c \". gradlew buildForXcode\"\nfi\n            \n";
		};
/* End PBXShellScriptBuildPhase section */

/* Begin PBXSourcesBuildPhase section */
		744156D82DB12C1F9CC3C68F /* Sources */ = {
			isa = PBXSourcesBuildPhase;
			buildActionMask = 2147483647;
			files = (
				205747572397C9C400CDE25E /* KeyboardManagerViewController.swift in Sources */,
				74671D1F8F6A31F1DD3F7912 /* AppDelegate.swift in Sources */,
				2017B1C52400175C00F9072A /* PermissionListViewController.swift in Sources */,
				978348A7235DF586005B140B /* PermissionViewController.swift in Sources */,
				641CC0DC25CACAAD001E1CD1 /* LinksViewController.swift in Sources */,
				20524A24257BEA1E0054B57E /* DateTimePickerViewController.swift in Sources */,
				20C7D1CF24699A6C00C9A63F /* UIControl+Closure.swift in Sources */,
				649979E725CCD37200348419 /* NetworkViewController.swift in Sources */,
				20C7D1D8246A93A600C9A63F /* ArchitectureInputViewController.swift in Sources */,
				20C7D1D22469A3D600C9A63F /* FeaturesListViewController.swift in Sources */,
				20C7D1DA246A944A00C9A63F /* ArchitectureDetailsViewController.swift in Sources */,
				649979D325CC638C00348419 /* SystemViewController.swift in Sources */,
				978348A7235DF586005B140B /* PermissionViewController.swift in Sources */,
				20C7D1D52469B25B00C9A63F /* InfoViewController.swift in Sources */,
				4B02E504236B221B003F0B36 /* LoadingViewController.swift in Sources */,
				7425815FF35195035A8991B0 /* LocationViewController.swift in Sources */,
				4B54CB212369DA6600B69B2D /* AlertsViewController.swift in Sources */,
				20C7D1CC246968AA00C9A63F /* ExampleViewController.swift in Sources */,
			);
			runOnlyForDeploymentPostprocessing = 0;
		};
		744899861837358C3FC4D6EC /* Sources */ = {
			isa = PBXSourcesBuildPhase;
			buildActionMask = 2147483647;
			files = (
				74D656BE6B4BD50115400411 /* DemoTests.swift in Sources */,
			);
			runOnlyForDeploymentPostprocessing = 0;
		};
		74EE94DACA1A8475269C9E82 /* Sources */ = {
			isa = PBXSourcesBuildPhase;
			buildActionMask = 2147483647;
			files = (
				749B42F84CA72A5D4A0F3AD9 /* DemoUITests.swift in Sources */,
			);
			runOnlyForDeploymentPostprocessing = 0;
		};
/* End PBXSourcesBuildPhase section */

/* Begin PBXTargetDependency section */
		7408BEE716C49FFB32C030AC /* PBXTargetDependency */ = {
			isa = PBXTargetDependency;
			target = 74269CF2B44D65F5DA990E74 /* KotlinNativeFramework */;
			targetProxy = 740E6C673EE16791117B2FD4 /* PBXContainerItemProxy */;
		};
		744683563AC18D9D78E89D91 /* PBXTargetDependency */ = {
			isa = PBXTargetDependency;
			target = 74555136E1B2BB715E50195E /* Demo */;
			targetProxy = 74D5F38618D40CB8E5FC86D8 /* PBXContainerItemProxy */;
		};
		749B2B4D04F5064568547D5D /* PBXTargetDependency */ = {
			isa = PBXTargetDependency;
			target = 74555136E1B2BB715E50195E /* Demo */;
			targetProxy = 74798B41F78378ECDB0E4BB7 /* PBXContainerItemProxy */;
		};
/* End PBXTargetDependency section */

/* Begin PBXVariantGroup section */
		205AF6542488F017001BD99E /* Localizable.strings */ = {
			isa = PBXVariantGroup;
			children = (
				205AF6552488F017001BD99E /* Base */,
			);
			name = Localizable.strings;
			sourceTree = "<group>";
		};
		74F483E9C1890D693F808DDA /* Main.storyboard */ = {
			isa = PBXVariantGroup;
			children = (
				74C07E8A2DB465B1CE47DC5E /* Base */,
			);
			name = Main.storyboard;
			sourceTree = "<group>";
		};
		74FDC8922442294AF0776058 /* LaunchScreen.storyboard */ = {
			isa = PBXVariantGroup;
			children = (
				742CCE9033CEC8C8004D624F /* Base */,
			);
			name = LaunchScreen.storyboard;
			sourceTree = "<group>";
		};
/* End PBXVariantGroup section */

/* Begin XCBuildConfiguration section */
		74129CD46D0024B61630054C /* Debug */ = {
			isa = XCBuildConfiguration;
			buildSettings = {
				CODE_SIGN_IDENTITY = "";
				DYLIB_INSTALL_NAME_BASE = "@rpath";
				INFOPLIST_FILE = KotlinNativeFramework/Info.plist;
				INSTALL_PATH = "$(LOCAL_LIBRARY_DIR)/Frameworks";
				PRODUCT_BUNDLE_IDENTIFIER = com.splendo.mpp.demo.KotlinNativeFramework;
				PRODUCT_MODULE_NAME = "_$(PRODUCT_NAME:c99extidentifier)";
				PRODUCT_NAME = "$(TARGET_NAME:c99extidentifier)";
				SKIP_INSTALL = YES;
				SWIFT_VERSION = 5.0;
				TARGETED_DEVICE_FAMILY = "1,2";
				VALID_ARCHS = arm64;
			};
			name = Debug;
		};
		7450045FC3F0FAB4E9E0751D /* Release */ = {
			isa = XCBuildConfiguration;
			buildSettings = {
				ALWAYS_SEARCH_USER_PATHS = NO;
				CLANG_ANALYZER_NONNULL = YES;
				CLANG_ANALYZER_NUMBER_OBJECT_CONVERSION = YES_AGGRESSIVE;
				CLANG_CXX_LANGUAGE_STANDARD = "gnu++14";
				CLANG_CXX_LIBRARY = "libc++";
				CLANG_ENABLE_MODULES = YES;
				CLANG_ENABLE_OBJC_ARC = YES;
				CLANG_ENABLE_OBJC_WEAK = YES;
				CLANG_WARN_BLOCK_CAPTURE_AUTORELEASING = YES;
				CLANG_WARN_BOOL_CONVERSION = YES;
				CLANG_WARN_COMMA = YES;
				CLANG_WARN_CONSTANT_CONVERSION = YES;
				CLANG_WARN_DEPRECATED_OBJC_IMPLEMENTATIONS = YES;
				CLANG_WARN_DIRECT_OBJC_ISA_USAGE = YES_ERROR;
				CLANG_WARN_DOCUMENTATION_COMMENTS = YES;
				CLANG_WARN_EMPTY_BODY = YES;
				CLANG_WARN_ENUM_CONVERSION = YES;
				CLANG_WARN_INFINITE_RECURSION = YES;
				CLANG_WARN_INT_CONVERSION = YES;
				CLANG_WARN_NON_LITERAL_NULL_CONVERSION = YES;
				CLANG_WARN_OBJC_IMPLICIT_RETAIN_SELF = YES;
				CLANG_WARN_OBJC_LITERAL_CONVERSION = YES;
				CLANG_WARN_OBJC_ROOT_CLASS = YES_ERROR;
				CLANG_WARN_RANGE_LOOP_ANALYSIS = YES;
				CLANG_WARN_STRICT_PROTOTYPES = YES;
				CLANG_WARN_SUSPICIOUS_MOVE = YES;
				CLANG_WARN_UNGUARDED_AVAILABILITY = YES_AGGRESSIVE;
				CLANG_WARN_UNREACHABLE_CODE = YES;
				CLANG_WARN__DUPLICATE_METHOD_MATCH = YES;
				CODE_SIGN_IDENTITY = "iPhone Developer";
				COPY_PHASE_STRIP = NO;
				DEBUG_INFORMATION_FORMAT = "dwarf-with-dsym";
				ENABLE_NS_ASSERTIONS = NO;
				ENABLE_STRICT_OBJC_MSGSEND = YES;
				GCC_C_LANGUAGE_STANDARD = gnu11;
				GCC_NO_COMMON_BLOCKS = YES;
				GCC_WARN_64_TO_32_BIT_CONVERSION = YES;
				GCC_WARN_ABOUT_RETURN_TYPE = YES_ERROR;
				GCC_WARN_UNDECLARED_SELECTOR = YES;
				GCC_WARN_UNINITIALIZED_AUTOS = YES_AGGRESSIVE;
				GCC_WARN_UNUSED_FUNCTION = YES;
				GCC_WARN_UNUSED_VARIABLE = YES;
				IPHONEOS_DEPLOYMENT_TARGET = 12.2;
				MTL_ENABLE_DEBUG_INFO = NO;
				MTL_FAST_MATH = YES;
				SDKROOT = iphoneos;
				SWIFT_OPTIMIZATION_LEVEL = "-Owholemodule";
				VALIDATE_PRODUCT = YES;
			};
			name = Release;
		};
		74556A21FFE52626ECDED0EB /* Release */ = {
			isa = XCBuildConfiguration;
			buildSettings = {
				CODE_SIGN_IDENTITY = "";
				DYLIB_INSTALL_NAME_BASE = "@rpath";
				INFOPLIST_FILE = KotlinNativeFramework/Info.plist;
				INSTALL_PATH = "$(LOCAL_LIBRARY_DIR)/Frameworks";
				PRODUCT_BUNDLE_IDENTIFIER = com.splendo.mpp.demo.KotlinNativeFramework;
				PRODUCT_MODULE_NAME = "_$(PRODUCT_NAME:c99extidentifier)";
				PRODUCT_NAME = "$(TARGET_NAME:c99extidentifier)";
				SKIP_INSTALL = YES;
				SWIFT_VERSION = 5.0;
				TARGETED_DEVICE_FAMILY = "1,2";
				VALID_ARCHS = arm64;
			};
			name = Release;
		};
		74B72DFF132E49F15B2DF935 /* Debug */ = {
			isa = XCBuildConfiguration;
			buildSettings = {
				BUNDLE_LOADER = "$(BUILT_PRODUCTS_DIR)/Demo.app/Demo";
				INFOPLIST_FILE = DemoTests/Info.plist;
				LD_RUNPATH_SEARCH_PATHS = "$(inherited) @executable_path/Frameworks @loader_path/Frameworks";
				PRODUCT_BUNDLE_IDENTIFIER = com.splendo.mpp.demo.DemoTests;
				PRODUCT_NAME = "$(TARGET_NAME)";
				SWIFT_VERSION = 5.0;
				TARGETED_DEVICE_FAMILY = "1,2";
				TEST_HOST = "$(BUNDLE_LOADER)";
			};
			name = Debug;
		};
		74BDCF7AC0CDEAF092DB5F7F /* Debug */ = {
			isa = XCBuildConfiguration;
			buildSettings = {
				ASSETCATALOG_COMPILER_APPICON_NAME = AppIcon;
				CODE_SIGN_IDENTITY = "Apple Development";
				CODE_SIGN_STYLE = Automatic;
				DEVELOPMENT_TEAM = NHQ559J67Q;
				FRAMEWORK_SEARCH_PATHS = $BUILT_PRODUCTS_DIR;
				INFOPLIST_FILE = Demo/Info.plist;
				LD_RUNPATH_SEARCH_PATHS = "$(inherited) @executable_path/Frameworks";
<<<<<<< HEAD
				PRODUCT_BUNDLE_IDENTIFIER = com.splendo.mpp;
=======
				PRODUCT_BUNDLE_IDENTIFIER = com.splendo.mpp.demo;
>>>>>>> fb39b463
				PRODUCT_NAME = "$(TARGET_NAME)";
				PROVISIONING_PROFILE_SPECIFIER = "";
				SWIFT_VERSION = 5.0;
				TARGETED_DEVICE_FAMILY = "1,2";
			};
			name = Debug;
		};
		74C4C9BEEE5FE949D448C58D /* Debug */ = {
			isa = XCBuildConfiguration;
			buildSettings = {
				INFOPLIST_FILE = DemoUITests/Info.plist;
				LD_RUNPATH_SEARCH_PATHS = "$(inherited) @executable_path/Frameworks @loader_path/Frameworks";
				PRODUCT_BUNDLE_IDENTIFIER = com.splendo.mpp.demo.DemoUITests;
				PRODUCT_NAME = "$(TARGET_NAME)";
				SWIFT_VERSION = 5.0;
				TARGETED_DEVICE_FAMILY = "1,2";
				TEST_TARGET_NAME = Demo;
			};
			name = Debug;
		};
		74DE35733E2CD78059A3003A /* Debug */ = {
			isa = XCBuildConfiguration;
			buildSettings = {
				ALWAYS_SEARCH_USER_PATHS = NO;
				CLANG_ANALYZER_NONNULL = YES;
				CLANG_ANALYZER_NUMBER_OBJECT_CONVERSION = YES_AGGRESSIVE;
				CLANG_CXX_LANGUAGE_STANDARD = "gnu++14";
				CLANG_CXX_LIBRARY = "libc++";
				CLANG_ENABLE_MODULES = YES;
				CLANG_ENABLE_OBJC_ARC = YES;
				CLANG_ENABLE_OBJC_WEAK = YES;
				CLANG_WARN_BLOCK_CAPTURE_AUTORELEASING = YES;
				CLANG_WARN_BOOL_CONVERSION = YES;
				CLANG_WARN_COMMA = YES;
				CLANG_WARN_CONSTANT_CONVERSION = YES;
				CLANG_WARN_DEPRECATED_OBJC_IMPLEMENTATIONS = YES;
				CLANG_WARN_DIRECT_OBJC_ISA_USAGE = YES_ERROR;
				CLANG_WARN_DOCUMENTATION_COMMENTS = YES;
				CLANG_WARN_EMPTY_BODY = YES;
				CLANG_WARN_ENUM_CONVERSION = YES;
				CLANG_WARN_INFINITE_RECURSION = YES;
				CLANG_WARN_INT_CONVERSION = YES;
				CLANG_WARN_NON_LITERAL_NULL_CONVERSION = YES;
				CLANG_WARN_OBJC_IMPLICIT_RETAIN_SELF = YES;
				CLANG_WARN_OBJC_LITERAL_CONVERSION = YES;
				CLANG_WARN_OBJC_ROOT_CLASS = YES_ERROR;
				CLANG_WARN_RANGE_LOOP_ANALYSIS = YES;
				CLANG_WARN_STRICT_PROTOTYPES = YES;
				CLANG_WARN_SUSPICIOUS_MOVE = YES;
				CLANG_WARN_UNGUARDED_AVAILABILITY = YES_AGGRESSIVE;
				CLANG_WARN_UNREACHABLE_CODE = YES;
				CLANG_WARN__DUPLICATE_METHOD_MATCH = YES;
				CODE_SIGN_IDENTITY = "iPhone Developer";
				COPY_PHASE_STRIP = NO;
				DEBUG_INFORMATION_FORMAT = dwarf;
				ENABLE_STRICT_OBJC_MSGSEND = YES;
				ENABLE_TESTABILITY = YES;
				GCC_C_LANGUAGE_STANDARD = gnu11;
				GCC_DYNAMIC_NO_PIC = NO;
				GCC_NO_COMMON_BLOCKS = YES;
				GCC_OPTIMIZATION_LEVEL = 0;
				GCC_PREPROCESSOR_DEFINITIONS = (
					"DEBUG=1",
					"$(inherited)",
				);
				GCC_WARN_64_TO_32_BIT_CONVERSION = YES;
				GCC_WARN_ABOUT_RETURN_TYPE = YES_ERROR;
				GCC_WARN_UNDECLARED_SELECTOR = YES;
				GCC_WARN_UNINITIALIZED_AUTOS = YES_AGGRESSIVE;
				GCC_WARN_UNUSED_FUNCTION = YES;
				GCC_WARN_UNUSED_VARIABLE = YES;
				IPHONEOS_DEPLOYMENT_TARGET = 12.2;
				MTL_ENABLE_DEBUG_INFO = INCLUDE_SOURCE;
				MTL_FAST_MATH = YES;
				ONLY_ACTIVE_ARCH = YES;
				SDKROOT = iphoneos;
				SWIFT_ACTIVE_COMPILATION_CONDITIONS = DEBUG;
				SWIFT_OPTIMIZATION_LEVEL = "-Onone";
			};
			name = Debug;
		};
		74E9BA46A80E6C492CC81D95 /* Release */ = {
			isa = XCBuildConfiguration;
			buildSettings = {
				BUNDLE_LOADER = "$(BUILT_PRODUCTS_DIR)/Demo.app/Demo";
				INFOPLIST_FILE = DemoTests/Info.plist;
				LD_RUNPATH_SEARCH_PATHS = "$(inherited) @executable_path/Frameworks @loader_path/Frameworks";
				PRODUCT_BUNDLE_IDENTIFIER = com.splendo.mpp.demo.DemoTests;
				PRODUCT_NAME = "$(TARGET_NAME)";
				SWIFT_VERSION = 5.0;
				TARGETED_DEVICE_FAMILY = "1,2";
				TEST_HOST = "$(BUNDLE_LOADER)";
			};
			name = Release;
		};
		74F864CC21F489CA494FD856 /* Release */ = {
			isa = XCBuildConfiguration;
			buildSettings = {
				INFOPLIST_FILE = DemoUITests/Info.plist;
				LD_RUNPATH_SEARCH_PATHS = "$(inherited) @executable_path/Frameworks @loader_path/Frameworks";
				PRODUCT_BUNDLE_IDENTIFIER = com.splendo.mpp.demo.DemoUITests;
				PRODUCT_NAME = "$(TARGET_NAME)";
				SWIFT_VERSION = 5.0;
				TARGETED_DEVICE_FAMILY = "1,2";
				TEST_TARGET_NAME = Demo;
			};
			name = Release;
		};
		74FB1F493C4D48DDF9E1C969 /* Release */ = {
			isa = XCBuildConfiguration;
			buildSettings = {
				ASSETCATALOG_COMPILER_APPICON_NAME = AppIcon;
				CODE_SIGN_IDENTITY = "Apple Development";
				CODE_SIGN_STYLE = Automatic;
				DEVELOPMENT_TEAM = NHQ559J67Q;
				FRAMEWORK_SEARCH_PATHS = $BUILT_PRODUCTS_DIR;
				INFOPLIST_FILE = Demo/Info.plist;
				LD_RUNPATH_SEARCH_PATHS = "$(inherited) @executable_path/Frameworks";
				PRODUCT_BUNDLE_IDENTIFIER = com.splendo.mpp;
				PRODUCT_NAME = "$(TARGET_NAME)";
				PROVISIONING_PROFILE_SPECIFIER = "";
				SWIFT_VERSION = 5.0;
				TARGETED_DEVICE_FAMILY = "1,2";
			};
			name = Release;
		};
/* End XCBuildConfiguration section */

/* Begin XCConfigurationList section */
		740AC894114C7B2501D2F458 /* Build configuration list for PBXNativeTarget "DemoTests" */ = {
			isa = XCConfigurationList;
			buildConfigurations = (
				74B72DFF132E49F15B2DF935 /* Debug */,
				74E9BA46A80E6C492CC81D95 /* Release */,
			);
			defaultConfigurationIsVisible = 0;
			defaultConfigurationName = Release;
		};
		742F13205C35E0F5E5498808 /* Build configuration list for PBXProject "Demo" */ = {
			isa = XCConfigurationList;
			buildConfigurations = (
				74DE35733E2CD78059A3003A /* Debug */,
				7450045FC3F0FAB4E9E0751D /* Release */,
			);
			defaultConfigurationIsVisible = 0;
			defaultConfigurationName = Release;
		};
		7455FEDF902D83B941B78621 /* Build configuration list for PBXNativeTarget "KotlinNativeFramework" */ = {
			isa = XCConfigurationList;
			buildConfigurations = (
				74129CD46D0024B61630054C /* Debug */,
				74556A21FFE52626ECDED0EB /* Release */,
			);
			defaultConfigurationIsVisible = 0;
			defaultConfigurationName = Release;
		};
		7493E4639A804158022EC4C4 /* Build configuration list for PBXNativeTarget "DemoUITests" */ = {
			isa = XCConfigurationList;
			buildConfigurations = (
				74C4C9BEEE5FE949D448C58D /* Debug */,
				74F864CC21F489CA494FD856 /* Release */,
			);
			defaultConfigurationIsVisible = 0;
			defaultConfigurationName = Release;
		};
		74C754F7F747073B076C3A91 /* Build configuration list for PBXNativeTarget "Demo" */ = {
			isa = XCConfigurationList;
			buildConfigurations = (
				74BDCF7AC0CDEAF092DB5F7F /* Debug */,
				74FB1F493C4D48DDF9E1C969 /* Release */,
			);
			defaultConfigurationIsVisible = 0;
			defaultConfigurationName = Release;
		};
/* End XCConfigurationList section */
	};
	rootObject = 7477FD4305C126F92DB837CC /* Project object */;
}<|MERGE_RESOLUTION|>--- conflicted
+++ resolved
@@ -19,12 +19,9 @@
 		20C7D1DA246A944A00C9A63F /* ArchitectureDetailsViewController.swift in Sources */ = {isa = PBXBuildFile; fileRef = 20C7D1D9246A944A00C9A63F /* ArchitectureDetailsViewController.swift */; };
 		4B02E504236B221B003F0B36 /* LoadingViewController.swift in Sources */ = {isa = PBXBuildFile; fileRef = 4B02E503236B221B003F0B36 /* LoadingViewController.swift */; };
 		4B54CB212369DA6600B69B2D /* AlertsViewController.swift in Sources */ = {isa = PBXBuildFile; fileRef = 4B54CB202369DA6600B69B2D /* AlertsViewController.swift */; };
-<<<<<<< HEAD
 		641CC0DC25CACAAD001E1CD1 /* LinksViewController.swift in Sources */ = {isa = PBXBuildFile; fileRef = 641CC0DB25CACAAD001E1CD1 /* LinksViewController.swift */; };
-=======
 		649979D325CC638C00348419 /* SystemViewController.swift in Sources */ = {isa = PBXBuildFile; fileRef = 649979D225CC638C00348419 /* SystemViewController.swift */; };
 		649979E725CCD37200348419 /* NetworkViewController.swift in Sources */ = {isa = PBXBuildFile; fileRef = 649979E625CCD37200348419 /* NetworkViewController.swift */; };
->>>>>>> fb39b463
 		74167996D52193D5DECB517A /* KotlinNativeFramework.framework in Frameworks */ = {isa = PBXBuildFile; fileRef = 746885BADB9F6661211345DA /* KotlinNativeFramework.framework */; };
 		7425815FF35195035A8991B0 /* LocationViewController.swift in Sources */ = {isa = PBXBuildFile; fileRef = 74C710A1E2E41AF0F4A9FFC5 /* LocationViewController.swift */; };
 		7450B266B7AD1FE0B79C10EA /* KotlinNativeFramework.framework in Embed Frameworks */ = {isa = PBXBuildFile; fileRef = 746885BADB9F6661211345DA /* KotlinNativeFramework.framework */; settings = {ATTRIBUTES = (CodeSignOnCopy, RemoveHeadersOnCopy, ); }; };
@@ -88,12 +85,9 @@
 		20C7D1D9246A944A00C9A63F /* ArchitectureDetailsViewController.swift */ = {isa = PBXFileReference; lastKnownFileType = sourcecode.swift; path = ArchitectureDetailsViewController.swift; sourceTree = "<group>"; };
 		4B02E503236B221B003F0B36 /* LoadingViewController.swift */ = {isa = PBXFileReference; lastKnownFileType = sourcecode.swift; path = LoadingViewController.swift; sourceTree = "<group>"; };
 		4B54CB202369DA6600B69B2D /* AlertsViewController.swift */ = {isa = PBXFileReference; lastKnownFileType = sourcecode.swift; path = AlertsViewController.swift; sourceTree = "<group>"; };
-<<<<<<< HEAD
 		641CC0DB25CACAAD001E1CD1 /* LinksViewController.swift */ = {isa = PBXFileReference; lastKnownFileType = sourcecode.swift; path = LinksViewController.swift; sourceTree = "<group>"; };
-=======
 		649979D225CC638C00348419 /* SystemViewController.swift */ = {isa = PBXFileReference; lastKnownFileType = sourcecode.swift; path = SystemViewController.swift; sourceTree = "<group>"; };
 		649979E625CCD37200348419 /* NetworkViewController.swift */ = {isa = PBXFileReference; lastKnownFileType = sourcecode.swift; path = NetworkViewController.swift; sourceTree = "<group>"; };
->>>>>>> fb39b463
 		740C363F8973304E72F429BC /* Info.plist */ = {isa = PBXFileReference; lastKnownFileType = text.plist.info; path = Info.plist; sourceTree = "<group>"; };
 		741672C742FA38B5D4971C10 /* gradlew */ = {isa = PBXFileReference; lastKnownFileType = text; path = gradlew; sourceTree = "<group>"; };
 		741A9B938B05534BD1B508C6 /* settings.gradle.kts */ = {isa = PBXFileReference; lastKnownFileType = file.kts; path = settings.gradle.kts; sourceTree = "<group>"; };
@@ -220,14 +214,14 @@
 			path = Alerts;
 			sourceTree = "<group>";
 		};
-<<<<<<< HEAD
 		641CC0D625CAC0A1001E1CD1 /* Links */ = {
 			isa = PBXGroup;
 			children = (
 				641CC0DB25CACAAD001E1CD1 /* LinksViewController.swift */,
 			);
 			path = Links;
-=======
+			sourceTree = "<group>";
+		};
 		649979D025CC636F00348419 /* System */ = {
 			isa = PBXGroup;
 			children = (
@@ -243,7 +237,6 @@
 				649979E625CCD37200348419 /* NetworkViewController.swift */,
 			);
 			path = Network;
->>>>>>> fb39b463
 			sourceTree = "<group>";
 		};
 		743414FDF97167BD81A5293E /* wrapper */ = {
@@ -308,11 +301,8 @@
 		746CAD9D15ECB24F4ED84E11 /* Demo */ = {
 			isa = PBXGroup;
 			children = (
-<<<<<<< HEAD
 				641CC0D625CAC0A1001E1CD1 /* Links */,
-=======
 				649979D025CC636F00348419 /* System */,
->>>>>>> fb39b463
 				20524A22257BEA020054B57E /* DateTimePicker */,
 				205747552397C99100CDE25E /* KeyboardManager */,
 				20C7D1D6246A938A00C9A63F /* Architecture */,
@@ -762,11 +752,7 @@
 				FRAMEWORK_SEARCH_PATHS = $BUILT_PRODUCTS_DIR;
 				INFOPLIST_FILE = Demo/Info.plist;
 				LD_RUNPATH_SEARCH_PATHS = "$(inherited) @executable_path/Frameworks";
-<<<<<<< HEAD
 				PRODUCT_BUNDLE_IDENTIFIER = com.splendo.mpp;
-=======
-				PRODUCT_BUNDLE_IDENTIFIER = com.splendo.mpp.demo;
->>>>>>> fb39b463
 				PRODUCT_NAME = "$(TARGET_NAME)";
 				PROVISIONING_PROFILE_SPECIFIER = "";
 				SWIFT_VERSION = 5.0;
