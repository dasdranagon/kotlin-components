// !$*UTF8*$!
{
	archiveVersion = 1;
	classes = {
	};
	objectVersion = 46;
	objects = {

/* Begin PBXBuildFile section */
		2017B1C52400175C00F9072A /* PermissionListViewController.swift in Sources */ = {isa = PBXBuildFile; fileRef = 2017B1C42400175C00F9072A /* PermissionListViewController.swift */; };
		20524A24257BEA1E0054B57E /* DateTimePickerViewController.swift in Sources */ = {isa = PBXBuildFile; fileRef = 20524A23257BEA1E0054B57E /* DateTimePickerViewController.swift */; };
		205747572397C9C400CDE25E /* KeyboardManagerViewController.swift in Sources */ = {isa = PBXBuildFile; fileRef = 205747562397C9C400CDE25E /* KeyboardManagerViewController.swift */; };
		205AF6562488F017001BD99E /* Localizable.strings in Resources */ = {isa = PBXBuildFile; fileRef = 205AF6542488F017001BD99E /* Localizable.strings */; };
		209471E124C07DF4001426CD /* FittingWidthAutomaticHeightCollectionViewFlowLayout.swift in Sources */ = {isa = PBXBuildFile; fileRef = 209471E024C07DF4001426CD /* FittingWidthAutomaticHeightCollectionViewFlowLayout.swift */; };
		209471E424C07EAD001426CD /* BluetoothViewController.swift in Sources */ = {isa = PBXBuildFile; fileRef = 209471E324C07EAD001426CD /* BluetoothViewController.swift */; };
		209471E624C07ED9001426CD /* BluetoothDeviceDetailsViewController.swift in Sources */ = {isa = PBXBuildFile; fileRef = 209471E524C07ED9001426CD /* BluetoothDeviceDetailsViewController.swift */; };
		209471E824C07F19001426CD /* BluetoothCharacteristicCell.xib in Resources */ = {isa = PBXBuildFile; fileRef = 209471E724C07F19001426CD /* BluetoothCharacteristicCell.xib */; };
		209471EA24C07F5F001426CD /* BluetoothDescriptorCell.xib in Resources */ = {isa = PBXBuildFile; fileRef = 209471E924C07F5F001426CD /* BluetoothDescriptorCell.xib */; };
		20C7D1CC246968AA00C9A63F /* ExampleViewController.swift in Sources */ = {isa = PBXBuildFile; fileRef = 20C7D1CB246968AA00C9A63F /* ExampleViewController.swift */; };
		20C7D1CF24699A6C00C9A63F /* UIControl+Closure.swift in Sources */ = {isa = PBXBuildFile; fileRef = 20C7D1CE24699A6C00C9A63F /* UIControl+Closure.swift */; };
		20C7D1D22469A3D600C9A63F /* FeaturesListViewController.swift in Sources */ = {isa = PBXBuildFile; fileRef = 20C7D1D12469A3D600C9A63F /* FeaturesListViewController.swift */; };
		20C7D1D52469B25B00C9A63F /* InfoViewController.swift in Sources */ = {isa = PBXBuildFile; fileRef = 20C7D1D42469B25B00C9A63F /* InfoViewController.swift */; };
		20C7D1D8246A93A600C9A63F /* ArchitectureInputViewController.swift in Sources */ = {isa = PBXBuildFile; fileRef = 20C7D1D7246A93A600C9A63F /* ArchitectureInputViewController.swift */; };
		20C7D1DA246A944A00C9A63F /* ArchitectureDetailsViewController.swift in Sources */ = {isa = PBXBuildFile; fileRef = 20C7D1D9246A944A00C9A63F /* ArchitectureDetailsViewController.swift */; };
		4B02E504236B221B003F0B36 /* LoadingViewController.swift in Sources */ = {isa = PBXBuildFile; fileRef = 4B02E503236B221B003F0B36 /* LoadingViewController.swift */; };
		4B54CB212369DA6600B69B2D /* AlertsViewController.swift in Sources */ = {isa = PBXBuildFile; fileRef = 4B54CB202369DA6600B69B2D /* AlertsViewController.swift */; };
		649979D325CC638C00348419 /* SystemViewController.swift in Sources */ = {isa = PBXBuildFile; fileRef = 649979D225CC638C00348419 /* SystemViewController.swift */; };
		649979E725CCD37200348419 /* NetworkViewController.swift in Sources */ = {isa = PBXBuildFile; fileRef = 649979E625CCD37200348419 /* NetworkViewController.swift */; };
		74167996D52193D5DECB517A /* KotlinNativeFramework.framework in Frameworks */ = {isa = PBXBuildFile; fileRef = 746885BADB9F6661211345DA /* KotlinNativeFramework.framework */; };
		7425815FF35195035A8991B0 /* LocationViewController.swift in Sources */ = {isa = PBXBuildFile; fileRef = 74C710A1E2E41AF0F4A9FFC5 /* LocationViewController.swift */; };
		7450B266B7AD1FE0B79C10EA /* KotlinNativeFramework.framework in Embed Frameworks */ = {isa = PBXBuildFile; fileRef = 746885BADB9F6661211345DA /* KotlinNativeFramework.framework */; settings = {ATTRIBUTES = (CodeSignOnCopy, RemoveHeadersOnCopy, ); }; };
		74671D1F8F6A31F1DD3F7912 /* AppDelegate.swift in Sources */ = {isa = PBXBuildFile; fileRef = 74BBBF2C57521E71982179E0 /* AppDelegate.swift */; };
		7478297FCF44ED1D49525D4E /* LaunchScreen.storyboard in Resources */ = {isa = PBXBuildFile; fileRef = 74FDC8922442294AF0776058 /* LaunchScreen.storyboard */; };
		749B42F84CA72A5D4A0F3AD9 /* DemoUITests.swift in Sources */ = {isa = PBXBuildFile; fileRef = 741DDADC0C8034E32EA9C3D6 /* DemoUITests.swift */; };
		74C75886D08DD78EA65E6DD9 /* Assets.xcassets in Resources */ = {isa = PBXBuildFile; fileRef = 74C9C443CC304CB387AB324D /* Assets.xcassets */; };
		74C9929AB26988E8CC66893D /* gradle.properties in Resources */ = {isa = PBXBuildFile; fileRef = 74F1F3223C9CF11420F72B08 /* gradle.properties */; };
		74D656BE6B4BD50115400411 /* DemoTests.swift in Sources */ = {isa = PBXBuildFile; fileRef = 744CF99B70DA1947AA98CA3B /* DemoTests.swift */; };
		74E6599B023623BD96737582 /* Main.storyboard in Resources */ = {isa = PBXBuildFile; fileRef = 74F483E9C1890D693F808DDA /* Main.storyboard */; };
		978348A7235DF586005B140B /* PermissionViewController.swift in Sources */ = {isa = PBXBuildFile; fileRef = 978348A6235DF586005B140B /* PermissionViewController.swift */; };
/* End PBXBuildFile section */

/* Begin PBXContainerItemProxy section */
		740E6C673EE16791117B2FD4 /* PBXContainerItemProxy */ = {
			isa = PBXContainerItemProxy;
			containerPortal = 7477FD4305C126F92DB837CC /* Project object */;
			proxyType = 1;
			remoteGlobalIDString = 74269CF2B44D65F5DA990E74;
			remoteInfo = KotlinNativeFramework;
		};
		74798B41F78378ECDB0E4BB7 /* PBXContainerItemProxy */ = {
			isa = PBXContainerItemProxy;
			containerPortal = 7477FD4305C126F92DB837CC /* Project object */;
			proxyType = 1;
			remoteGlobalIDString = 74555136E1B2BB715E50195E;
			remoteInfo = Demo;
		};
		74D5F38618D40CB8E5FC86D8 /* PBXContainerItemProxy */ = {
			isa = PBXContainerItemProxy;
			containerPortal = 7477FD4305C126F92DB837CC /* Project object */;
			proxyType = 1;
			remoteGlobalIDString = 74555136E1B2BB715E50195E;
			remoteInfo = Demo;
		};
/* End PBXContainerItemProxy section */

/* Begin PBXCopyFilesBuildPhase section */
		74A05339C53B02B14407A5BD /* Embed Frameworks */ = {
			isa = PBXCopyFilesBuildPhase;
			buildActionMask = 0;
			dstSubfolderSpec = 10;
			files = (
				7450B266B7AD1FE0B79C10EA /* KotlinNativeFramework.framework in Embed Frameworks */,
			);
			name = "Embed Frameworks";
			runOnlyForDeploymentPostprocessing = 0;
		};
/* End PBXCopyFilesBuildPhase section */

/* Begin PBXFileReference section */
		2017B1C42400175C00F9072A /* PermissionListViewController.swift */ = {isa = PBXFileReference; lastKnownFileType = sourcecode.swift; path = PermissionListViewController.swift; sourceTree = "<group>"; };
		20524A23257BEA1E0054B57E /* DateTimePickerViewController.swift */ = {isa = PBXFileReference; lastKnownFileType = sourcecode.swift; path = DateTimePickerViewController.swift; sourceTree = "<group>"; };
		205747562397C9C400CDE25E /* KeyboardManagerViewController.swift */ = {isa = PBXFileReference; lastKnownFileType = sourcecode.swift; path = KeyboardManagerViewController.swift; sourceTree = "<group>"; };
		205AF6552488F017001BD99E /* Base */ = {isa = PBXFileReference; lastKnownFileType = text.plist.strings; name = Base; path = Demo/Base.lproj/Localizable.strings; sourceTree = "<group>"; };
		209471E024C07DF4001426CD /* FittingWidthAutomaticHeightCollectionViewFlowLayout.swift */ = {isa = PBXFileReference; lastKnownFileType = sourcecode.swift; path = FittingWidthAutomaticHeightCollectionViewFlowLayout.swift; sourceTree = "<group>"; };
		209471E324C07EAD001426CD /* BluetoothViewController.swift */ = {isa = PBXFileReference; lastKnownFileType = sourcecode.swift; path = BluetoothViewController.swift; sourceTree = "<group>"; };
		209471E524C07ED9001426CD /* BluetoothDeviceDetailsViewController.swift */ = {isa = PBXFileReference; lastKnownFileType = sourcecode.swift; path = BluetoothDeviceDetailsViewController.swift; sourceTree = "<group>"; };
		209471E724C07F19001426CD /* BluetoothCharacteristicCell.xib */ = {isa = PBXFileReference; lastKnownFileType = file.xib; path = BluetoothCharacteristicCell.xib; sourceTree = "<group>"; };
		209471E924C07F5F001426CD /* BluetoothDescriptorCell.xib */ = {isa = PBXFileReference; lastKnownFileType = file.xib; path = BluetoothDescriptorCell.xib; sourceTree = "<group>"; };
		20C7D1CB246968AA00C9A63F /* ExampleViewController.swift */ = {isa = PBXFileReference; lastKnownFileType = sourcecode.swift; path = ExampleViewController.swift; sourceTree = "<group>"; };
		20C7D1CE24699A6C00C9A63F /* UIControl+Closure.swift */ = {isa = PBXFileReference; lastKnownFileType = sourcecode.swift; path = "UIControl+Closure.swift"; sourceTree = "<group>"; };
		20C7D1D12469A3D600C9A63F /* FeaturesListViewController.swift */ = {isa = PBXFileReference; lastKnownFileType = sourcecode.swift; path = FeaturesListViewController.swift; sourceTree = "<group>"; };
		20C7D1D42469B25B00C9A63F /* InfoViewController.swift */ = {isa = PBXFileReference; lastKnownFileType = sourcecode.swift; path = InfoViewController.swift; sourceTree = "<group>"; };
		20C7D1D7246A93A600C9A63F /* ArchitectureInputViewController.swift */ = {isa = PBXFileReference; lastKnownFileType = sourcecode.swift; path = ArchitectureInputViewController.swift; sourceTree = "<group>"; };
		20C7D1D9246A944A00C9A63F /* ArchitectureDetailsViewController.swift */ = {isa = PBXFileReference; lastKnownFileType = sourcecode.swift; path = ArchitectureDetailsViewController.swift; sourceTree = "<group>"; };
		4B02E503236B221B003F0B36 /* LoadingViewController.swift */ = {isa = PBXFileReference; lastKnownFileType = sourcecode.swift; path = LoadingViewController.swift; sourceTree = "<group>"; };
		4B54CB202369DA6600B69B2D /* AlertsViewController.swift */ = {isa = PBXFileReference; lastKnownFileType = sourcecode.swift; path = AlertsViewController.swift; sourceTree = "<group>"; };
		649979D225CC638C00348419 /* SystemViewController.swift */ = {isa = PBXFileReference; lastKnownFileType = sourcecode.swift; path = SystemViewController.swift; sourceTree = "<group>"; };
		649979E625CCD37200348419 /* NetworkViewController.swift */ = {isa = PBXFileReference; lastKnownFileType = sourcecode.swift; path = NetworkViewController.swift; sourceTree = "<group>"; };
		740C363F8973304E72F429BC /* Info.plist */ = {isa = PBXFileReference; lastKnownFileType = text.plist.info; path = Info.plist; sourceTree = "<group>"; };
		741672C742FA38B5D4971C10 /* gradlew */ = {isa = PBXFileReference; lastKnownFileType = text; path = gradlew; sourceTree = "<group>"; };
		741A9B938B05534BD1B508C6 /* settings.gradle.kts */ = {isa = PBXFileReference; lastKnownFileType = file.kts; path = settings.gradle.kts; sourceTree = "<group>"; };
		741DDADC0C8034E32EA9C3D6 /* DemoUITests.swift */ = {isa = PBXFileReference; lastKnownFileType = sourcecode.swift; path = DemoUITests.swift; sourceTree = "<group>"; };
		741E82A1DDEE399E80A02B54 /* gradle-wrapper.jar */ = {isa = PBXFileReference; lastKnownFileType = archive.jar; path = "gradle-wrapper.jar"; sourceTree = "<group>"; };
		7428D8755D288FD7EA2E6537 /* Info.plist */ = {isa = PBXFileReference; lastKnownFileType = text.plist.info; path = Info.plist; sourceTree = "<group>"; };
		742C6ACDA3C877A6128316ED /* KotlinNativeFramework.framework */ = {isa = PBXFileReference; lastKnownFileType = wrapper.framework; name = KotlinNativeFramework.framework; path = Library/Frameworks/KotlinNativeFramework.framework; sourceTree = DEVELOPER_DIR; };
		742CCE9033CEC8C8004D624F /* Base */ = {isa = PBXFileReference; lastKnownFileType = file.storyboard; name = Base; path = Base.lproj/LaunchScreen.storyboard; sourceTree = "<group>"; };
		7433F67D6FEF093F4C827A5A /* build.gradle.kts */ = {isa = PBXFileReference; lastKnownFileType = file.kts; path = build.gradle.kts; sourceTree = "<group>"; };
		744CF99B70DA1947AA98CA3B /* DemoTests.swift */ = {isa = PBXFileReference; lastKnownFileType = sourcecode.swift; path = DemoTests.swift; sourceTree = "<group>"; };
		744F12775216AF134CBAF4E9 /* build.gradle.kts */ = {isa = PBXFileReference; lastKnownFileType = file.kts; path = build.gradle.kts; sourceTree = "<group>"; };
		746834742E284396FD5452F4 /* DemoTests.xctest */ = {isa = PBXFileReference; explicitFileType = wrapper.cfbundle; includeInIndex = 0; path = DemoTests.xctest; sourceTree = BUILT_PRODUCTS_DIR; };
		746885BADB9F6661211345DA /* KotlinNativeFramework.framework */ = {isa = PBXFileReference; explicitFileType = wrapper.framework; includeInIndex = 0; path = KotlinNativeFramework.framework; sourceTree = BUILT_PRODUCTS_DIR; };
		746E133CAEC5C7B1D516B11F /* Demo.app */ = {isa = PBXFileReference; explicitFileType = wrapper.application; includeInIndex = 0; path = Demo.app; sourceTree = BUILT_PRODUCTS_DIR; };
		74A0718952D0CC604E49709B /* DemoUITests.xctest */ = {isa = PBXFileReference; explicitFileType = wrapper.cfbundle; includeInIndex = 0; path = DemoUITests.xctest; sourceTree = BUILT_PRODUCTS_DIR; };
		74B0C3AB70AAB7878B48F6B1 /* gradle-wrapper.properties */ = {isa = PBXFileReference; lastKnownFileType = file.properties; path = "gradle-wrapper.properties"; sourceTree = "<group>"; };
		74BBBF2C57521E71982179E0 /* AppDelegate.swift */ = {isa = PBXFileReference; lastKnownFileType = sourcecode.swift; path = AppDelegate.swift; sourceTree = "<group>"; };
		74BEC2BADB02749FD409313B /* Info.plist */ = {isa = PBXFileReference; lastKnownFileType = text.plist.info; path = Info.plist; sourceTree = "<group>"; };
		74C07E8A2DB465B1CE47DC5E /* Base */ = {isa = PBXFileReference; lastKnownFileType = file.storyboard; name = Base; path = Base.lproj/Main.storyboard; sourceTree = "<group>"; };
		74C22623993814F606777266 /* KotlinNativeFramework.kt */ = {isa = PBXFileReference; lastKnownFileType = file.kt; path = KotlinNativeFramework.kt; sourceTree = "<group>"; };
		74C710A1E2E41AF0F4A9FFC5 /* LocationViewController.swift */ = {isa = PBXFileReference; lastKnownFileType = sourcecode.swift; path = LocationViewController.swift; sourceTree = "<group>"; };
		74C9C443CC304CB387AB324D /* Assets.xcassets */ = {isa = PBXFileReference; lastKnownFileType = folder.assetcatalog; path = Assets.xcassets; sourceTree = "<group>"; };
		74E253D6EF4BB7BA4916943D /* Info.plist */ = {isa = PBXFileReference; lastKnownFileType = text.plist.info; path = Info.plist; sourceTree = "<group>"; };
		74F1F3223C9CF11420F72B08 /* gradle.properties */ = {isa = PBXFileReference; lastKnownFileType = file.properties; path = gradle.properties; sourceTree = "<group>"; };
		978348A6235DF586005B140B /* PermissionViewController.swift */ = {isa = PBXFileReference; lastKnownFileType = sourcecode.swift; path = PermissionViewController.swift; sourceTree = "<group>"; };
/* End PBXFileReference section */

/* Begin PBXFrameworksBuildPhase section */
		7400F8CCBEA88ECB1634EEDE /* Frameworks */ = {
			isa = PBXFrameworksBuildPhase;
			buildActionMask = 2147483647;
			files = (
			);
			runOnlyForDeploymentPostprocessing = 0;
		};
		740935FBE067214171F75A8D /* Frameworks */ = {
			isa = PBXFrameworksBuildPhase;
			buildActionMask = 2147483647;
			files = (
			);
			runOnlyForDeploymentPostprocessing = 0;
		};
		74B635A880CB81844D31A213 /* Frameworks */ = {
			isa = PBXFrameworksBuildPhase;
			buildActionMask = 2147483647;
			files = (
				74167996D52193D5DECB517A /* KotlinNativeFramework.framework in Frameworks */,
			);
			runOnlyForDeploymentPostprocessing = 0;
		};
/* End PBXFrameworksBuildPhase section */

/* Begin PBXGroup section */
		20524A22257BEA020054B57E /* DateTimePicker */ = {
			isa = PBXGroup;
			children = (
				20524A23257BEA1E0054B57E /* DateTimePickerViewController.swift */,
			);
			path = DateTimePicker;
			sourceTree = "<group>";
		};
		205747552397C99100CDE25E /* KeyboardManager */ = {
			isa = PBXGroup;
			children = (
				205747562397C9C400CDE25E /* KeyboardManagerViewController.swift */,
			);
			path = KeyboardManager;
			sourceTree = "<group>";
		};
		209471DF24C07DE2001426CD /* View */ = {
			isa = PBXGroup;
			children = (
				209471E024C07DF4001426CD /* FittingWidthAutomaticHeightCollectionViewFlowLayout.swift */,
			);
			path = View;
			sourceTree = "<group>";
		};
		209471E224C07E61001426CD /* Bluetooth */ = {
			isa = PBXGroup;
			children = (
				209471E324C07EAD001426CD /* BluetoothViewController.swift */,
				209471E524C07ED9001426CD /* BluetoothDeviceDetailsViewController.swift */,
				209471E724C07F19001426CD /* BluetoothCharacteristicCell.xib */,
				209471E924C07F5F001426CD /* BluetoothDescriptorCell.xib */,
			);
			path = Bluetooth;
			sourceTree = "<group>";
		};
		20C7D1CD24699A5000C9A63F /* Helpers */ = {
			isa = PBXGroup;
			children = (
				20C7D1CE24699A6C00C9A63F /* UIControl+Closure.swift */,
			);
			path = Helpers;
			sourceTree = "<group>";
		};
		20C7D1D02469A3C100C9A63F /* FeaturesList */ = {
			isa = PBXGroup;
			children = (
				20C7D1D12469A3D600C9A63F /* FeaturesListViewController.swift */,
			);
			path = FeaturesList;
			sourceTree = "<group>";
		};
		20C7D1D32469B24C00C9A63F /* Info */ = {
			isa = PBXGroup;
			children = (
				20C7D1D42469B25B00C9A63F /* InfoViewController.swift */,
			);
			path = Info;
			sourceTree = "<group>";
		};
		20C7D1D6246A938A00C9A63F /* Architecture */ = {
			isa = PBXGroup;
			children = (
				20C7D1D7246A93A600C9A63F /* ArchitectureInputViewController.swift */,
				20C7D1D9246A944A00C9A63F /* ArchitectureDetailsViewController.swift */,
			);
			path = Architecture;
			sourceTree = "<group>";
		};
		4B02E502236B2206003F0B36 /* LoadingIndicator */ = {
			isa = PBXGroup;
			children = (
				4B02E503236B221B003F0B36 /* LoadingViewController.swift */,
			);
			path = LoadingIndicator;
			sourceTree = "<group>";
		};
		4B54CB1E2369DA2B00B69B2D /* Location */ = {
			isa = PBXGroup;
			children = (
				74C710A1E2E41AF0F4A9FFC5 /* LocationViewController.swift */,
			);
			path = Location;
			sourceTree = "<group>";
		};
		4B54CB1F2369DA4E00B69B2D /* Alerts */ = {
			isa = PBXGroup;
			children = (
				4B54CB202369DA6600B69B2D /* AlertsViewController.swift */,
			);
			path = Alerts;
			sourceTree = "<group>";
		};
		649979D025CC636F00348419 /* System */ = {
			isa = PBXGroup;
			children = (
				649979D125CC637600348419 /* Network */,
				649979D225CC638C00348419 /* SystemViewController.swift */,
			);
			path = System;
			sourceTree = "<group>";
		};
		649979D125CC637600348419 /* Network */ = {
			isa = PBXGroup;
			children = (
				649979E625CCD37200348419 /* NetworkViewController.swift */,
			);
			path = Network;
			sourceTree = "<group>";
		};
		743414FDF97167BD81A5293E /* wrapper */ = {
			isa = PBXGroup;
			children = (
				74B0C3AB70AAB7878B48F6B1 /* gradle-wrapper.properties */,
				741E82A1DDEE399E80A02B54 /* gradle-wrapper.jar */,
			);
			path = wrapper;
			sourceTree = "<group>";
		};
		743EA5EA3B99CA8E01574460 /* KotlinNativeFrameworkMain */ = {
			isa = PBXGroup;
			children = (
				7470228E28317355EFB70D41 /* kotlin */,
			);
			path = KotlinNativeFrameworkMain;
			sourceTree = "<group>";
		};
		745520950D85E4696686141D = {
			isa = PBXGroup;
			children = (
				205AF6542488F017001BD99E /* Localizable.strings */,
				747A549D9FF0D1B49E65E190 /* Products */,
				747C47F96366E8C0FE896BF1 /* Frameworks */,
				746CAD9D15ECB24F4ED84E11 /* Demo */,
				7492DE0914511F3DC96A30A8 /* DemoTests */,
				74D6698E6E24A4F93E6B289A /* DemoUITests */,
				747F646D72854D37D5686909 /* KotlinNativeFramework */,
				74588EBE65D1E22D05BFD2A5 /* Supporting Files */,
			);
			sourceTree = "<group>";
		};
		745778F955B940F5CB818364 /* gradle */ = {
			isa = PBXGroup;
			children = (
				743414FDF97167BD81A5293E /* wrapper */,
			);
			path = gradle;
			sourceTree = "<group>";
		};
		74588EBE65D1E22D05BFD2A5 /* Supporting Files */ = {
			isa = PBXGroup;
			children = (
				7433F67D6FEF093F4C827A5A /* build.gradle.kts */,
				741672C742FA38B5D4971C10 /* gradlew */,
				745778F955B940F5CB818364 /* gradle */,
				741A9B938B05534BD1B508C6 /* settings.gradle.kts */,
				74F1F3223C9CF11420F72B08 /* gradle.properties */,
			);
			path = "Supporting Files";
			sourceTree = "<group>";
		};
		745DD28172357B2F37C397E8 /* src */ = {
			isa = PBXGroup;
			children = (
				743EA5EA3B99CA8E01574460 /* KotlinNativeFrameworkMain */,
			);
			path = src;
			sourceTree = "<group>";
		};
		746CAD9D15ECB24F4ED84E11 /* Demo */ = {
			isa = PBXGroup;
			children = (
<<<<<<< HEAD
				649979D025CC636F00348419 /* System */,
				20524A22257BEA020054B57E /* DateTimePicker */,
				205747552397C99100CDE25E /* KeyboardManager */,
=======
				4B54CB1F2369DA4E00B69B2D /* Alerts */,
				74BBBF2C57521E71982179E0 /* AppDelegate.swift */,
>>>>>>> 719e9299
				20C7D1D6246A938A00C9A63F /* Architecture */,
				74C9C443CC304CB387AB324D /* Assets.xcassets */,
				209471E224C07E61001426CD /* Bluetooth */,
				20C7D1CB246968AA00C9A63F /* ExampleViewController.swift */,
				20C7D1D02469A3C100C9A63F /* FeaturesList */,
				20C7D1CD24699A5000C9A63F /* Helpers */,
				20C7D1D32469B24C00C9A63F /* Info */,
				74BEC2BADB02749FD409313B /* Info.plist */,
				205747552397C99100CDE25E /* KeyboardManager */,
				74FDC8922442294AF0776058 /* LaunchScreen.storyboard */,
				4B02E502236B2206003F0B36 /* LoadingIndicator */,
				4B54CB1E2369DA2B00B69B2D /* Location */,
				74F483E9C1890D693F808DDA /* Main.storyboard */,
				978348A5235DF51D005B140B /* Permissions */,
				209471DF24C07DE2001426CD /* View */,
			);
			path = Demo;
			sourceTree = "<group>";
		};
		7470228E28317355EFB70D41 /* kotlin */ = {
			isa = PBXGroup;
			children = (
				74C22623993814F606777266 /* KotlinNativeFramework.kt */,
			);
			path = kotlin;
			sourceTree = "<group>";
		};
		747A549D9FF0D1B49E65E190 /* Products */ = {
			isa = PBXGroup;
			children = (
				746E133CAEC5C7B1D516B11F /* Demo.app */,
				746834742E284396FD5452F4 /* DemoTests.xctest */,
				74A0718952D0CC604E49709B /* DemoUITests.xctest */,
				746885BADB9F6661211345DA /* KotlinNativeFramework.framework */,
			);
			name = Products;
			sourceTree = "<group>";
		};
		747C47F96366E8C0FE896BF1 /* Frameworks */ = {
			isa = PBXGroup;
			children = (
				742C6ACDA3C877A6128316ED /* KotlinNativeFramework.framework */,
			);
			name = Frameworks;
			sourceTree = "<group>";
		};
		747F646D72854D37D5686909 /* KotlinNativeFramework */ = {
			isa = PBXGroup;
			children = (
				74E253D6EF4BB7BA4916943D /* Info.plist */,
				74ED9583BC95062A511A899E /* Supporting Files */,
				745DD28172357B2F37C397E8 /* src */,
			);
			path = KotlinNativeFramework;
			sourceTree = "<group>";
		};
		7492DE0914511F3DC96A30A8 /* DemoTests */ = {
			isa = PBXGroup;
			children = (
				7428D8755D288FD7EA2E6537 /* Info.plist */,
				744CF99B70DA1947AA98CA3B /* DemoTests.swift */,
			);
			path = DemoTests;
			sourceTree = "<group>";
		};
		74D6698E6E24A4F93E6B289A /* DemoUITests */ = {
			isa = PBXGroup;
			children = (
				740C363F8973304E72F429BC /* Info.plist */,
				741DDADC0C8034E32EA9C3D6 /* DemoUITests.swift */,
			);
			path = DemoUITests;
			sourceTree = "<group>";
		};
		74ED9583BC95062A511A899E /* Supporting Files */ = {
			isa = PBXGroup;
			children = (
				744F12775216AF134CBAF4E9 /* build.gradle.kts */,
			);
			name = "Supporting Files";
			sourceTree = "<group>";
		};
		978348A5235DF51D005B140B /* Permissions */ = {
			isa = PBXGroup;
			children = (
				978348A6235DF586005B140B /* PermissionViewController.swift */,
				2017B1C42400175C00F9072A /* PermissionListViewController.swift */,
			);
			path = Permissions;
			sourceTree = "<group>";
		};
/* End PBXGroup section */

/* Begin PBXNativeTarget section */
		74074B293DEEEE5CB9495BC2 /* DemoTests */ = {
			isa = PBXNativeTarget;
			buildConfigurationList = 740AC894114C7B2501D2F458 /* Build configuration list for PBXNativeTarget "DemoTests" */;
			buildPhases = (
				744899861837358C3FC4D6EC /* Sources */,
				740935FBE067214171F75A8D /* Frameworks */,
				746B879C3C63B46AE1237085 /* Resources */,
			);
			buildRules = (
			);
			dependencies = (
				744683563AC18D9D78E89D91 /* PBXTargetDependency */,
			);
			name = DemoTests;
			productName = DemoTests;
			productReference = 746834742E284396FD5452F4 /* DemoTests.xctest */;
			productType = "com.apple.product-type.bundle.unit-test";
		};
		74269CF2B44D65F5DA990E74 /* KotlinNativeFramework */ = {
			isa = PBXNativeTarget;
			buildConfigurationList = 7455FEDF902D83B941B78621 /* Build configuration list for PBXNativeTarget "KotlinNativeFramework" */;
			buildPhases = (
				74EB9E9C533BEEA0282341AE /* Compile Kotlin/Native */,
			);
			buildRules = (
			);
			dependencies = (
			);
			name = KotlinNativeFramework;
			productName = KotlinNativeFramework;
			productReference = 746885BADB9F6661211345DA /* KotlinNativeFramework.framework */;
			productType = "com.apple.product-type.framework";
		};
		74555136E1B2BB715E50195E /* Demo */ = {
			isa = PBXNativeTarget;
			buildConfigurationList = 74C754F7F747073B076C3A91 /* Build configuration list for PBXNativeTarget "Demo" */;
			buildPhases = (
				744156D82DB12C1F9CC3C68F /* Sources */,
				74B635A880CB81844D31A213 /* Frameworks */,
				746C535FD7586B544C684D34 /* Resources */,
				74A05339C53B02B14407A5BD /* Embed Frameworks */,
			);
			buildRules = (
			);
			dependencies = (
				7408BEE716C49FFB32C030AC /* PBXTargetDependency */,
			);
			name = Demo;
			productName = Demo;
			productReference = 746E133CAEC5C7B1D516B11F /* Demo.app */;
			productType = "com.apple.product-type.application";
		};
		74F1ACA722488B68F78605D9 /* DemoUITests */ = {
			isa = PBXNativeTarget;
			buildConfigurationList = 7493E4639A804158022EC4C4 /* Build configuration list for PBXNativeTarget "DemoUITests" */;
			buildPhases = (
				74EE94DACA1A8475269C9E82 /* Sources */,
				7400F8CCBEA88ECB1634EEDE /* Frameworks */,
				7471171052DD797BF549D296 /* Resources */,
			);
			buildRules = (
			);
			dependencies = (
				749B2B4D04F5064568547D5D /* PBXTargetDependency */,
			);
			name = DemoUITests;
			productName = DemoUITests;
			productReference = 74A0718952D0CC604E49709B /* DemoUITests.xctest */;
			productType = "com.apple.product-type.bundle.ui-testing";
		};
/* End PBXNativeTarget section */

/* Begin PBXProject section */
		7477FD4305C126F92DB837CC /* Project object */ = {
			isa = PBXProject;
			attributes = {
				ORGANIZATIONNAME = Splendo;
				TargetAttributes = {
					74555136E1B2BB715E50195E = {
						DevelopmentTeam = NHQ559J67Q;
						ProvisioningStyle = Automatic;
					};
				};
			};
			buildConfigurationList = 742F13205C35E0F5E5498808 /* Build configuration list for PBXProject "Demo" */;
			compatibilityVersion = "Xcode 3.2";
			developmentRegion = English;
			hasScannedForEncodings = 0;
			knownRegions = (
				English,
				en,
				Base,
			);
			mainGroup = 745520950D85E4696686141D;
			productRefGroup = 747A549D9FF0D1B49E65E190 /* Products */;
			projectDirPath = "";
			projectRoot = "";
			targets = (
				74555136E1B2BB715E50195E /* Demo */,
				74074B293DEEEE5CB9495BC2 /* DemoTests */,
				74F1ACA722488B68F78605D9 /* DemoUITests */,
				74269CF2B44D65F5DA990E74 /* KotlinNativeFramework */,
			);
		};
/* End PBXProject section */

/* Begin PBXResourcesBuildPhase section */
		746B879C3C63B46AE1237085 /* Resources */ = {
			isa = PBXResourcesBuildPhase;
			buildActionMask = 2147483647;
			files = (
			);
			runOnlyForDeploymentPostprocessing = 0;
		};
		746C535FD7586B544C684D34 /* Resources */ = {
			isa = PBXResourcesBuildPhase;
			buildActionMask = 2147483647;
			files = (
				205AF6562488F017001BD99E /* Localizable.strings in Resources */,
				209471E824C07F19001426CD /* BluetoothCharacteristicCell.xib in Resources */,
				74C75886D08DD78EA65E6DD9 /* Assets.xcassets in Resources */,
				7478297FCF44ED1D49525D4E /* LaunchScreen.storyboard in Resources */,
				74E6599B023623BD96737582 /* Main.storyboard in Resources */,
				209471EA24C07F5F001426CD /* BluetoothDescriptorCell.xib in Resources */,
				74C9929AB26988E8CC66893D /* gradle.properties in Resources */,
			);
			runOnlyForDeploymentPostprocessing = 0;
		};
		7471171052DD797BF549D296 /* Resources */ = {
			isa = PBXResourcesBuildPhase;
			buildActionMask = 2147483647;
			files = (
			);
			runOnlyForDeploymentPostprocessing = 0;
		};
/* End PBXResourcesBuildPhase section */

/* Begin PBXShellScriptBuildPhase section */
		74EB9E9C533BEEA0282341AE /* Compile Kotlin/Native */ = {
			isa = PBXShellScriptBuildPhase;
			buildActionMask = 2147483647;
			files = (
			);
			inputPaths = (
			);
			name = "Compile Kotlin/Native";
			outputPaths = (
			);
			runOnlyForDeploymentPostprocessing = 0;
			shellPath = /bin/sh;
			shellScript = "if [ -z \"$KOTLIN_NATIVE_BUILD_CAPABLE\" ]; then\necho \"arch: $ARCHS\"\ncd \"$SRCROOT/Supporting Files\"\nsh -c \". gradlew buildForXcode\"\nfi\n            \n";
		};
/* End PBXShellScriptBuildPhase section */

/* Begin PBXSourcesBuildPhase section */
		744156D82DB12C1F9CC3C68F /* Sources */ = {
			isa = PBXSourcesBuildPhase;
			buildActionMask = 2147483647;
			files = (
				205747572397C9C400CDE25E /* KeyboardManagerViewController.swift in Sources */,
				74671D1F8F6A31F1DD3F7912 /* AppDelegate.swift in Sources */,
				209471E124C07DF4001426CD /* FittingWidthAutomaticHeightCollectionViewFlowLayout.swift in Sources */,
				2017B1C52400175C00F9072A /* PermissionListViewController.swift in Sources */,
				978348A7235DF586005B140B /* PermissionViewController.swift in Sources */,
				20524A24257BEA1E0054B57E /* DateTimePickerViewController.swift in Sources */,
				20C7D1CF24699A6C00C9A63F /* UIControl+Closure.swift in Sources */,
				649979E725CCD37200348419 /* NetworkViewController.swift in Sources */,
				20C7D1D8246A93A600C9A63F /* ArchitectureInputViewController.swift in Sources */,
				20C7D1D22469A3D600C9A63F /* FeaturesListViewController.swift in Sources */,
				20C7D1DA246A944A00C9A63F /* ArchitectureDetailsViewController.swift in Sources */,
				649979D325CC638C00348419 /* SystemViewController.swift in Sources */,
				978348A7235DF586005B140B /* PermissionViewController.swift in Sources */,
				20C7D1D52469B25B00C9A63F /* InfoViewController.swift in Sources */,
				4B02E504236B221B003F0B36 /* LoadingViewController.swift in Sources */,
				7425815FF35195035A8991B0 /* LocationViewController.swift in Sources */,
				209471E624C07ED9001426CD /* BluetoothDeviceDetailsViewController.swift in Sources */,
				209471E424C07EAD001426CD /* BluetoothViewController.swift in Sources */,
				4B54CB212369DA6600B69B2D /* AlertsViewController.swift in Sources */,
				20C7D1CC246968AA00C9A63F /* ExampleViewController.swift in Sources */,
			);
			runOnlyForDeploymentPostprocessing = 0;
		};
		744899861837358C3FC4D6EC /* Sources */ = {
			isa = PBXSourcesBuildPhase;
			buildActionMask = 2147483647;
			files = (
				74D656BE6B4BD50115400411 /* DemoTests.swift in Sources */,
			);
			runOnlyForDeploymentPostprocessing = 0;
		};
		74EE94DACA1A8475269C9E82 /* Sources */ = {
			isa = PBXSourcesBuildPhase;
			buildActionMask = 2147483647;
			files = (
				749B42F84CA72A5D4A0F3AD9 /* DemoUITests.swift in Sources */,
			);
			runOnlyForDeploymentPostprocessing = 0;
		};
/* End PBXSourcesBuildPhase section */

/* Begin PBXTargetDependency section */
		7408BEE716C49FFB32C030AC /* PBXTargetDependency */ = {
			isa = PBXTargetDependency;
			target = 74269CF2B44D65F5DA990E74 /* KotlinNativeFramework */;
			targetProxy = 740E6C673EE16791117B2FD4 /* PBXContainerItemProxy */;
		};
		744683563AC18D9D78E89D91 /* PBXTargetDependency */ = {
			isa = PBXTargetDependency;
			target = 74555136E1B2BB715E50195E /* Demo */;
			targetProxy = 74D5F38618D40CB8E5FC86D8 /* PBXContainerItemProxy */;
		};
		749B2B4D04F5064568547D5D /* PBXTargetDependency */ = {
			isa = PBXTargetDependency;
			target = 74555136E1B2BB715E50195E /* Demo */;
			targetProxy = 74798B41F78378ECDB0E4BB7 /* PBXContainerItemProxy */;
		};
/* End PBXTargetDependency section */

/* Begin PBXVariantGroup section */
		205AF6542488F017001BD99E /* Localizable.strings */ = {
			isa = PBXVariantGroup;
			children = (
				205AF6552488F017001BD99E /* Base */,
			);
			name = Localizable.strings;
			sourceTree = "<group>";
		};
		74F483E9C1890D693F808DDA /* Main.storyboard */ = {
			isa = PBXVariantGroup;
			children = (
				74C07E8A2DB465B1CE47DC5E /* Base */,
			);
			name = Main.storyboard;
			sourceTree = "<group>";
		};
		74FDC8922442294AF0776058 /* LaunchScreen.storyboard */ = {
			isa = PBXVariantGroup;
			children = (
				742CCE9033CEC8C8004D624F /* Base */,
			);
			name = LaunchScreen.storyboard;
			sourceTree = "<group>";
		};
/* End PBXVariantGroup section */

/* Begin XCBuildConfiguration section */
		74129CD46D0024B61630054C /* Debug */ = {
			isa = XCBuildConfiguration;
			buildSettings = {
				CODE_SIGN_IDENTITY = "";
				DYLIB_INSTALL_NAME_BASE = "@rpath";
				INFOPLIST_FILE = KotlinNativeFramework/Info.plist;
				INSTALL_PATH = "$(LOCAL_LIBRARY_DIR)/Frameworks";
				PRODUCT_BUNDLE_IDENTIFIER = com.splendo.mpp.demo.KotlinNativeFramework;
				PRODUCT_MODULE_NAME = "_$(PRODUCT_NAME:c99extidentifier)";
				PRODUCT_NAME = "$(TARGET_NAME:c99extidentifier)";
				SKIP_INSTALL = YES;
				SWIFT_VERSION = 5.0;
				TARGETED_DEVICE_FAMILY = "1,2";
				VALID_ARCHS = arm64;
			};
			name = Debug;
		};
		7450045FC3F0FAB4E9E0751D /* Release */ = {
			isa = XCBuildConfiguration;
			buildSettings = {
				ALWAYS_SEARCH_USER_PATHS = NO;
				CLANG_ANALYZER_NONNULL = YES;
				CLANG_ANALYZER_NUMBER_OBJECT_CONVERSION = YES_AGGRESSIVE;
				CLANG_CXX_LANGUAGE_STANDARD = "gnu++14";
				CLANG_CXX_LIBRARY = "libc++";
				CLANG_ENABLE_MODULES = YES;
				CLANG_ENABLE_OBJC_ARC = YES;
				CLANG_ENABLE_OBJC_WEAK = YES;
				CLANG_WARN_BLOCK_CAPTURE_AUTORELEASING = YES;
				CLANG_WARN_BOOL_CONVERSION = YES;
				CLANG_WARN_COMMA = YES;
				CLANG_WARN_CONSTANT_CONVERSION = YES;
				CLANG_WARN_DEPRECATED_OBJC_IMPLEMENTATIONS = YES;
				CLANG_WARN_DIRECT_OBJC_ISA_USAGE = YES_ERROR;
				CLANG_WARN_DOCUMENTATION_COMMENTS = YES;
				CLANG_WARN_EMPTY_BODY = YES;
				CLANG_WARN_ENUM_CONVERSION = YES;
				CLANG_WARN_INFINITE_RECURSION = YES;
				CLANG_WARN_INT_CONVERSION = YES;
				CLANG_WARN_NON_LITERAL_NULL_CONVERSION = YES;
				CLANG_WARN_OBJC_IMPLICIT_RETAIN_SELF = YES;
				CLANG_WARN_OBJC_LITERAL_CONVERSION = YES;
				CLANG_WARN_OBJC_ROOT_CLASS = YES_ERROR;
				CLANG_WARN_RANGE_LOOP_ANALYSIS = YES;
				CLANG_WARN_STRICT_PROTOTYPES = YES;
				CLANG_WARN_SUSPICIOUS_MOVE = YES;
				CLANG_WARN_UNGUARDED_AVAILABILITY = YES_AGGRESSIVE;
				CLANG_WARN_UNREACHABLE_CODE = YES;
				CLANG_WARN__DUPLICATE_METHOD_MATCH = YES;
				CODE_SIGN_IDENTITY = "iPhone Developer";
				COPY_PHASE_STRIP = NO;
				DEBUG_INFORMATION_FORMAT = "dwarf-with-dsym";
				ENABLE_NS_ASSERTIONS = NO;
				ENABLE_STRICT_OBJC_MSGSEND = YES;
				GCC_C_LANGUAGE_STANDARD = gnu11;
				GCC_NO_COMMON_BLOCKS = YES;
				GCC_WARN_64_TO_32_BIT_CONVERSION = YES;
				GCC_WARN_ABOUT_RETURN_TYPE = YES_ERROR;
				GCC_WARN_UNDECLARED_SELECTOR = YES;
				GCC_WARN_UNINITIALIZED_AUTOS = YES_AGGRESSIVE;
				GCC_WARN_UNUSED_FUNCTION = YES;
				GCC_WARN_UNUSED_VARIABLE = YES;
				IPHONEOS_DEPLOYMENT_TARGET = 12.2;
				MTL_ENABLE_DEBUG_INFO = NO;
				MTL_FAST_MATH = YES;
				SDKROOT = iphoneos;
				SWIFT_OPTIMIZATION_LEVEL = "-Owholemodule";
				VALIDATE_PRODUCT = YES;
			};
			name = Release;
		};
		74556A21FFE52626ECDED0EB /* Release */ = {
			isa = XCBuildConfiguration;
			buildSettings = {
				CODE_SIGN_IDENTITY = "";
				DYLIB_INSTALL_NAME_BASE = "@rpath";
				INFOPLIST_FILE = KotlinNativeFramework/Info.plist;
				INSTALL_PATH = "$(LOCAL_LIBRARY_DIR)/Frameworks";
				PRODUCT_BUNDLE_IDENTIFIER = com.splendo.mpp.demo.KotlinNativeFramework;
				PRODUCT_MODULE_NAME = "_$(PRODUCT_NAME:c99extidentifier)";
				PRODUCT_NAME = "$(TARGET_NAME:c99extidentifier)";
				SKIP_INSTALL = YES;
				SWIFT_VERSION = 5.0;
				TARGETED_DEVICE_FAMILY = "1,2";
				VALID_ARCHS = arm64;
			};
			name = Release;
		};
		74B72DFF132E49F15B2DF935 /* Debug */ = {
			isa = XCBuildConfiguration;
			buildSettings = {
				BUNDLE_LOADER = "$(BUILT_PRODUCTS_DIR)/Demo.app/Demo";
				INFOPLIST_FILE = DemoTests/Info.plist;
				LD_RUNPATH_SEARCH_PATHS = "$(inherited) @executable_path/Frameworks @loader_path/Frameworks";
				PRODUCT_BUNDLE_IDENTIFIER = com.splendo.mpp.demo.DemoTests;
				PRODUCT_NAME = "$(TARGET_NAME)";
				SWIFT_VERSION = 5.0;
				TARGETED_DEVICE_FAMILY = "1,2";
				TEST_HOST = "$(BUNDLE_LOADER)";
			};
			name = Debug;
		};
		74BDCF7AC0CDEAF092DB5F7F /* Debug */ = {
			isa = XCBuildConfiguration;
			buildSettings = {
				ASSETCATALOG_COMPILER_APPICON_NAME = AppIcon;
				CODE_SIGN_IDENTITY = "Apple Development";
				CODE_SIGN_STYLE = Automatic;
				DEVELOPMENT_TEAM = NHQ559J67Q;
				FRAMEWORK_SEARCH_PATHS = $BUILT_PRODUCTS_DIR;
				INFOPLIST_FILE = Demo/Info.plist;
				LD_RUNPATH_SEARCH_PATHS = "$(inherited) @executable_path/Frameworks";
				PRODUCT_BUNDLE_IDENTIFIER = com.splendo.mpp.demo;
				PRODUCT_NAME = "$(TARGET_NAME)";
				PROVISIONING_PROFILE_SPECIFIER = "";
				SWIFT_VERSION = 5.0;
				TARGETED_DEVICE_FAMILY = "1,2";
			};
			name = Debug;
		};
		74C4C9BEEE5FE949D448C58D /* Debug */ = {
			isa = XCBuildConfiguration;
			buildSettings = {
				INFOPLIST_FILE = DemoUITests/Info.plist;
				LD_RUNPATH_SEARCH_PATHS = "$(inherited) @executable_path/Frameworks @loader_path/Frameworks";
				PRODUCT_BUNDLE_IDENTIFIER = com.splendo.mpp.demo.DemoUITests;
				PRODUCT_NAME = "$(TARGET_NAME)";
				SWIFT_VERSION = 5.0;
				TARGETED_DEVICE_FAMILY = "1,2";
				TEST_TARGET_NAME = Demo;
			};
			name = Debug;
		};
		74DE35733E2CD78059A3003A /* Debug */ = {
			isa = XCBuildConfiguration;
			buildSettings = {
				ALWAYS_SEARCH_USER_PATHS = NO;
				CLANG_ANALYZER_NONNULL = YES;
				CLANG_ANALYZER_NUMBER_OBJECT_CONVERSION = YES_AGGRESSIVE;
				CLANG_CXX_LANGUAGE_STANDARD = "gnu++14";
				CLANG_CXX_LIBRARY = "libc++";
				CLANG_ENABLE_MODULES = YES;
				CLANG_ENABLE_OBJC_ARC = YES;
				CLANG_ENABLE_OBJC_WEAK = YES;
				CLANG_WARN_BLOCK_CAPTURE_AUTORELEASING = YES;
				CLANG_WARN_BOOL_CONVERSION = YES;
				CLANG_WARN_COMMA = YES;
				CLANG_WARN_CONSTANT_CONVERSION = YES;
				CLANG_WARN_DEPRECATED_OBJC_IMPLEMENTATIONS = YES;
				CLANG_WARN_DIRECT_OBJC_ISA_USAGE = YES_ERROR;
				CLANG_WARN_DOCUMENTATION_COMMENTS = YES;
				CLANG_WARN_EMPTY_BODY = YES;
				CLANG_WARN_ENUM_CONVERSION = YES;
				CLANG_WARN_INFINITE_RECURSION = YES;
				CLANG_WARN_INT_CONVERSION = YES;
				CLANG_WARN_NON_LITERAL_NULL_CONVERSION = YES;
				CLANG_WARN_OBJC_IMPLICIT_RETAIN_SELF = YES;
				CLANG_WARN_OBJC_LITERAL_CONVERSION = YES;
				CLANG_WARN_OBJC_ROOT_CLASS = YES_ERROR;
				CLANG_WARN_RANGE_LOOP_ANALYSIS = YES;
				CLANG_WARN_STRICT_PROTOTYPES = YES;
				CLANG_WARN_SUSPICIOUS_MOVE = YES;
				CLANG_WARN_UNGUARDED_AVAILABILITY = YES_AGGRESSIVE;
				CLANG_WARN_UNREACHABLE_CODE = YES;
				CLANG_WARN__DUPLICATE_METHOD_MATCH = YES;
				CODE_SIGN_IDENTITY = "iPhone Developer";
				COPY_PHASE_STRIP = NO;
				DEBUG_INFORMATION_FORMAT = dwarf;
				ENABLE_STRICT_OBJC_MSGSEND = YES;
				ENABLE_TESTABILITY = YES;
				GCC_C_LANGUAGE_STANDARD = gnu11;
				GCC_DYNAMIC_NO_PIC = NO;
				GCC_NO_COMMON_BLOCKS = YES;
				GCC_OPTIMIZATION_LEVEL = 0;
				GCC_PREPROCESSOR_DEFINITIONS = (
					"DEBUG=1",
					"$(inherited)",
				);
				GCC_WARN_64_TO_32_BIT_CONVERSION = YES;
				GCC_WARN_ABOUT_RETURN_TYPE = YES_ERROR;
				GCC_WARN_UNDECLARED_SELECTOR = YES;
				GCC_WARN_UNINITIALIZED_AUTOS = YES_AGGRESSIVE;
				GCC_WARN_UNUSED_FUNCTION = YES;
				GCC_WARN_UNUSED_VARIABLE = YES;
				IPHONEOS_DEPLOYMENT_TARGET = 12.2;
				MTL_ENABLE_DEBUG_INFO = INCLUDE_SOURCE;
				MTL_FAST_MATH = YES;
				ONLY_ACTIVE_ARCH = YES;
				SDKROOT = iphoneos;
				SWIFT_ACTIVE_COMPILATION_CONDITIONS = DEBUG;
				SWIFT_OPTIMIZATION_LEVEL = "-Onone";
			};
			name = Debug;
		};
		74E9BA46A80E6C492CC81D95 /* Release */ = {
			isa = XCBuildConfiguration;
			buildSettings = {
				BUNDLE_LOADER = "$(BUILT_PRODUCTS_DIR)/Demo.app/Demo";
				INFOPLIST_FILE = DemoTests/Info.plist;
				LD_RUNPATH_SEARCH_PATHS = "$(inherited) @executable_path/Frameworks @loader_path/Frameworks";
				PRODUCT_BUNDLE_IDENTIFIER = com.splendo.mpp.demo.DemoTests;
				PRODUCT_NAME = "$(TARGET_NAME)";
				SWIFT_VERSION = 5.0;
				TARGETED_DEVICE_FAMILY = "1,2";
				TEST_HOST = "$(BUNDLE_LOADER)";
			};
			name = Release;
		};
		74F864CC21F489CA494FD856 /* Release */ = {
			isa = XCBuildConfiguration;
			buildSettings = {
				INFOPLIST_FILE = DemoUITests/Info.plist;
				LD_RUNPATH_SEARCH_PATHS = "$(inherited) @executable_path/Frameworks @loader_path/Frameworks";
				PRODUCT_BUNDLE_IDENTIFIER = com.splendo.mpp.demo.DemoUITests;
				PRODUCT_NAME = "$(TARGET_NAME)";
				SWIFT_VERSION = 5.0;
				TARGETED_DEVICE_FAMILY = "1,2";
				TEST_TARGET_NAME = Demo;
			};
			name = Release;
		};
		74FB1F493C4D48DDF9E1C969 /* Release */ = {
			isa = XCBuildConfiguration;
			buildSettings = {
				ASSETCATALOG_COMPILER_APPICON_NAME = AppIcon;
				CODE_SIGN_IDENTITY = "Apple Development";
				CODE_SIGN_STYLE = Automatic;
				DEVELOPMENT_TEAM = 2732HQPVJP;
				FRAMEWORK_SEARCH_PATHS = $BUILT_PRODUCTS_DIR;
				INFOPLIST_FILE = Demo/Info.plist;
				LD_RUNPATH_SEARCH_PATHS = "$(inherited) @executable_path/Frameworks";
				PRODUCT_BUNDLE_IDENTIFIER = com.splendo.mpp.demo.Demo;
				PRODUCT_NAME = "$(TARGET_NAME)";
				PROVISIONING_PROFILE_SPECIFIER = "";
				SWIFT_VERSION = 5.0;
				TARGETED_DEVICE_FAMILY = "1,2";
			};
			name = Release;
		};
/* End XCBuildConfiguration section */

/* Begin XCConfigurationList section */
		740AC894114C7B2501D2F458 /* Build configuration list for PBXNativeTarget "DemoTests" */ = {
			isa = XCConfigurationList;
			buildConfigurations = (
				74B72DFF132E49F15B2DF935 /* Debug */,
				74E9BA46A80E6C492CC81D95 /* Release */,
			);
			defaultConfigurationIsVisible = 0;
			defaultConfigurationName = Release;
		};
		742F13205C35E0F5E5498808 /* Build configuration list for PBXProject "Demo" */ = {
			isa = XCConfigurationList;
			buildConfigurations = (
				74DE35733E2CD78059A3003A /* Debug */,
				7450045FC3F0FAB4E9E0751D /* Release */,
			);
			defaultConfigurationIsVisible = 0;
			defaultConfigurationName = Release;
		};
		7455FEDF902D83B941B78621 /* Build configuration list for PBXNativeTarget "KotlinNativeFramework" */ = {
			isa = XCConfigurationList;
			buildConfigurations = (
				74129CD46D0024B61630054C /* Debug */,
				74556A21FFE52626ECDED0EB /* Release */,
			);
			defaultConfigurationIsVisible = 0;
			defaultConfigurationName = Release;
		};
		7493E4639A804158022EC4C4 /* Build configuration list for PBXNativeTarget "DemoUITests" */ = {
			isa = XCConfigurationList;
			buildConfigurations = (
				74C4C9BEEE5FE949D448C58D /* Debug */,
				74F864CC21F489CA494FD856 /* Release */,
			);
			defaultConfigurationIsVisible = 0;
			defaultConfigurationName = Release;
		};
		74C754F7F747073B076C3A91 /* Build configuration list for PBXNativeTarget "Demo" */ = {
			isa = XCConfigurationList;
			buildConfigurations = (
				74BDCF7AC0CDEAF092DB5F7F /* Debug */,
				74FB1F493C4D48DDF9E1C969 /* Release */,
			);
			defaultConfigurationIsVisible = 0;
			defaultConfigurationName = Release;
		};
/* End XCConfigurationList section */
	};
	rootObject = 7477FD4305C126F92DB837CC /* Project object */;
}<|MERGE_RESOLUTION|>--- conflicted
+++ resolved
@@ -320,14 +320,11 @@
 		746CAD9D15ECB24F4ED84E11 /* Demo */ = {
 			isa = PBXGroup;
 			children = (
-<<<<<<< HEAD
 				649979D025CC636F00348419 /* System */,
 				20524A22257BEA020054B57E /* DateTimePicker */,
 				205747552397C99100CDE25E /* KeyboardManager */,
-=======
 				4B54CB1F2369DA4E00B69B2D /* Alerts */,
 				74BBBF2C57521E71982179E0 /* AppDelegate.swift */,
->>>>>>> 719e9299
 				20C7D1D6246A938A00C9A63F /* Architecture */,
 				74C9C443CC304CB387AB324D /* Assets.xcassets */,
 				209471E224C07E61001426CD /* Bluetooth */,
