--- conflicted
+++ resolved
@@ -322,11 +322,8 @@
                         <segue destination="Hbw-co-mWZ" kind="show" identifier="showPermissions" id="gxu-od-TLe"/>
                         <segue destination="7Rf-m0-GFx" kind="show" identifier="showKeyboard" id="IO5-8e-Q9F"/>
                         <segue destination="Y7p-ku-8gX" kind="show" identifier="showDateTimePicker" id="wT7-jZ-xqh"/>
-<<<<<<< HEAD
                         <segue destination="VPE-Hp-Qc9" kind="show" identifier="showLinks" id="KlM-G9-P6y"/>
-=======
                         <segue destination="NRf-rC-nl1" kind="show" identifier="showSystem" id="IT2-HT-9Hz"/>
->>>>>>> fb39b463
                     </connections>
                 </tableViewController>
                 <placeholder placeholderIdentifier="IBFirstResponder" id="L6W-Hz-iOT" userLabel="First Responder" customClass="UIResponder" sceneMemberID="firstResponder"/>
@@ -664,11 +661,7 @@
                                     <autoresizingMask key="autoresizingMask"/>
                                     <subviews>
                                         <label opaque="NO" userInteractionEnabled="NO" contentMode="left" horizontalHuggingPriority="251" verticalHuggingPriority="251" text="Label" textAlignment="natural" lineBreakMode="tailTruncation" baselineAdjustment="alignBaselines" adjustsFontSizeToFit="NO" translatesAutoresizingMaskIntoConstraints="NO" id="odz-vr-fX0">
-<<<<<<< HEAD
-                                            <rect key="frame" x="40" y="15" width="334" height="21"/>
-=======
                                             <rect key="frame" x="40" y="15" width="334" height="21.5"/>
->>>>>>> fb39b463
                                             <fontDescription key="fontDescription" type="system" pointSize="17"/>
                                             <nil key="textColor"/>
                                             <nil key="highlightedColor"/>
@@ -716,11 +709,7 @@
                                     <autoresizingMask key="autoresizingMask"/>
                                     <subviews>
                                         <label opaque="NO" userInteractionEnabled="NO" contentMode="left" horizontalHuggingPriority="251" verticalHuggingPriority="251" text="Label" textAlignment="natural" lineBreakMode="tailTruncation" baselineAdjustment="alignBaselines" adjustsFontSizeToFit="NO" translatesAutoresizingMaskIntoConstraints="NO" id="nXv-Uh-BJk">
-<<<<<<< HEAD
-                                            <rect key="frame" x="40" y="15" width="334" height="21.5"/>
-=======
                                             <rect key="frame" x="40" y="15" width="334" height="21"/>
->>>>>>> fb39b463
                                             <fontDescription key="fontDescription" type="system" pointSize="17"/>
                                             <nil key="textColor"/>
                                             <nil key="highlightedColor"/>
