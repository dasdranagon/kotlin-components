<?xml version="1.0" encoding="UTF-8"?>
<document type="com.apple.InterfaceBuilder3.CocoaTouch.Storyboard.XIB" version="3.0" toolsVersion="16097" targetRuntime="iOS.CocoaTouch" propertyAccessControl="none" useAutolayout="YES" useTraitCollections="YES" useSafeAreas="YES" colorMatched="YES" initialViewController="czt-vE-Q3c">
    <device id="retina6_1" orientation="portrait" appearance="light"/>
    <dependencies>
        <deployment identifier="iOS"/>
        <plugIn identifier="com.apple.InterfaceBuilder.IBCocoaTouchPlugin" version="16087"/>
        <capability name="Safe area layout guides" minToolsVersion="9.0"/>
        <capability name="documents saved in the Xcode 8 format" minToolsVersion="8.0"/>
    </dependencies>
    <scenes>
        <!--Architecture Input View Controller-->
        <scene sceneID="YDA-Hr-mSj">
            <objects>
                <viewController id="irm-WF-A13" customClass="ArchitectureInputViewController" customModule="Demo" customModuleProvider="target" sceneMemberID="viewController">
                    <view key="view" contentMode="scaleToFill" id="py6-Ar-fCs">
                        <rect key="frame" x="0.0" y="0.0" width="414" height="842"/>
                        <autoresizingMask key="autoresizingMask" widthSizable="YES" heightSizable="YES"/>
                        <subviews>
                            <textField opaque="NO" contentMode="scaleToFill" contentHorizontalAlignment="left" contentVerticalAlignment="center" borderStyle="roundedRect" textAlignment="natural" minimumFontSize="17" translatesAutoresizingMaskIntoConstraints="NO" id="r7U-VH-8wC">
                                <rect key="frame" x="20" y="45.5" width="374" height="34"/>
                                <fontDescription key="fontDescription" type="system" pointSize="14"/>
                                <textInputTraits key="textInputTraits"/>
                                <connections>
                                    <outlet property="delegate" destination="irm-WF-A13" id="c0E-PN-JMr"/>
                                </connections>
                            </textField>
                            <label opaque="NO" userInteractionEnabled="NO" contentMode="left" horizontalHuggingPriority="251" verticalHuggingPriority="251" text="Enter Your Name" textAlignment="natural" lineBreakMode="tailTruncation" baselineAdjustment="alignBaselines" adjustsFontSizeToFit="NO" translatesAutoresizingMaskIntoConstraints="NO" id="BRD-1O-pzh">
                                <rect key="frame" x="20" y="20" width="129" height="20.5"/>
                                <fontDescription key="fontDescription" type="system" pointSize="17"/>
                                <nil key="textColor"/>
                                <nil key="highlightedColor"/>
                            </label>
                            <label opaque="NO" userInteractionEnabled="NO" contentMode="left" horizontalHuggingPriority="251" verticalHuggingPriority="251" text="Enter a Number" textAlignment="natural" lineBreakMode="tailTruncation" baselineAdjustment="alignBaselines" adjustsFontSizeToFit="NO" translatesAutoresizingMaskIntoConstraints="NO" id="e50-92-l7G">
                                <rect key="frame" x="20" y="99.5" width="120" height="20.5"/>
                                <fontDescription key="fontDescription" type="system" pointSize="17"/>
                                <nil key="textColor"/>
                                <nil key="highlightedColor"/>
                            </label>
                            <stackView opaque="NO" contentMode="scaleToFill" translatesAutoresizingMaskIntoConstraints="NO" id="MN6-Uw-a48">
                                <rect key="frame" x="20" y="178" width="374" height="30"/>
                                <subviews>
                                    <button opaque="NO" contentMode="scaleToFill" contentHorizontalAlignment="center" contentVerticalAlignment="center" buttonType="roundedRect" lineBreakMode="middleTruncation" translatesAutoresizingMaskIntoConstraints="NO" id="oa5-69-XBu">
                                        <rect key="frame" x="0.0" y="0.0" width="374" height="30"/>
                                        <state key="normal" title="Show Details"/>
                                        <connections>
                                            <action selector="onShowDetailsPressedWithSender:" destination="irm-WF-A13" eventType="touchUpInside" id="5kX-rr-EdX"/>
                                        </connections>
                                    </button>
                                </subviews>
                            </stackView>
                            <textField opaque="NO" contentMode="scaleToFill" contentHorizontalAlignment="left" contentVerticalAlignment="center" borderStyle="roundedRect" textAlignment="natural" minimumFontSize="17" translatesAutoresizingMaskIntoConstraints="NO" id="w2o-g6-GSv">
                                <rect key="frame" x="20" y="124" width="374" height="34"/>
                                <fontDescription key="fontDescription" type="system" pointSize="14"/>
                                <textInputTraits key="textInputTraits"/>
                                <connections>
                                    <outlet property="delegate" destination="irm-WF-A13" id="T2c-Bl-xIV"/>
                                </connections>
                            </textField>
                            <imageView clipsSubviews="YES" userInteractionEnabled="NO" contentMode="scaleAspectFit" horizontalHuggingPriority="251" verticalHuggingPriority="251" image="error_icon" translatesAutoresizingMaskIntoConstraints="NO" id="nkY-wQ-Zgj">
                                <rect key="frame" x="376" y="55.5" width="14" height="14"/>
                                <color key="tintColor" red="1" green="0.0" blue="0.0" alpha="1" colorSpace="custom" customColorSpace="calibratedRGB"/>
                                <constraints>
                                    <constraint firstAttribute="width" secondItem="nkY-wQ-Zgj" secondAttribute="height" multiplier="1:1" id="1aJ-P0-XUj"/>
                                </constraints>
                            </imageView>
                            <imageView clipsSubviews="YES" userInteractionEnabled="NO" contentMode="scaleAspectFit" horizontalHuggingPriority="251" verticalHuggingPriority="251" image="error_icon" translatesAutoresizingMaskIntoConstraints="NO" id="9Vf-hG-a8X">
                                <rect key="frame" x="376" y="134" width="14" height="14"/>
                                <color key="tintColor" red="1" green="0.0" blue="0.0" alpha="1" colorSpace="custom" customColorSpace="calibratedRGB"/>
                                <constraints>
                                    <constraint firstAttribute="width" secondItem="9Vf-hG-a8X" secondAttribute="height" multiplier="1:1" id="Lpe-G7-rrQ"/>
                                </constraints>
                            </imageView>
                        </subviews>
                        <color key="backgroundColor" systemColor="systemBackgroundColor" cocoaTouchSystemColor="whiteColor"/>
                        <constraints>
                            <constraint firstItem="r7U-VH-8wC" firstAttribute="trailing" secondItem="nkY-wQ-Zgj" secondAttribute="trailing" constant="4" id="29l-Wo-nAk"/>
                            <constraint firstItem="nkY-wQ-Zgj" firstAttribute="centerY" secondItem="r7U-VH-8wC" secondAttribute="centerY" id="3ki-bz-Q5z"/>
                            <constraint firstItem="BRD-1O-pzh" firstAttribute="top" secondItem="cfj-uN-qHa" secondAttribute="top" constant="20" id="4qy-iA-RqN"/>
                            <constraint firstItem="w2o-g6-GSv" firstAttribute="leading" secondItem="cfj-uN-qHa" secondAttribute="leading" constant="20" id="5le-Mo-cPp"/>
                            <constraint firstItem="9Vf-hG-a8X" firstAttribute="centerY" secondItem="w2o-g6-GSv" secondAttribute="centerY" id="8in-AJ-qYx"/>
                            <constraint firstItem="MN6-Uw-a48" firstAttribute="leading" secondItem="cfj-uN-qHa" secondAttribute="leading" constant="20" id="9AT-IS-szf"/>
                            <constraint firstItem="r7U-VH-8wC" firstAttribute="top" secondItem="BRD-1O-pzh" secondAttribute="bottom" constant="5" id="CQ8-uz-pia"/>
                            <constraint firstItem="9Vf-hG-a8X" firstAttribute="width" secondItem="9Vf-hG-a8X" secondAttribute="height" multiplier="1:1" id="DOC-kp-U4u"/>
                            <constraint firstItem="MN6-Uw-a48" firstAttribute="top" secondItem="w2o-g6-GSv" secondAttribute="bottom" constant="20" id="F7h-7c-fq2"/>
                            <constraint firstItem="cfj-uN-qHa" firstAttribute="trailing" secondItem="w2o-g6-GSv" secondAttribute="trailing" constant="20" id="KZD-4u-uFu"/>
                            <constraint firstItem="r7U-VH-8wC" firstAttribute="leading" secondItem="cfj-uN-qHa" secondAttribute="leading" constant="20" id="RBw-GV-NWQ"/>
                            <constraint firstItem="cfj-uN-qHa" firstAttribute="trailing" secondItem="MN6-Uw-a48" secondAttribute="trailing" constant="20" id="T0D-RX-rxR"/>
                            <constraint firstItem="e50-92-l7G" firstAttribute="leading" secondItem="cfj-uN-qHa" secondAttribute="leading" constant="20" id="VdD-wU-Vy9"/>
                            <constraint firstItem="w2o-g6-GSv" firstAttribute="trailing" secondItem="9Vf-hG-a8X" secondAttribute="trailing" constant="4" id="avb-uH-j8z"/>
                            <constraint firstItem="BRD-1O-pzh" firstAttribute="leading" secondItem="cfj-uN-qHa" secondAttribute="leading" constant="20" id="c08-rF-2su"/>
                            <constraint firstItem="cfj-uN-qHa" firstAttribute="trailing" secondItem="r7U-VH-8wC" secondAttribute="trailing" constant="20" id="gOS-oo-ZSy"/>
                            <constraint firstItem="e50-92-l7G" firstAttribute="top" secondItem="r7U-VH-8wC" secondAttribute="bottom" constant="20" id="ivN-y3-fAz"/>
                            <constraint firstItem="w2o-g6-GSv" firstAttribute="top" secondItem="e50-92-l7G" secondAttribute="bottom" constant="4" id="xnF-e1-LwG"/>
                        </constraints>
                        <viewLayoutGuide key="safeArea" id="cfj-uN-qHa"/>
                    </view>
                    <navigationItem key="navigationItem" id="i8W-fj-OLz"/>
                    <connections>
                        <outlet property="detailsButton" destination="oa5-69-XBu" id="tx2-Sn-0dP"/>
                        <outlet property="nameError" destination="nkY-wQ-Zgj" id="01j-he-tFD"/>
                        <outlet property="nameInput" destination="r7U-VH-8wC" id="DUN-id-71w"/>
                        <outlet property="nameLabel" destination="BRD-1O-pzh" id="7xi-ZG-mfx"/>
                        <outlet property="numberError" destination="9Vf-hG-a8X" id="ZUn-Be-ROg"/>
                        <outlet property="numberInput" destination="w2o-g6-GSv" id="Z2J-h6-QOf"/>
                        <outlet property="numberLabel" destination="e50-92-l7G" id="en5-Kb-jSu"/>
                    </connections>
                </viewController>
                <placeholder placeholderIdentifier="IBFirstResponder" id="HKD-7I-kf8" userLabel="First Responder" customClass="UIResponder" sceneMemberID="firstResponder"/>
            </objects>
            <point key="canvasLocation" x="2648" y="1807"/>
        </scene>
        <!--Architecture Details View Controller-->
        <scene sceneID="e0z-fU-zDf">
            <objects>
                <viewController storyboardIdentifier="ArchitectureDetails" id="IaZ-HT-93C" customClass="ArchitectureDetailsViewController" customModule="Demo" customModuleProvider="target" sceneMemberID="viewController">
                    <view key="view" contentMode="scaleToFill" id="PHY-me-ogV">
                        <rect key="frame" x="0.0" y="0.0" width="414" height="896"/>
                        <autoresizingMask key="autoresizingMask" widthSizable="YES" heightSizable="YES"/>
                        <subviews>
                            <label opaque="NO" userInteractionEnabled="NO" contentMode="left" horizontalHuggingPriority="251" verticalHuggingPriority="251" text="Name" textAlignment="natural" lineBreakMode="tailTruncation" baselineAdjustment="alignBaselines" adjustsFontSizeToFit="NO" translatesAutoresizingMaskIntoConstraints="NO" id="Jo1-3B-4UO">
                                <rect key="frame" x="20" y="64" width="45" height="20.5"/>
                                <fontDescription key="fontDescription" type="system" pointSize="17"/>
                                <nil key="textColor"/>
                                <nil key="highlightedColor"/>
                            </label>
                            <label opaque="NO" userInteractionEnabled="NO" contentMode="left" horizontalHuggingPriority="251" verticalHuggingPriority="251" text="Number" textAlignment="natural" lineBreakMode="tailTruncation" baselineAdjustment="alignBaselines" adjustsFontSizeToFit="NO" translatesAutoresizingMaskIntoConstraints="NO" id="P3V-58-1Kg">
                                <rect key="frame" x="20" y="104.5" width="62" height="20.5"/>
                                <fontDescription key="fontDescription" type="system" pointSize="17"/>
                                <nil key="textColor"/>
                                <nil key="highlightedColor"/>
                            </label>
                            <stackView opaque="NO" contentMode="scaleToFill" translatesAutoresizingMaskIntoConstraints="NO" id="Yci-wv-53q">
                                <rect key="frame" x="20" y="145" width="374" height="30"/>
                                <subviews>
                                    <button opaque="NO" contentMode="scaleToFill" contentHorizontalAlignment="center" contentVerticalAlignment="center" buttonType="roundedRect" lineBreakMode="middleTruncation" translatesAutoresizingMaskIntoConstraints="NO" id="h7K-k3-Lq1">
                                        <rect key="frame" x="0.0" y="0.0" width="374" height="30"/>
                                        <state key="normal" title="Inverse Input"/>
                                        <connections>
                                            <action selector="onInversePressedWithSender:" destination="IaZ-HT-93C" eventType="touchUpInside" id="KpB-n8-blm"/>
                                        </connections>
                                    </button>
                                </subviews>
                            </stackView>
                            <button opaque="NO" contentMode="scaleToFill" contentHorizontalAlignment="center" contentVerticalAlignment="center" lineBreakMode="middleTruncation" translatesAutoresizingMaskIntoConstraints="NO" id="tTy-iI-GY4">
                                <rect key="frame" x="380" y="54" width="24" height="24"/>
                                <state key="normal" image="close_icon"/>
                                <connections>
                                    <action selector="onCloseButtonPressedWithSender:" destination="IaZ-HT-93C" eventType="touchUpInside" id="Ob6-7f-nJz"/>
                                </connections>
                            </button>
                        </subviews>
                        <color key="backgroundColor" systemColor="systemBackgroundColor" cocoaTouchSystemColor="whiteColor"/>
                        <constraints>
                            <constraint firstItem="Yci-wv-53q" firstAttribute="top" secondItem="P3V-58-1Kg" secondAttribute="bottom" constant="20" id="4Wj-XK-4lK"/>
                            <constraint firstItem="Yci-wv-53q" firstAttribute="leading" secondItem="PHY-me-ogV" secondAttribute="leading" constant="20" id="Hhy-2f-bEP"/>
                            <constraint firstItem="tTy-iI-GY4" firstAttribute="top" secondItem="FAp-h6-6JX" secondAttribute="top" constant="10" id="Nma-cc-mmy"/>
                            <constraint firstItem="Jo1-3B-4UO" firstAttribute="top" secondItem="FAp-h6-6JX" secondAttribute="top" constant="20" id="h5e-Z5-ZJG"/>
                            <constraint firstItem="FAp-h6-6JX" firstAttribute="trailing" secondItem="Yci-wv-53q" secondAttribute="trailing" constant="20" id="j8D-he-zWs"/>
                            <constraint firstItem="P3V-58-1Kg" firstAttribute="top" secondItem="Jo1-3B-4UO" secondAttribute="bottom" constant="20" id="lVw-ru-QeN"/>
                            <constraint firstItem="P3V-58-1Kg" firstAttribute="leading" secondItem="FAp-h6-6JX" secondAttribute="leading" constant="20" id="swA-AQ-pJ8"/>
                            <constraint firstItem="Jo1-3B-4UO" firstAttribute="leading" secondItem="FAp-h6-6JX" secondAttribute="leading" constant="20" id="w4u-u2-Opd"/>
                            <constraint firstItem="FAp-h6-6JX" firstAttribute="trailing" secondItem="tTy-iI-GY4" secondAttribute="trailing" constant="10" id="xjF-rW-0zn"/>
                        </constraints>
                        <viewLayoutGuide key="safeArea" id="FAp-h6-6JX"/>
                    </view>
                    <connections>
                        <outlet property="closeButton" destination="tTy-iI-GY4" id="7MU-H7-1jg"/>
                        <outlet property="inverseButton" destination="h7K-k3-Lq1" id="9a1-fJ-EB2"/>
                        <outlet property="nameLabel" destination="Jo1-3B-4UO" id="DU2-Ya-sSS"/>
                        <outlet property="numberLabel" destination="P3V-58-1Kg" id="Fjz-is-4CD"/>
                    </connections>
                </viewController>
                <placeholder placeholderIdentifier="IBFirstResponder" id="185-UF-jAH" userLabel="First Responder" customClass="UIResponder" sceneMemberID="firstResponder"/>
            </objects>
            <point key="canvasLocation" x="3403" y="1807"/>
        </scene>
        <!--Location View Controller-->
        <scene sceneID="tne-QT-ifu">
            <objects>
                <viewController id="BYZ-38-t0r" customClass="LocationViewController" customModule="Demo" customModuleProvider="target" sceneMemberID="viewController">
                    <view key="view" contentMode="scaleToFill" id="8bC-Xf-vdC">
                        <rect key="frame" x="0.0" y="0.0" width="414" height="842"/>
                        <autoresizingMask key="autoresizingMask" widthSizable="YES" heightSizable="YES"/>
                        <subviews>
                            <label opaque="NO" userInteractionEnabled="NO" contentMode="center" horizontalHuggingPriority="251" verticalHuggingPriority="251" text="" textAlignment="center" lineBreakMode="characterWrap" numberOfLines="0" baselineAdjustment="alignBaselines" adjustsFontForContentSizeCategory="YES" adjustsFontSizeToFit="NO" translatesAutoresizingMaskIntoConstraints="NO" id="N09-wk-m9R">
                                <rect key="frame" x="40" y="421" width="334" height="0.0"/>
                                <fontDescription key="fontDescription" style="UICTFontTextStyleBody"/>
                                <nil key="textColor"/>
                                <nil key="highlightedColor"/>
                            </label>
                        </subviews>
                        <color key="backgroundColor" systemColor="systemBackgroundColor" cocoaTouchSystemColor="whiteColor"/>
                        <constraints>
                            <constraint firstItem="N09-wk-m9R" firstAttribute="centerY" secondItem="8bC-Xf-vdC" secondAttribute="centerY" id="AqD-Pg-RgE"/>
                            <constraint firstItem="N09-wk-m9R" firstAttribute="leading" secondItem="8bC-Xf-vdC" secondAttribute="leadingMargin" constant="20" id="cOF-po-VVP"/>
                            <constraint firstAttribute="trailingMargin" secondItem="N09-wk-m9R" secondAttribute="trailing" constant="20" id="r8O-Jm-dEs"/>
                        </constraints>
                        <viewLayoutGuide key="safeArea" id="6Tk-OE-BBY"/>
                    </view>
                    <navigationItem key="navigationItem" id="qiK-1i-3iO"/>
                    <connections>
                        <outlet property="label" destination="N09-wk-m9R" id="GgY-Zv-9MA"/>
                    </connections>
                </viewController>
                <placeholder placeholderIdentifier="IBFirstResponder" id="dkx-z0-nzr" sceneMemberID="firstResponder"/>
            </objects>
            <point key="canvasLocation" x="2648" y="1073"/>
        </scene>
        <!--Navigation Controller-->
        <scene sceneID="wzc-80-TVF">
            <objects>
                <navigationController id="czt-vE-Q3c" sceneMemberID="viewController">
                    <navigationBar key="navigationBar" contentMode="scaleToFill" insetsLayoutMarginsFromSafeArea="NO" id="JFR-fW-QFO">
                        <rect key="frame" x="0.0" y="44" width="414" height="44"/>
                        <autoresizingMask key="autoresizingMask"/>
                    </navigationBar>
                    <connections>
                        <segue destination="h5f-Hj-KON" kind="relationship" relationship="rootViewController" id="XVr-rN-47X"/>
                    </connections>
                </navigationController>
                <placeholder placeholderIdentifier="IBFirstResponder" id="GFy-QJ-qwR" userLabel="First Responder" customClass="UIResponder" sceneMemberID="firstResponder"/>
            </objects>
            <point key="canvasLocation" x="-81" y="329"/>
        </scene>
        <!--Example View Controller-->
        <scene sceneID="K8T-3r-eHt">
            <objects>
                <viewController id="h5f-Hj-KON" customClass="ExampleViewController" customModule="Demo" customModuleProvider="target" sceneMemberID="viewController">
                    <view key="view" contentMode="scaleToFill" id="dAg-Yn-hmm">
                        <rect key="frame" x="0.0" y="0.0" width="414" height="896"/>
                        <autoresizingMask key="autoresizingMask" widthSizable="YES" heightSizable="YES"/>
                        <subviews>
                            <view contentMode="scaleToFill" translatesAutoresizingMaskIntoConstraints="NO" id="U2z-d2-7eZ">
                                <rect key="frame" x="0.0" y="88" width="414" height="694"/>
                                <color key="backgroundColor" systemColor="systemGray4Color" red="0.81960784310000001" green="0.81960784310000001" blue="0.83921568629999999" alpha="1" colorSpace="custom" customColorSpace="sRGB"/>
                            </view>
                            <view contentMode="scaleToFill" translatesAutoresizingMaskIntoConstraints="NO" id="AHr-fV-53e">
                                <rect key="frame" x="0.0" y="782" width="414" height="80"/>
                                <color key="backgroundColor" systemColor="systemBackgroundColor" cocoaTouchSystemColor="whiteColor"/>
                            </view>
                            <stackView opaque="NO" contentMode="scaleToFill" distribution="fillEqually" translatesAutoresizingMaskIntoConstraints="NO" id="NBH-Hd-b8k">
                                <rect key="frame" x="0.0" y="782" width="414" height="80"/>
                                <constraints>
                                    <constraint firstAttribute="height" constant="80" id="rio-Sy-Vag"/>
                                </constraints>
                            </stackView>
                        </subviews>
                        <color key="backgroundColor" systemColor="systemBackgroundColor" cocoaTouchSystemColor="whiteColor"/>
                        <constraints>
                            <constraint firstItem="NBH-Hd-b8k" firstAttribute="trailing" secondItem="AHr-fV-53e" secondAttribute="trailing" id="2AV-c7-Fko"/>
                            <constraint firstItem="NBH-Hd-b8k" firstAttribute="bottom" secondItem="AHr-fV-53e" secondAttribute="bottom" id="3Cs-qo-Ydl"/>
                            <constraint firstItem="NBH-Hd-b8k" firstAttribute="top" secondItem="U2z-d2-7eZ" secondAttribute="bottom" id="3Ip-Rr-F57"/>
                            <constraint firstItem="NBH-Hd-b8k" firstAttribute="leading" secondItem="AHr-fV-53e" secondAttribute="leading" id="8pm-ZN-qul"/>
                            <constraint firstItem="NBH-Hd-b8k" firstAttribute="leading" secondItem="7lJ-cj-k76" secondAttribute="leading" id="A6r-CW-MlH"/>
                            <constraint firstItem="U2z-d2-7eZ" firstAttribute="top" secondItem="7lJ-cj-k76" secondAttribute="top" id="CD3-Zg-ht7"/>
                            <constraint firstItem="U2z-d2-7eZ" firstAttribute="leading" secondItem="7lJ-cj-k76" secondAttribute="leading" id="DZg-rb-Arf"/>
                            <constraint firstItem="7lJ-cj-k76" firstAttribute="trailing" secondItem="U2z-d2-7eZ" secondAttribute="trailing" id="Ee1-Mk-W0l"/>
                            <constraint firstItem="NBH-Hd-b8k" firstAttribute="top" secondItem="AHr-fV-53e" secondAttribute="top" id="SzZ-lL-luI"/>
                            <constraint firstItem="7lJ-cj-k76" firstAttribute="bottom" secondItem="NBH-Hd-b8k" secondAttribute="bottom" id="gPZ-kh-FBZ"/>
                            <constraint firstItem="7lJ-cj-k76" firstAttribute="trailing" secondItem="NBH-Hd-b8k" secondAttribute="trailing" id="o49-Qe-2g2"/>
                        </constraints>
                        <viewLayoutGuide key="safeArea" id="7lJ-cj-k76"/>
                    </view>
                    <navigationItem key="navigationItem" id="Jxb-jF-VSQ"/>
                    <connections>
                        <outlet property="bottomView" destination="NBH-Hd-b8k" id="uz5-Kb-6EH"/>
                        <outlet property="containerView" destination="U2z-d2-7eZ" id="QNy-Dw-Yjm"/>
                    </connections>
                </viewController>
                <placeholder placeholderIdentifier="IBFirstResponder" id="J3n-co-QAY" userLabel="First Responder" customClass="UIResponder" sceneMemberID="firstResponder"/>
            </objects>
            <point key="canvasLocation" x="815.94202898550736" y="328.79464285714283"/>
        </scene>
        <!--Features List View Controller-->
        <scene sceneID="C1a-KP-3Bk">
            <objects>
                <tableViewController storyboardIdentifier="FeaturesList" id="D99-ng-6V8" customClass="FeaturesListViewController" customModule="Demo" customModuleProvider="target" sceneMemberID="viewController">
                    <tableView key="view" clipsSubviews="YES" contentMode="scaleToFill" alwaysBounceVertical="YES" dataMode="prototypes" style="plain" separatorStyle="default" rowHeight="-1" estimatedRowHeight="-1" sectionHeaderHeight="28" sectionFooterHeight="28" id="KZQ-Mr-INa">
                        <rect key="frame" x="0.0" y="0.0" width="414" height="896"/>
                        <autoresizingMask key="autoresizingMask" widthSizable="YES" heightSizable="YES"/>
                        <color key="backgroundColor" systemColor="systemBackgroundColor" cocoaTouchSystemColor="whiteColor"/>
                        <prototypes>
                            <tableViewCell clipsSubviews="YES" contentMode="scaleToFill" preservesSuperviewLayoutMargins="YES" selectionStyle="default" indentationWidth="10" reuseIdentifier="FeaturesListCell" id="C4Y-IC-Pu4" customClass="FeaturesListCell" customModule="Demo" customModuleProvider="target">
                                <rect key="frame" x="0.0" y="28" width="414" height="51.5"/>
                                <autoresizingMask key="autoresizingMask"/>
                                <tableViewCellContentView key="contentView" opaque="NO" clipsSubviews="YES" multipleTouchEnabled="YES" contentMode="center" preservesSuperviewLayoutMargins="YES" insetsLayoutMarginsFromSafeArea="NO" tableViewCell="C4Y-IC-Pu4" id="XEB-aa-Byo">
                                    <rect key="frame" x="0.0" y="0.0" width="414" height="51.5"/>
                                    <autoresizingMask key="autoresizingMask"/>
                                    <subviews>
                                        <label opaque="NO" userInteractionEnabled="NO" contentMode="left" horizontalHuggingPriority="251" verticalHuggingPriority="251" text="Label" textAlignment="natural" lineBreakMode="tailTruncation" baselineAdjustment="alignBaselines" adjustsFontSizeToFit="NO" translatesAutoresizingMaskIntoConstraints="NO" id="Xh8-DK-zfM">
                                            <rect key="frame" x="40" y="15" width="334" height="21.5"/>
                                            <fontDescription key="fontDescription" type="system" pointSize="17"/>
                                            <nil key="textColor"/>
                                            <nil key="highlightedColor"/>
                                        </label>
                                    </subviews>
                                    <constraints>
                                        <constraint firstAttribute="trailingMargin" secondItem="Xh8-DK-zfM" secondAttribute="trailing" constant="20" id="aBe-qb-sMa"/>
                                        <constraint firstAttribute="bottomMargin" secondItem="Xh8-DK-zfM" secondAttribute="bottom" constant="4" id="iSp-u1-YS4"/>
                                        <constraint firstItem="Xh8-DK-zfM" firstAttribute="top" secondItem="XEB-aa-Byo" secondAttribute="topMargin" constant="4" id="po9-6M-fbu"/>
                                        <constraint firstItem="Xh8-DK-zfM" firstAttribute="leading" secondItem="XEB-aa-Byo" secondAttribute="leadingMargin" constant="20" id="uqr-hN-rru"/>
                                    </constraints>
                                </tableViewCellContentView>
                                <connections>
                                    <outlet property="label" destination="Xh8-DK-zfM" id="aeY-0C-asT"/>
                                </connections>
                            </tableViewCell>
                        </prototypes>
                        <connections>
                            <outlet property="dataSource" destination="D99-ng-6V8" id="v7o-jT-FXS"/>
                            <outlet property="delegate" destination="D99-ng-6V8" id="7Ag-aq-nNQ"/>
                        </connections>
                    </tableView>
                    <navigationItem key="navigationItem" id="q2T-p0-bqB"/>
                    <connections>
                        <outlet property="view" destination="KZQ-Mr-INa" id="yKY-xs-5Bk"/>
                        <segue destination="itP-bh-ePK" kind="show" identifier="showHUD" id="R5i-w6-hej"/>
                        <segue destination="jUB-i9-u9F" kind="show" identifier="showAlerts" id="2vi-ed-ywq"/>
                        <segue destination="irm-WF-A13" kind="show" identifier="showArchitecture" id="IOQ-4E-QhL"/>
<<<<<<< HEAD
                        <segue destination="BYZ-38-t0r" kind="show" identifier="showLocation" id="25d-lm-Tpv"/>
                        <segue destination="Hbw-co-mWZ" kind="show" identifier="showPermissions" id="gxu-od-TLe"/>
=======
                        <segue destination="7Rf-m0-GFx" kind="show" identifier="showKeyboard" id="IO5-8e-Q9F"/>
>>>>>>> 923fb261
                    </connections>
                </tableViewController>
                <placeholder placeholderIdentifier="IBFirstResponder" id="L6W-Hz-iOT" userLabel="First Responder" customClass="UIResponder" sceneMemberID="firstResponder"/>
            </objects>
            <point key="canvasLocation" x="1717" y="329"/>
        </scene>
        <!--Keyboard Manager View Controller-->
        <scene sceneID="i03-J0-4z5">
            <objects>
                <viewController id="7Rf-m0-GFx" customClass="KeyboardManagerViewController" customModule="Demo" customModuleProvider="target" sceneMemberID="viewController">
                    <view key="view" contentMode="scaleToFill" id="ujg-Ft-aqv">
                        <rect key="frame" x="0.0" y="0.0" width="414" height="842"/>
                        <autoresizingMask key="autoresizingMask" widthSizable="YES" heightSizable="YES"/>
                        <subviews>
                            <textField opaque="NO" contentMode="scaleToFill" contentHorizontalAlignment="left" contentVerticalAlignment="center" borderStyle="roundedRect" textAlignment="natural" minimumFontSize="17" translatesAutoresizingMaskIntoConstraints="NO" id="KiQ-CF-pig">
                                <rect key="frame" x="10" y="10" width="394" height="34"/>
                                <fontDescription key="fontDescription" type="system" pointSize="14"/>
                                <textInputTraits key="textInputTraits"/>
                            </textField>
                            <stackView opaque="NO" contentMode="scaleToFill" distribution="fillEqually" translatesAutoresizingMaskIntoConstraints="NO" id="5KH-x9-S2x">
                                <rect key="frame" x="10" y="54" width="394" height="30"/>
                                <subviews>
                                    <button opaque="NO" contentMode="scaleToFill" contentHorizontalAlignment="center" contentVerticalAlignment="center" buttonType="roundedRect" lineBreakMode="middleTruncation" translatesAutoresizingMaskIntoConstraints="NO" id="kY6-Kz-VM4">
                                        <rect key="frame" x="0.0" y="0.0" width="197" height="30"/>
                                        <state key="normal" title="Show Keyboard"/>
                                        <connections>
                                            <action selector="showButtonPressed" destination="7Rf-m0-GFx" eventType="touchUpInside" id="pKw-9x-kxU"/>
                                        </connections>
                                    </button>
                                    <button opaque="NO" contentMode="scaleToFill" contentHorizontalAlignment="center" contentVerticalAlignment="center" buttonType="roundedRect" lineBreakMode="middleTruncation" translatesAutoresizingMaskIntoConstraints="NO" id="LHk-eR-LxZ">
                                        <rect key="frame" x="197" y="0.0" width="197" height="30"/>
                                        <state key="normal" title="Hide Keyboard"/>
                                        <connections>
                                            <action selector="hideButtonPressed" destination="7Rf-m0-GFx" eventType="touchUpInside" id="8qL-Di-xGc"/>
                                        </connections>
                                    </button>
                                </subviews>
                            </stackView>
                        </subviews>
                        <color key="backgroundColor" systemColor="systemBackgroundColor" cocoaTouchSystemColor="whiteColor"/>
                        <constraints>
                            <constraint firstItem="2a8-e0-vMR" firstAttribute="trailing" secondItem="KiQ-CF-pig" secondAttribute="trailing" constant="10" id="0Ub-V5-Zsq"/>
                            <constraint firstItem="KiQ-CF-pig" firstAttribute="leading" secondItem="2a8-e0-vMR" secondAttribute="leading" constant="10" id="5oQ-La-oA9"/>
                            <constraint firstItem="5KH-x9-S2x" firstAttribute="trailing" secondItem="KiQ-CF-pig" secondAttribute="trailing" id="PUx-Tj-I19"/>
                            <constraint firstItem="KiQ-CF-pig" firstAttribute="top" secondItem="2a8-e0-vMR" secondAttribute="top" constant="10" id="YqD-JK-hRK"/>
                            <constraint firstItem="5KH-x9-S2x" firstAttribute="leading" secondItem="KiQ-CF-pig" secondAttribute="leading" id="biC-Co-NJa"/>
                            <constraint firstItem="5KH-x9-S2x" firstAttribute="top" secondItem="KiQ-CF-pig" secondAttribute="bottom" constant="10" id="mIW-2P-VzJ"/>
                        </constraints>
                        <viewLayoutGuide key="safeArea" id="2a8-e0-vMR"/>
                    </view>
                    <navigationItem key="navigationItem" id="3vu-M7-Qu6"/>
                    <connections>
                        <outlet property="editField" destination="KiQ-CF-pig" id="t55-zo-eh8"/>
                    </connections>
                </viewController>
                <placeholder placeholderIdentifier="IBFirstResponder" id="4mF-Fn-ESe" userLabel="First Responder" customClass="UIResponder" sceneMemberID="firstResponder"/>
            </objects>
            <point key="canvasLocation" x="2648" y="-1061"/>
        </scene>
        <!--Loading View Controller-->
        <scene sceneID="vaO-15-Tqm">
            <objects>
                <tableViewController id="itP-bh-ePK" customClass="LoadingViewController" customModule="Demo" customModuleProvider="target" sceneMemberID="viewController">
                    <tableView key="view" clipsSubviews="YES" contentMode="scaleToFill" alwaysBounceVertical="YES" dataMode="static" style="plain" separatorStyle="default" rowHeight="-1" estimatedRowHeight="-1" sectionHeaderHeight="28" sectionFooterHeight="28" id="EuU-N3-PUa">
                        <rect key="frame" x="0.0" y="0.0" width="414" height="842"/>
                        <autoresizingMask key="autoresizingMask" widthSizable="YES" heightSizable="YES"/>
                        <color key="backgroundColor" systemColor="systemBackgroundColor" cocoaTouchSystemColor="whiteColor"/>
                        <sections>
                            <tableViewSection id="W1h-wG-Nuf">
                                <cells>
                                    <tableViewCell clipsSubviews="YES" contentMode="scaleToFill" preservesSuperviewLayoutMargins="YES" selectionStyle="default" indentationWidth="10" textLabel="S13-rV-ghL" style="IBUITableViewCellStyleDefault" id="Qu4-gg-O0s">
                                        <rect key="frame" x="0.0" y="28" width="414" height="43.5"/>
                                        <autoresizingMask key="autoresizingMask"/>
                                        <tableViewCellContentView key="contentView" opaque="NO" clipsSubviews="YES" multipleTouchEnabled="YES" contentMode="center" preservesSuperviewLayoutMargins="YES" insetsLayoutMarginsFromSafeArea="NO" tableViewCell="Qu4-gg-O0s" id="UZM-pj-sFi">
                                            <rect key="frame" x="0.0" y="0.0" width="414" height="43.5"/>
                                            <autoresizingMask key="autoresizingMask"/>
                                            <subviews>
                                                <label opaque="NO" multipleTouchEnabled="YES" contentMode="left" insetsLayoutMarginsFromSafeArea="NO" text="Show Loading Indicator with System style" textAlignment="natural" lineBreakMode="tailTruncation" baselineAdjustment="alignBaselines" adjustsFontSizeToFit="NO" id="S13-rV-ghL">
                                                    <rect key="frame" x="20" y="0.0" width="374" height="43.5"/>
                                                    <autoresizingMask key="autoresizingMask"/>
                                                    <fontDescription key="fontDescription" type="system" pointSize="17"/>
                                                    <nil key="textColor"/>
                                                    <nil key="highlightedColor"/>
                                                </label>
                                            </subviews>
                                        </tableViewCellContentView>
                                    </tableViewCell>
                                    <tableViewCell clipsSubviews="YES" contentMode="scaleToFill" preservesSuperviewLayoutMargins="YES" selectionStyle="default" indentationWidth="10" textLabel="e31-TG-wrI" style="IBUITableViewCellStyleDefault" id="BqC-fY-hox">
                                        <rect key="frame" x="0.0" y="71.5" width="414" height="43.5"/>
                                        <autoresizingMask key="autoresizingMask"/>
                                        <tableViewCellContentView key="contentView" opaque="NO" clipsSubviews="YES" multipleTouchEnabled="YES" contentMode="center" preservesSuperviewLayoutMargins="YES" insetsLayoutMarginsFromSafeArea="NO" tableViewCell="BqC-fY-hox" id="Gsq-hn-e0Y">
                                            <rect key="frame" x="0.0" y="0.0" width="414" height="43.5"/>
                                            <autoresizingMask key="autoresizingMask"/>
                                            <subviews>
                                                <label opaque="NO" multipleTouchEnabled="YES" contentMode="left" insetsLayoutMarginsFromSafeArea="NO" text="Show Loading Indicator with Custom style" textAlignment="natural" lineBreakMode="tailTruncation" baselineAdjustment="alignBaselines" adjustsFontSizeToFit="NO" id="e31-TG-wrI">
                                                    <rect key="frame" x="20" y="0.0" width="374" height="43.5"/>
                                                    <autoresizingMask key="autoresizingMask"/>
                                                    <fontDescription key="fontDescription" type="system" pointSize="17"/>
                                                    <nil key="textColor"/>
                                                    <nil key="highlightedColor"/>
                                                </label>
                                            </subviews>
                                        </tableViewCellContentView>
                                    </tableViewCell>
                                </cells>
                            </tableViewSection>
                        </sections>
                        <connections>
                            <outlet property="dataSource" destination="itP-bh-ePK" id="zhT-5T-8wj"/>
                            <outlet property="delegate" destination="itP-bh-ePK" id="a0l-MT-IeJ"/>
                        </connections>
                    </tableView>
                    <navigationItem key="navigationItem" id="85A-T5-LLl"/>
                </tableViewController>
                <placeholder placeholderIdentifier="IBFirstResponder" id="3c6-iN-jO2" userLabel="First Responder" customClass="UIResponder" sceneMemberID="firstResponder"/>
            </objects>
            <point key="canvasLocation" x="2649" y="-374"/>
        </scene>
        <!--Alerts Table View Controller-->
        <scene sceneID="3hP-eu-S2i">
            <objects>
                <tableViewController id="jUB-i9-u9F" userLabel="Alerts Table View Controller" customClass="AlertsViewController" customModule="Demo" customModuleProvider="target" sceneMemberID="viewController">
                    <tableView key="view" clipsSubviews="YES" contentMode="scaleToFill" alwaysBounceVertical="YES" dataMode="static" style="plain" separatorStyle="default" rowHeight="-1" estimatedRowHeight="-1" sectionHeaderHeight="28" sectionFooterHeight="28" id="Uge-kX-PIL">
                        <rect key="frame" x="0.0" y="0.0" width="414" height="842"/>
                        <autoresizingMask key="autoresizingMask" widthSizable="YES" heightSizable="YES"/>
                        <color key="backgroundColor" systemColor="systemBackgroundColor" cocoaTouchSystemColor="whiteColor"/>
                        <sections>
                            <tableViewSection id="Y72-DQ-hcU">
                                <cells>
                                    <tableViewCell clipsSubviews="YES" contentMode="scaleToFill" preservesSuperviewLayoutMargins="YES" selectionStyle="default" indentationWidth="10" textLabel="3My-t9-uzW" style="IBUITableViewCellStyleDefault" id="4Bx-bp-v5a">
                                        <rect key="frame" x="0.0" y="28" width="414" height="43.5"/>
                                        <autoresizingMask key="autoresizingMask"/>
                                        <tableViewCellContentView key="contentView" opaque="NO" clipsSubviews="YES" multipleTouchEnabled="YES" contentMode="center" preservesSuperviewLayoutMargins="YES" insetsLayoutMarginsFromSafeArea="NO" tableViewCell="4Bx-bp-v5a" id="2hB-54-3WQ">
                                            <rect key="frame" x="0.0" y="0.0" width="414" height="43.5"/>
                                            <autoresizingMask key="autoresizingMask"/>
                                            <subviews>
                                                <label opaque="NO" multipleTouchEnabled="YES" contentMode="left" insetsLayoutMarginsFromSafeArea="NO" text="Show Alert" textAlignment="natural" lineBreakMode="tailTruncation" baselineAdjustment="alignBaselines" adjustsFontSizeToFit="NO" id="3My-t9-uzW">
                                                    <rect key="frame" x="20" y="0.0" width="374" height="43.5"/>
                                                    <autoresizingMask key="autoresizingMask"/>
                                                    <fontDescription key="fontDescription" type="system" pointSize="17"/>
                                                    <nil key="textColor"/>
                                                    <nil key="highlightedColor"/>
                                                </label>
                                            </subviews>
                                        </tableViewCellContentView>
                                    </tableViewCell>
                                    <tableViewCell clipsSubviews="YES" contentMode="scaleToFill" preservesSuperviewLayoutMargins="YES" selectionStyle="default" indentationWidth="10" textLabel="Mxj-wh-MJV" style="IBUITableViewCellStyleDefault" id="l1P-Xn-VLw">
                                        <rect key="frame" x="0.0" y="71.5" width="414" height="43.5"/>
                                        <autoresizingMask key="autoresizingMask"/>
                                        <tableViewCellContentView key="contentView" opaque="NO" clipsSubviews="YES" multipleTouchEnabled="YES" contentMode="center" preservesSuperviewLayoutMargins="YES" insetsLayoutMarginsFromSafeArea="NO" tableViewCell="l1P-Xn-VLw" id="XKI-8Y-HI7">
                                            <rect key="frame" x="0.0" y="0.0" width="414" height="43.5"/>
                                            <autoresizingMask key="autoresizingMask"/>
                                            <subviews>
                                                <label opaque="NO" multipleTouchEnabled="YES" contentMode="left" insetsLayoutMarginsFromSafeArea="NO" text="Show Dismissible Alert" textAlignment="natural" lineBreakMode="tailTruncation" baselineAdjustment="alignBaselines" adjustsFontSizeToFit="NO" id="Mxj-wh-MJV">
                                                    <rect key="frame" x="20" y="0.0" width="374" height="43.5"/>
                                                    <autoresizingMask key="autoresizingMask"/>
                                                    <fontDescription key="fontDescription" type="system" pointSize="17"/>
                                                    <nil key="textColor"/>
                                                    <nil key="highlightedColor"/>
                                                </label>
                                            </subviews>
                                        </tableViewCellContentView>
                                    </tableViewCell>
                                    <tableViewCell clipsSubviews="YES" contentMode="scaleToFill" preservesSuperviewLayoutMargins="YES" selectionStyle="default" indentationWidth="10" textLabel="iW9-HH-Oc0" style="IBUITableViewCellStyleDefault" id="lMI-O8-dAX">
                                        <rect key="frame" x="0.0" y="115" width="414" height="43.5"/>
                                        <autoresizingMask key="autoresizingMask"/>
                                        <tableViewCellContentView key="contentView" opaque="NO" clipsSubviews="YES" multipleTouchEnabled="YES" contentMode="center" preservesSuperviewLayoutMargins="YES" insetsLayoutMarginsFromSafeArea="NO" tableViewCell="lMI-O8-dAX" id="jWN-Fu-MOI">
                                            <rect key="frame" x="0.0" y="0.0" width="414" height="43.5"/>
                                            <autoresizingMask key="autoresizingMask"/>
                                            <subviews>
                                                <label opaque="NO" multipleTouchEnabled="YES" contentMode="left" insetsLayoutMarginsFromSafeArea="NO" text="Show Action Sheet" textAlignment="natural" lineBreakMode="tailTruncation" baselineAdjustment="alignBaselines" adjustsFontSizeToFit="NO" id="iW9-HH-Oc0">
                                                    <rect key="frame" x="20" y="0.0" width="374" height="43.5"/>
                                                    <autoresizingMask key="autoresizingMask"/>
                                                    <fontDescription key="fontDescription" type="system" pointSize="17"/>
                                                    <nil key="textColor"/>
                                                    <nil key="highlightedColor"/>
                                                </label>
                                            </subviews>
                                        </tableViewCellContentView>
                                    </tableViewCell>
                                </cells>
                            </tableViewSection>
                        </sections>
                        <connections>
                            <outlet property="dataSource" destination="jUB-i9-u9F" id="STI-kf-YSP"/>
                            <outlet property="delegate" destination="jUB-i9-u9F" id="GWD-7e-fKW"/>
                        </connections>
                    </tableView>
                    <navigationItem key="navigationItem" id="IKk-fx-Nxk"/>
                </tableViewController>
                <placeholder placeholderIdentifier="IBFirstResponder" id="ftd-tZ-HFo" userLabel="First Responder" customClass="UIResponder" sceneMemberID="firstResponder"/>
            </objects>
            <point key="canvasLocation" x="2648" y="329"/>
        </scene>
        <!--Info View Controller-->
        <scene sceneID="S3h-yX-G9s">
            <objects>
                <tableViewController storyboardIdentifier="InfoViewController" id="w3O-8R-hO7" customClass="InfoViewController" customModule="Demo" customModuleProvider="target" sceneMemberID="viewController">
                    <tableView key="view" clipsSubviews="YES" contentMode="scaleToFill" alwaysBounceVertical="YES" dataMode="prototypes" style="plain" separatorStyle="default" rowHeight="-1" estimatedRowHeight="-1" sectionHeaderHeight="28" sectionFooterHeight="28" id="Ak4-pT-DLg">
                        <rect key="frame" x="0.0" y="0.0" width="414" height="896"/>
                        <autoresizingMask key="autoresizingMask" widthSizable="YES" heightSizable="YES"/>
                        <color key="backgroundColor" systemColor="systemBackgroundColor" cocoaTouchSystemColor="whiteColor"/>
                        <prototypes>
                            <tableViewCell clipsSubviews="YES" contentMode="scaleToFill" restorationIdentifier="InfoButtonCell" preservesSuperviewLayoutMargins="YES" selectionStyle="default" indentationWidth="10" reuseIdentifier="InfoButtonCell" id="3eh-xF-TU3" customClass="InfoButtonCell" customModule="Demo" customModuleProvider="target">
                                <rect key="frame" x="0.0" y="28" width="414" height="43.5"/>
                                <autoresizingMask key="autoresizingMask"/>
                                <tableViewCellContentView key="contentView" opaque="NO" clipsSubviews="YES" multipleTouchEnabled="YES" contentMode="center" preservesSuperviewLayoutMargins="YES" insetsLayoutMarginsFromSafeArea="NO" tableViewCell="3eh-xF-TU3" id="cyO-Cc-dq8">
                                    <rect key="frame" x="0.0" y="0.0" width="414" height="43.5"/>
                                    <autoresizingMask key="autoresizingMask"/>
                                    <subviews>
                                        <label opaque="NO" userInteractionEnabled="NO" contentMode="left" horizontalHuggingPriority="251" verticalHuggingPriority="251" text="Label" textAlignment="natural" lineBreakMode="tailTruncation" baselineAdjustment="alignBaselines" adjustsFontSizeToFit="NO" translatesAutoresizingMaskIntoConstraints="NO" id="odz-vr-fX0">
                                            <rect key="frame" x="40" y="15" width="334" height="21.5"/>
                                            <fontDescription key="fontDescription" type="system" pointSize="17"/>
                                            <nil key="textColor"/>
                                            <nil key="highlightedColor"/>
                                        </label>
                                    </subviews>
                                    <constraints>
                                        <constraint firstItem="odz-vr-fX0" firstAttribute="leading" secondItem="cyO-Cc-dq8" secondAttribute="leadingMargin" constant="20" id="7tZ-tH-8X0"/>
                                        <constraint firstItem="odz-vr-fX0" firstAttribute="bottom" secondItem="cyO-Cc-dq8" secondAttribute="bottomMargin" constant="4" id="PgZ-SM-8yB"/>
                                        <constraint firstItem="odz-vr-fX0" firstAttribute="top" secondItem="cyO-Cc-dq8" secondAttribute="topMargin" constant="4" id="i4v-3w-WXa"/>
                                        <constraint firstAttribute="trailingMargin" secondItem="odz-vr-fX0" secondAttribute="trailing" constant="20" id="pBz-5g-kJm"/>
                                    </constraints>
                                </tableViewCellContentView>
                                <connections>
                                    <outlet property="label" destination="odz-vr-fX0" id="wXy-TH-sMq"/>
                                </connections>
                            </tableViewCell>
                        </prototypes>
                        <connections>
                            <outlet property="dataSource" destination="w3O-8R-hO7" id="anC-9o-teZ"/>
                            <outlet property="delegate" destination="w3O-8R-hO7" id="GRh-F8-Q1e"/>
                        </connections>
                    </tableView>
                    <connections>
                        <outlet property="view" destination="Ak4-pT-DLg" id="IV0-1H-pHf"/>
                    </connections>
                </tableViewController>
                <placeholder placeholderIdentifier="IBFirstResponder" id="s7d-U9-qTn" userLabel="First Responder" customClass="UIResponder" sceneMemberID="firstResponder"/>
            </objects>
            <point key="canvasLocation" x="816" y="1073"/>
        </scene>
        <!--Permission List View Controller-->
        <scene sceneID="bkZ-ly-rzs">
            <objects>
                <tableViewController storyboardIdentifier="PermissionsList" id="Hbw-co-mWZ" customClass="PermissionListViewController" customModule="Demo" customModuleProvider="target" sceneMemberID="viewController">
                    <tableView key="view" clipsSubviews="YES" contentMode="scaleToFill" alwaysBounceVertical="YES" dataMode="prototypes" style="plain" separatorStyle="default" rowHeight="-1" estimatedRowHeight="-1" sectionHeaderHeight="28" sectionFooterHeight="28" id="XuT-9Z-KBW">
                        <rect key="frame" x="0.0" y="0.0" width="414" height="842"/>
                        <autoresizingMask key="autoresizingMask" widthSizable="YES" heightSizable="YES"/>
                        <color key="backgroundColor" systemColor="systemBackgroundColor" cocoaTouchSystemColor="whiteColor"/>
                        <prototypes>
                            <tableViewCell clipsSubviews="YES" contentMode="scaleToFill" preservesSuperviewLayoutMargins="YES" selectionStyle="default" indentationWidth="10" reuseIdentifier="PermissionsListCell" id="FrV-FL-GKa" customClass="PermissionsListCell" customModule="Demo" customModuleProvider="target">
                                <rect key="frame" x="0.0" y="28" width="414" height="51"/>
                                <autoresizingMask key="autoresizingMask"/>
                                <tableViewCellContentView key="contentView" opaque="NO" clipsSubviews="YES" multipleTouchEnabled="YES" contentMode="center" preservesSuperviewLayoutMargins="YES" insetsLayoutMarginsFromSafeArea="NO" tableViewCell="FrV-FL-GKa" id="wA3-QT-FyZ">
                                    <rect key="frame" x="0.0" y="0.0" width="414" height="51"/>
                                    <autoresizingMask key="autoresizingMask"/>
                                    <subviews>
                                        <label opaque="NO" userInteractionEnabled="NO" contentMode="left" horizontalHuggingPriority="251" verticalHuggingPriority="251" text="Label" textAlignment="natural" lineBreakMode="tailTruncation" baselineAdjustment="alignBaselines" adjustsFontSizeToFit="NO" translatesAutoresizingMaskIntoConstraints="NO" id="nXv-Uh-BJk">
                                            <rect key="frame" x="40" y="15" width="334" height="21"/>
                                            <fontDescription key="fontDescription" type="system" pointSize="17"/>
                                            <nil key="textColor"/>
                                            <nil key="highlightedColor"/>
                                        </label>
                                    </subviews>
                                    <constraints>
                                        <constraint firstItem="nXv-Uh-BJk" firstAttribute="leading" secondItem="wA3-QT-FyZ" secondAttribute="leadingMargin" constant="20" id="ZRh-C2-hyR"/>
                                        <constraint firstItem="nXv-Uh-BJk" firstAttribute="top" secondItem="wA3-QT-FyZ" secondAttribute="topMargin" constant="4" id="f8P-04-caI"/>
                                        <constraint firstAttribute="bottomMargin" secondItem="nXv-Uh-BJk" secondAttribute="bottom" constant="4" id="i5f-E7-LgS"/>
                                        <constraint firstAttribute="trailingMargin" secondItem="nXv-Uh-BJk" secondAttribute="trailing" constant="20" id="yHb-gs-gT9"/>
                                    </constraints>
                                </tableViewCellContentView>
                                <connections>
                                    <outlet property="label" destination="nXv-Uh-BJk" id="wY8-Mz-6eb"/>
                                </connections>
                            </tableViewCell>
                        </prototypes>
                        <connections>
                            <outlet property="dataSource" destination="Hbw-co-mWZ" id="NCc-db-tJQ"/>
                            <outlet property="delegate" destination="Hbw-co-mWZ" id="uKu-2m-FoD"/>
                        </connections>
                    </tableView>
                    <navigationItem key="navigationItem" id="W1l-9y-sLf"/>
                    <connections>
                        <outlet property="view" destination="XuT-9Z-KBW" id="XPt-ms-iT5"/>
                    </connections>
                </tableViewController>
                <placeholder placeholderIdentifier="IBFirstResponder" id="XZd-qQ-l9n" userLabel="First Responder" customClass="UIResponder" sceneMemberID="firstResponder"/>
            </objects>
            <point key="canvasLocation" x="2648" y="-1051"/>
        </scene>
        <!--Permission View Controller-->
        <scene sceneID="dmW-bW-tYh">
            <objects>
                <viewController storyboardIdentifier="Permission" id="qdv-bV-gDr" customClass="PermissionViewController" customModule="Demo" customModuleProvider="target" sceneMemberID="viewController">
                    <view key="view" contentMode="scaleToFill" id="V5P-78-3CC">
                        <rect key="frame" x="0.0" y="0.0" width="414" height="896"/>
                        <autoresizingMask key="autoresizingMask" widthSizable="YES" heightSizable="YES"/>
                        <subviews>
                            <label opaque="NO" userInteractionEnabled="NO" contentMode="left" horizontalHuggingPriority="251" verticalHuggingPriority="251" text="" textAlignment="center" lineBreakMode="tailTruncation" baselineAdjustment="alignBaselines" adjustsFontSizeToFit="NO" translatesAutoresizingMaskIntoConstraints="NO" id="HOP-JE-elV">
                                <rect key="frame" x="10" y="54" width="394" height="0.0"/>
                                <fontDescription key="fontDescription" type="system" pointSize="17"/>
                                <nil key="textColor"/>
                                <nil key="highlightedColor"/>
                            </label>
                            <button opaque="NO" contentMode="scaleToFill" contentHorizontalAlignment="center" contentVerticalAlignment="center" buttonType="roundedRect" lineBreakMode="middleTruncation" translatesAutoresizingMaskIntoConstraints="NO" id="tTR-3l-N9W">
                                <rect key="frame" x="10" y="64" width="394" height="30"/>
                                <fontDescription key="fontDescription" name=".AppleSystemUIFont" family=".AppleSystemUIFont" pointSize="15"/>
                                <connections>
                                    <action selector="requestPermissionWithSender:" destination="qdv-bV-gDr" eventType="touchUpInside" id="onc-6q-neg"/>
                                </connections>
                            </button>
                        </subviews>
                        <color key="backgroundColor" systemColor="systemBackgroundColor" cocoaTouchSystemColor="whiteColor"/>
                        <constraints>
                            <constraint firstItem="tTR-3l-N9W" firstAttribute="leading" secondItem="vLH-pV-cQc" secondAttribute="leading" constant="10" id="9Ay-Un-yf0"/>
                            <constraint firstItem="vLH-pV-cQc" firstAttribute="trailing" secondItem="HOP-JE-elV" secondAttribute="trailing" constant="10" id="QNv-5W-BvO"/>
                            <constraint firstItem="HOP-JE-elV" firstAttribute="leading" secondItem="vLH-pV-cQc" secondAttribute="leading" constant="10" id="WrA-tJ-815"/>
                            <constraint firstItem="HOP-JE-elV" firstAttribute="top" secondItem="vLH-pV-cQc" secondAttribute="top" constant="10" id="l6o-4q-bKb"/>
                            <constraint firstItem="tTR-3l-N9W" firstAttribute="top" secondItem="HOP-JE-elV" secondAttribute="bottom" constant="10" id="rU8-kd-2nc"/>
                            <constraint firstItem="vLH-pV-cQc" firstAttribute="trailing" secondItem="tTR-3l-N9W" secondAttribute="trailing" constant="10" id="xcA-jJ-Sk5"/>
                        </constraints>
                        <viewLayoutGuide key="safeArea" id="vLH-pV-cQc"/>
                    </view>
                    <connections>
                        <outlet property="permissionStateLabel" destination="HOP-JE-elV" id="aVB-1E-YJq"/>
                        <outlet property="requestPermissionButton" destination="tTR-3l-N9W" id="PtU-uw-aJs"/>
                    </connections>
                </viewController>
                <placeholder placeholderIdentifier="IBFirstResponder" id="uwl-Oz-vdN" userLabel="First Responder" customClass="UIResponder" sceneMemberID="firstResponder"/>
            </objects>
            <point key="canvasLocation" x="3403" y="-1051"/>
        </scene>
    </scenes>
    <resources>
        <image name="close_icon" width="24" height="24"/>
        <image name="error_icon" width="14" height="14"/>
    </resources>
</document><|MERGE_RESOLUTION|>--- conflicted
+++ resolved
@@ -317,12 +317,9 @@
                         <segue destination="itP-bh-ePK" kind="show" identifier="showHUD" id="R5i-w6-hej"/>
                         <segue destination="jUB-i9-u9F" kind="show" identifier="showAlerts" id="2vi-ed-ywq"/>
                         <segue destination="irm-WF-A13" kind="show" identifier="showArchitecture" id="IOQ-4E-QhL"/>
-<<<<<<< HEAD
                         <segue destination="BYZ-38-t0r" kind="show" identifier="showLocation" id="25d-lm-Tpv"/>
                         <segue destination="Hbw-co-mWZ" kind="show" identifier="showPermissions" id="gxu-od-TLe"/>
-=======
                         <segue destination="7Rf-m0-GFx" kind="show" identifier="showKeyboard" id="IO5-8e-Q9F"/>
->>>>>>> 923fb261
                     </connections>
                 </tableViewController>
                 <placeholder placeholderIdentifier="IBFirstResponder" id="L6W-Hz-iOT" userLabel="First Responder" customClass="UIResponder" sceneMemberID="firstResponder"/>
