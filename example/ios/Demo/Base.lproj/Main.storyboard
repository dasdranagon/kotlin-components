<?xml version="1.0" encoding="UTF-8"?>
<document type="com.apple.InterfaceBuilder3.CocoaTouch.Storyboard.XIB" version="3.0" toolsVersion="16097" targetRuntime="iOS.CocoaTouch" propertyAccessControl="none" useAutolayout="YES" useTraitCollections="YES" useSafeAreas="YES" colorMatched="YES" initialViewController="czt-vE-Q3c">
    <device id="retina6_1" orientation="portrait" appearance="light"/>
    <dependencies>
        <deployment identifier="iOS"/>
        <plugIn identifier="com.apple.InterfaceBuilder.IBCocoaTouchPlugin" version="16087"/>
        <capability name="Safe area layout guides" minToolsVersion="9.0"/>
        <capability name="collection view cell content view" minToolsVersion="11.0"/>
        <capability name="documents saved in the Xcode 8 format" minToolsVersion="8.0"/>
    </dependencies>
    <scenes>
        <!--Architecture Input View Controller-->
        <scene sceneID="YDA-Hr-mSj">
            <objects>
                <viewController id="irm-WF-A13" customClass="ArchitectureInputViewController" customModule="Demo" customModuleProvider="target" sceneMemberID="viewController">
                    <view key="view" contentMode="scaleToFill" id="py6-Ar-fCs">
                        <rect key="frame" x="0.0" y="0.0" width="414" height="842"/>
                        <autoresizingMask key="autoresizingMask" widthSizable="YES" heightSizable="YES"/>
                        <subviews>
                            <textField opaque="NO" contentMode="scaleToFill" contentHorizontalAlignment="left" contentVerticalAlignment="center" borderStyle="roundedRect" textAlignment="natural" minimumFontSize="17" translatesAutoresizingMaskIntoConstraints="NO" id="r7U-VH-8wC">
                                <rect key="frame" x="20" y="45.5" width="374" height="34"/>
                                <fontDescription key="fontDescription" type="system" pointSize="14"/>
                                <textInputTraits key="textInputTraits"/>
                                <connections>
                                    <outlet property="delegate" destination="irm-WF-A13" id="c0E-PN-JMr"/>
                                </connections>
                            </textField>
                            <label opaque="NO" userInteractionEnabled="NO" contentMode="left" horizontalHuggingPriority="251" verticalHuggingPriority="251" text="Enter Your Name" textAlignment="natural" lineBreakMode="tailTruncation" baselineAdjustment="alignBaselines" adjustsFontSizeToFit="NO" translatesAutoresizingMaskIntoConstraints="NO" id="BRD-1O-pzh">
                                <rect key="frame" x="20" y="20" width="129" height="20.5"/>
                                <fontDescription key="fontDescription" type="system" pointSize="17"/>
                                <nil key="textColor"/>
                                <nil key="highlightedColor"/>
                            </label>
                            <label opaque="NO" userInteractionEnabled="NO" contentMode="left" horizontalHuggingPriority="251" verticalHuggingPriority="251" text="Enter a Number" textAlignment="natural" lineBreakMode="tailTruncation" baselineAdjustment="alignBaselines" adjustsFontSizeToFit="NO" translatesAutoresizingMaskIntoConstraints="NO" id="e50-92-l7G">
                                <rect key="frame" x="20" y="99.5" width="120" height="20.5"/>
                                <fontDescription key="fontDescription" type="system" pointSize="17"/>
                                <nil key="textColor"/>
                                <nil key="highlightedColor"/>
                            </label>
                            <stackView opaque="NO" contentMode="scaleToFill" translatesAutoresizingMaskIntoConstraints="NO" id="MN6-Uw-a48">
                                <rect key="frame" x="20" y="178" width="374" height="30"/>
                                <subviews>
                                    <button opaque="NO" contentMode="scaleToFill" contentHorizontalAlignment="center" contentVerticalAlignment="center" buttonType="roundedRect" lineBreakMode="middleTruncation" translatesAutoresizingMaskIntoConstraints="NO" id="oa5-69-XBu">
                                        <rect key="frame" x="0.0" y="0.0" width="374" height="30"/>
                                        <state key="normal" title="Show Details"/>
                                        <connections>
                                            <action selector="onShowDetailsPressedWithSender:" destination="irm-WF-A13" eventType="touchUpInside" id="5kX-rr-EdX"/>
                                        </connections>
                                    </button>
                                </subviews>
                            </stackView>
                            <textField opaque="NO" contentMode="scaleToFill" contentHorizontalAlignment="left" contentVerticalAlignment="center" borderStyle="roundedRect" textAlignment="natural" minimumFontSize="17" translatesAutoresizingMaskIntoConstraints="NO" id="w2o-g6-GSv">
                                <rect key="frame" x="20" y="124" width="374" height="34"/>
                                <fontDescription key="fontDescription" type="system" pointSize="14"/>
                                <textInputTraits key="textInputTraits"/>
                                <connections>
                                    <outlet property="delegate" destination="irm-WF-A13" id="T2c-Bl-xIV"/>
                                </connections>
                            </textField>
                            <imageView clipsSubviews="YES" userInteractionEnabled="NO" contentMode="scaleAspectFit" horizontalHuggingPriority="251" verticalHuggingPriority="251" image="error_icon" translatesAutoresizingMaskIntoConstraints="NO" id="nkY-wQ-Zgj">
                                <rect key="frame" x="376" y="55.5" width="14" height="14"/>
                                <color key="tintColor" red="1" green="0.0" blue="0.0" alpha="1" colorSpace="custom" customColorSpace="calibratedRGB"/>
                                <constraints>
                                    <constraint firstAttribute="width" secondItem="nkY-wQ-Zgj" secondAttribute="height" multiplier="1:1" id="1aJ-P0-XUj"/>
                                </constraints>
                            </imageView>
                            <imageView clipsSubviews="YES" userInteractionEnabled="NO" contentMode="scaleAspectFit" horizontalHuggingPriority="251" verticalHuggingPriority="251" image="error_icon" translatesAutoresizingMaskIntoConstraints="NO" id="9Vf-hG-a8X">
                                <rect key="frame" x="376" y="134" width="14" height="14"/>
                                <color key="tintColor" red="1" green="0.0" blue="0.0" alpha="1" colorSpace="custom" customColorSpace="calibratedRGB"/>
                                <constraints>
                                    <constraint firstAttribute="width" secondItem="9Vf-hG-a8X" secondAttribute="height" multiplier="1:1" id="Lpe-G7-rrQ"/>
                                </constraints>
                            </imageView>
                        </subviews>
                        <color key="backgroundColor" systemColor="systemBackgroundColor" cocoaTouchSystemColor="whiteColor"/>
                        <constraints>
                            <constraint firstItem="r7U-VH-8wC" firstAttribute="trailing" secondItem="nkY-wQ-Zgj" secondAttribute="trailing" constant="4" id="29l-Wo-nAk"/>
                            <constraint firstItem="nkY-wQ-Zgj" firstAttribute="centerY" secondItem="r7U-VH-8wC" secondAttribute="centerY" id="3ki-bz-Q5z"/>
                            <constraint firstItem="BRD-1O-pzh" firstAttribute="top" secondItem="cfj-uN-qHa" secondAttribute="top" constant="20" id="4qy-iA-RqN"/>
                            <constraint firstItem="w2o-g6-GSv" firstAttribute="leading" secondItem="cfj-uN-qHa" secondAttribute="leading" constant="20" id="5le-Mo-cPp"/>
                            <constraint firstItem="9Vf-hG-a8X" firstAttribute="centerY" secondItem="w2o-g6-GSv" secondAttribute="centerY" id="8in-AJ-qYx"/>
                            <constraint firstItem="MN6-Uw-a48" firstAttribute="leading" secondItem="cfj-uN-qHa" secondAttribute="leading" constant="20" id="9AT-IS-szf"/>
                            <constraint firstItem="r7U-VH-8wC" firstAttribute="top" secondItem="BRD-1O-pzh" secondAttribute="bottom" constant="5" id="CQ8-uz-pia"/>
                            <constraint firstItem="9Vf-hG-a8X" firstAttribute="width" secondItem="9Vf-hG-a8X" secondAttribute="height" multiplier="1:1" id="DOC-kp-U4u"/>
                            <constraint firstItem="MN6-Uw-a48" firstAttribute="top" secondItem="w2o-g6-GSv" secondAttribute="bottom" constant="20" id="F7h-7c-fq2"/>
                            <constraint firstItem="cfj-uN-qHa" firstAttribute="trailing" secondItem="w2o-g6-GSv" secondAttribute="trailing" constant="20" id="KZD-4u-uFu"/>
                            <constraint firstItem="r7U-VH-8wC" firstAttribute="leading" secondItem="cfj-uN-qHa" secondAttribute="leading" constant="20" id="RBw-GV-NWQ"/>
                            <constraint firstItem="cfj-uN-qHa" firstAttribute="trailing" secondItem="MN6-Uw-a48" secondAttribute="trailing" constant="20" id="T0D-RX-rxR"/>
                            <constraint firstItem="e50-92-l7G" firstAttribute="leading" secondItem="cfj-uN-qHa" secondAttribute="leading" constant="20" id="VdD-wU-Vy9"/>
                            <constraint firstItem="w2o-g6-GSv" firstAttribute="trailing" secondItem="9Vf-hG-a8X" secondAttribute="trailing" constant="4" id="avb-uH-j8z"/>
                            <constraint firstItem="BRD-1O-pzh" firstAttribute="leading" secondItem="cfj-uN-qHa" secondAttribute="leading" constant="20" id="c08-rF-2su"/>
                            <constraint firstItem="cfj-uN-qHa" firstAttribute="trailing" secondItem="r7U-VH-8wC" secondAttribute="trailing" constant="20" id="gOS-oo-ZSy"/>
                            <constraint firstItem="e50-92-l7G" firstAttribute="top" secondItem="r7U-VH-8wC" secondAttribute="bottom" constant="20" id="ivN-y3-fAz"/>
                            <constraint firstItem="w2o-g6-GSv" firstAttribute="top" secondItem="e50-92-l7G" secondAttribute="bottom" constant="4" id="xnF-e1-LwG"/>
                        </constraints>
                        <viewLayoutGuide key="safeArea" id="cfj-uN-qHa"/>
                    </view>
                    <navigationItem key="navigationItem" id="i8W-fj-OLz"/>
                    <connections>
                        <outlet property="detailsButton" destination="oa5-69-XBu" id="tx2-Sn-0dP"/>
                        <outlet property="nameError" destination="nkY-wQ-Zgj" id="01j-he-tFD"/>
                        <outlet property="nameInput" destination="r7U-VH-8wC" id="DUN-id-71w"/>
                        <outlet property="nameLabel" destination="BRD-1O-pzh" id="7xi-ZG-mfx"/>
                        <outlet property="numberError" destination="9Vf-hG-a8X" id="ZUn-Be-ROg"/>
                        <outlet property="numberInput" destination="w2o-g6-GSv" id="Z2J-h6-QOf"/>
                        <outlet property="numberLabel" destination="e50-92-l7G" id="en5-Kb-jSu"/>
                    </connections>
                </viewController>
                <placeholder placeholderIdentifier="IBFirstResponder" id="HKD-7I-kf8" userLabel="First Responder" customClass="UIResponder" sceneMemberID="firstResponder"/>
            </objects>
            <point key="canvasLocation" x="2648" y="1807"/>
        </scene>
        <!--Architecture Details View Controller-->
        <scene sceneID="e0z-fU-zDf">
            <objects>
                <viewController storyboardIdentifier="ArchitectureDetails" id="IaZ-HT-93C" customClass="ArchitectureDetailsViewController" customModule="Demo" customModuleProvider="target" sceneMemberID="viewController">
                    <view key="view" contentMode="scaleToFill" id="PHY-me-ogV">
                        <rect key="frame" x="0.0" y="0.0" width="414" height="896"/>
                        <autoresizingMask key="autoresizingMask" widthSizable="YES" heightSizable="YES"/>
                        <subviews>
                            <label opaque="NO" userInteractionEnabled="NO" contentMode="left" horizontalHuggingPriority="251" verticalHuggingPriority="251" text="Name" textAlignment="natural" lineBreakMode="tailTruncation" baselineAdjustment="alignBaselines" adjustsFontSizeToFit="NO" translatesAutoresizingMaskIntoConstraints="NO" id="Jo1-3B-4UO">
                                <rect key="frame" x="20" y="64" width="45" height="20.5"/>
                                <fontDescription key="fontDescription" type="system" pointSize="17"/>
                                <nil key="textColor"/>
                                <nil key="highlightedColor"/>
                            </label>
                            <label opaque="NO" userInteractionEnabled="NO" contentMode="left" horizontalHuggingPriority="251" verticalHuggingPriority="251" text="Number" textAlignment="natural" lineBreakMode="tailTruncation" baselineAdjustment="alignBaselines" adjustsFontSizeToFit="NO" translatesAutoresizingMaskIntoConstraints="NO" id="P3V-58-1Kg">
                                <rect key="frame" x="20" y="104.5" width="62" height="20.5"/>
                                <fontDescription key="fontDescription" type="system" pointSize="17"/>
                                <nil key="textColor"/>
                                <nil key="highlightedColor"/>
                            </label>
                            <stackView opaque="NO" contentMode="scaleToFill" translatesAutoresizingMaskIntoConstraints="NO" id="Yci-wv-53q">
                                <rect key="frame" x="20" y="145" width="374" height="30"/>
                                <subviews>
                                    <button opaque="NO" contentMode="scaleToFill" contentHorizontalAlignment="center" contentVerticalAlignment="center" buttonType="roundedRect" lineBreakMode="middleTruncation" translatesAutoresizingMaskIntoConstraints="NO" id="h7K-k3-Lq1">
                                        <rect key="frame" x="0.0" y="0.0" width="374" height="30"/>
                                        <state key="normal" title="Inverse Input"/>
                                        <connections>
                                            <action selector="onInversePressedWithSender:" destination="IaZ-HT-93C" eventType="touchUpInside" id="KpB-n8-blm"/>
                                        </connections>
                                    </button>
                                </subviews>
                            </stackView>
                            <button opaque="NO" contentMode="scaleToFill" contentHorizontalAlignment="center" contentVerticalAlignment="center" lineBreakMode="middleTruncation" translatesAutoresizingMaskIntoConstraints="NO" id="tTy-iI-GY4">
                                <rect key="frame" x="380" y="54" width="24" height="24"/>
                                <state key="normal" image="close_icon"/>
                                <connections>
                                    <action selector="onCloseButtonPressedWithSender:" destination="IaZ-HT-93C" eventType="touchUpInside" id="Ob6-7f-nJz"/>
                                </connections>
                            </button>
                        </subviews>
                        <color key="backgroundColor" systemColor="systemBackgroundColor" cocoaTouchSystemColor="whiteColor"/>
                        <constraints>
                            <constraint firstItem="Yci-wv-53q" firstAttribute="top" secondItem="P3V-58-1Kg" secondAttribute="bottom" constant="20" id="4Wj-XK-4lK"/>
                            <constraint firstItem="Yci-wv-53q" firstAttribute="leading" secondItem="PHY-me-ogV" secondAttribute="leading" constant="20" id="Hhy-2f-bEP"/>
                            <constraint firstItem="tTy-iI-GY4" firstAttribute="top" secondItem="FAp-h6-6JX" secondAttribute="top" constant="10" id="Nma-cc-mmy"/>
                            <constraint firstItem="Jo1-3B-4UO" firstAttribute="top" secondItem="FAp-h6-6JX" secondAttribute="top" constant="20" id="h5e-Z5-ZJG"/>
                            <constraint firstItem="FAp-h6-6JX" firstAttribute="trailing" secondItem="Yci-wv-53q" secondAttribute="trailing" constant="20" id="j8D-he-zWs"/>
                            <constraint firstItem="P3V-58-1Kg" firstAttribute="top" secondItem="Jo1-3B-4UO" secondAttribute="bottom" constant="20" id="lVw-ru-QeN"/>
                            <constraint firstItem="P3V-58-1Kg" firstAttribute="leading" secondItem="FAp-h6-6JX" secondAttribute="leading" constant="20" id="swA-AQ-pJ8"/>
                            <constraint firstItem="Jo1-3B-4UO" firstAttribute="leading" secondItem="FAp-h6-6JX" secondAttribute="leading" constant="20" id="w4u-u2-Opd"/>
                            <constraint firstItem="FAp-h6-6JX" firstAttribute="trailing" secondItem="tTy-iI-GY4" secondAttribute="trailing" constant="10" id="xjF-rW-0zn"/>
                        </constraints>
                        <viewLayoutGuide key="safeArea" id="FAp-h6-6JX"/>
                    </view>
                    <connections>
                        <outlet property="closeButton" destination="tTy-iI-GY4" id="7MU-H7-1jg"/>
                        <outlet property="inverseButton" destination="h7K-k3-Lq1" id="9a1-fJ-EB2"/>
                        <outlet property="nameLabel" destination="Jo1-3B-4UO" id="DU2-Ya-sSS"/>
                        <outlet property="numberLabel" destination="P3V-58-1Kg" id="Fjz-is-4CD"/>
                    </connections>
                </viewController>
                <placeholder placeholderIdentifier="IBFirstResponder" id="185-UF-jAH" userLabel="First Responder" customClass="UIResponder" sceneMemberID="firstResponder"/>
            </objects>
            <point key="canvasLocation" x="3403" y="1807"/>
        </scene>
        <!--Location View Controller-->
        <scene sceneID="tne-QT-ifu">
            <objects>
                <viewController id="BYZ-38-t0r" customClass="LocationViewController" customModule="Demo" customModuleProvider="target" sceneMemberID="viewController">
                    <view key="view" contentMode="scaleToFill" id="8bC-Xf-vdC">
                        <rect key="frame" x="0.0" y="0.0" width="414" height="842"/>
                        <autoresizingMask key="autoresizingMask" widthSizable="YES" heightSizable="YES"/>
                        <subviews>
                            <label opaque="NO" userInteractionEnabled="NO" contentMode="center" horizontalHuggingPriority="251" verticalHuggingPriority="251" text="" textAlignment="center" lineBreakMode="characterWrap" numberOfLines="0" baselineAdjustment="alignBaselines" adjustsFontForContentSizeCategory="YES" adjustsFontSizeToFit="NO" translatesAutoresizingMaskIntoConstraints="NO" id="N09-wk-m9R">
                                <rect key="frame" x="40" y="421" width="334" height="0.0"/>
                                <fontDescription key="fontDescription" style="UICTFontTextStyleBody"/>
                                <nil key="textColor"/>
                                <nil key="highlightedColor"/>
                            </label>
                        </subviews>
                        <color key="backgroundColor" systemColor="systemBackgroundColor" cocoaTouchSystemColor="whiteColor"/>
                        <constraints>
                            <constraint firstItem="N09-wk-m9R" firstAttribute="centerY" secondItem="8bC-Xf-vdC" secondAttribute="centerY" id="AqD-Pg-RgE"/>
                            <constraint firstItem="N09-wk-m9R" firstAttribute="leading" secondItem="8bC-Xf-vdC" secondAttribute="leadingMargin" constant="20" id="cOF-po-VVP"/>
                            <constraint firstAttribute="trailingMargin" secondItem="N09-wk-m9R" secondAttribute="trailing" constant="20" id="r8O-Jm-dEs"/>
                        </constraints>
                        <viewLayoutGuide key="safeArea" id="6Tk-OE-BBY"/>
                    </view>
                    <navigationItem key="navigationItem" id="qiK-1i-3iO"/>
                    <connections>
                        <outlet property="label" destination="N09-wk-m9R" id="GgY-Zv-9MA"/>
                    </connections>
                </viewController>
                <placeholder placeholderIdentifier="IBFirstResponder" id="dkx-z0-nzr" sceneMemberID="firstResponder"/>
            </objects>
            <point key="canvasLocation" x="2648" y="1073"/>
        </scene>
        <!--Navigation Controller-->
        <scene sceneID="wzc-80-TVF">
            <objects>
                <navigationController id="czt-vE-Q3c" sceneMemberID="viewController">
                    <navigationBar key="navigationBar" contentMode="scaleToFill" insetsLayoutMarginsFromSafeArea="NO" id="JFR-fW-QFO">
                        <rect key="frame" x="0.0" y="44" width="414" height="44"/>
                        <autoresizingMask key="autoresizingMask"/>
                    </navigationBar>
                    <connections>
                        <segue destination="h5f-Hj-KON" kind="relationship" relationship="rootViewController" id="XVr-rN-47X"/>
                    </connections>
                </navigationController>
                <placeholder placeholderIdentifier="IBFirstResponder" id="GFy-QJ-qwR" userLabel="First Responder" customClass="UIResponder" sceneMemberID="firstResponder"/>
            </objects>
            <point key="canvasLocation" x="-81" y="329"/>
        </scene>
        <!--Example View Controller-->
        <scene sceneID="K8T-3r-eHt">
            <objects>
                <viewController id="h5f-Hj-KON" customClass="ExampleViewController" customModule="Demo" customModuleProvider="target" sceneMemberID="viewController">
                    <view key="view" contentMode="scaleToFill" id="dAg-Yn-hmm">
                        <rect key="frame" x="0.0" y="0.0" width="414" height="896"/>
                        <autoresizingMask key="autoresizingMask" widthSizable="YES" heightSizable="YES"/>
                        <subviews>
                            <view contentMode="scaleToFill" translatesAutoresizingMaskIntoConstraints="NO" id="U2z-d2-7eZ">
                                <rect key="frame" x="0.0" y="88" width="414" height="694"/>
                                <color key="backgroundColor" systemColor="systemGray4Color" red="0.81960784310000001" green="0.81960784310000001" blue="0.83921568629999999" alpha="1" colorSpace="custom" customColorSpace="sRGB"/>
                            </view>
                            <view contentMode="scaleToFill" translatesAutoresizingMaskIntoConstraints="NO" id="AHr-fV-53e">
                                <rect key="frame" x="0.0" y="782" width="414" height="80"/>
                                <color key="backgroundColor" systemColor="systemBackgroundColor" cocoaTouchSystemColor="whiteColor"/>
                            </view>
                            <stackView opaque="NO" contentMode="scaleToFill" distribution="fillEqually" translatesAutoresizingMaskIntoConstraints="NO" id="NBH-Hd-b8k">
                                <rect key="frame" x="0.0" y="782" width="414" height="80"/>
                                <constraints>
                                    <constraint firstAttribute="height" constant="80" id="rio-Sy-Vag"/>
                                </constraints>
                            </stackView>
                        </subviews>
                        <color key="backgroundColor" systemColor="systemBackgroundColor" cocoaTouchSystemColor="whiteColor"/>
                        <constraints>
                            <constraint firstItem="NBH-Hd-b8k" firstAttribute="trailing" secondItem="AHr-fV-53e" secondAttribute="trailing" id="2AV-c7-Fko"/>
                            <constraint firstItem="NBH-Hd-b8k" firstAttribute="bottom" secondItem="AHr-fV-53e" secondAttribute="bottom" id="3Cs-qo-Ydl"/>
                            <constraint firstItem="NBH-Hd-b8k" firstAttribute="top" secondItem="U2z-d2-7eZ" secondAttribute="bottom" id="3Ip-Rr-F57"/>
                            <constraint firstItem="NBH-Hd-b8k" firstAttribute="leading" secondItem="AHr-fV-53e" secondAttribute="leading" id="8pm-ZN-qul"/>
                            <constraint firstItem="NBH-Hd-b8k" firstAttribute="leading" secondItem="7lJ-cj-k76" secondAttribute="leading" id="A6r-CW-MlH"/>
                            <constraint firstItem="U2z-d2-7eZ" firstAttribute="top" secondItem="7lJ-cj-k76" secondAttribute="top" id="CD3-Zg-ht7"/>
                            <constraint firstItem="U2z-d2-7eZ" firstAttribute="leading" secondItem="7lJ-cj-k76" secondAttribute="leading" id="DZg-rb-Arf"/>
                            <constraint firstItem="7lJ-cj-k76" firstAttribute="trailing" secondItem="U2z-d2-7eZ" secondAttribute="trailing" id="Ee1-Mk-W0l"/>
                            <constraint firstItem="NBH-Hd-b8k" firstAttribute="top" secondItem="AHr-fV-53e" secondAttribute="top" id="SzZ-lL-luI"/>
                            <constraint firstItem="7lJ-cj-k76" firstAttribute="bottom" secondItem="NBH-Hd-b8k" secondAttribute="bottom" id="gPZ-kh-FBZ"/>
                            <constraint firstItem="7lJ-cj-k76" firstAttribute="trailing" secondItem="NBH-Hd-b8k" secondAttribute="trailing" id="o49-Qe-2g2"/>
                        </constraints>
                        <viewLayoutGuide key="safeArea" id="7lJ-cj-k76"/>
                    </view>
                    <navigationItem key="navigationItem" id="Jxb-jF-VSQ"/>
                    <connections>
                        <outlet property="bottomView" destination="NBH-Hd-b8k" id="uz5-Kb-6EH"/>
                        <outlet property="containerView" destination="U2z-d2-7eZ" id="QNy-Dw-Yjm"/>
                    </connections>
                </viewController>
                <placeholder placeholderIdentifier="IBFirstResponder" id="J3n-co-QAY" userLabel="First Responder" customClass="UIResponder" sceneMemberID="firstResponder"/>
            </objects>
            <point key="canvasLocation" x="815.94202898550736" y="328.79464285714283"/>
        </scene>
        <!--Features List View Controller-->
        <scene sceneID="C1a-KP-3Bk">
            <objects>
                <tableViewController storyboardIdentifier="FeaturesList" id="D99-ng-6V8" customClass="FeaturesListViewController" customModule="Demo" customModuleProvider="target" sceneMemberID="viewController">
                    <tableView key="view" clipsSubviews="YES" contentMode="scaleToFill" alwaysBounceVertical="YES" dataMode="prototypes" style="plain" separatorStyle="default" rowHeight="-1" estimatedRowHeight="-1" sectionHeaderHeight="28" sectionFooterHeight="28" id="KZQ-Mr-INa">
                        <rect key="frame" x="0.0" y="0.0" width="414" height="896"/>
                        <autoresizingMask key="autoresizingMask" widthSizable="YES" heightSizable="YES"/>
                        <color key="backgroundColor" systemColor="systemBackgroundColor" cocoaTouchSystemColor="whiteColor"/>
                        <prototypes>
                            <tableViewCell clipsSubviews="YES" contentMode="scaleToFill" preservesSuperviewLayoutMargins="YES" selectionStyle="default" indentationWidth="10" reuseIdentifier="FeaturesListCell" id="C4Y-IC-Pu4" customClass="FeaturesListCell" customModule="Demo" customModuleProvider="target">
                                <rect key="frame" x="0.0" y="28" width="414" height="51.5"/>
                                <autoresizingMask key="autoresizingMask"/>
                                <tableViewCellContentView key="contentView" opaque="NO" clipsSubviews="YES" multipleTouchEnabled="YES" contentMode="center" preservesSuperviewLayoutMargins="YES" insetsLayoutMarginsFromSafeArea="NO" tableViewCell="C4Y-IC-Pu4" id="XEB-aa-Byo">
                                    <rect key="frame" x="0.0" y="0.0" width="414" height="51.5"/>
                                    <autoresizingMask key="autoresizingMask"/>
                                    <subviews>
                                        <label opaque="NO" userInteractionEnabled="NO" contentMode="left" horizontalHuggingPriority="251" verticalHuggingPriority="251" text="Label" textAlignment="natural" lineBreakMode="tailTruncation" baselineAdjustment="alignBaselines" adjustsFontSizeToFit="NO" translatesAutoresizingMaskIntoConstraints="NO" id="Xh8-DK-zfM">
                                            <rect key="frame" x="40" y="15" width="334" height="21.5"/>
                                            <fontDescription key="fontDescription" type="system" pointSize="17"/>
                                            <nil key="textColor"/>
                                            <nil key="highlightedColor"/>
                                        </label>
                                    </subviews>
                                    <constraints>
                                        <constraint firstAttribute="trailingMargin" secondItem="Xh8-DK-zfM" secondAttribute="trailing" constant="20" id="aBe-qb-sMa"/>
                                        <constraint firstAttribute="bottomMargin" secondItem="Xh8-DK-zfM" secondAttribute="bottom" constant="4" id="iSp-u1-YS4"/>
                                        <constraint firstItem="Xh8-DK-zfM" firstAttribute="top" secondItem="XEB-aa-Byo" secondAttribute="topMargin" constant="4" id="po9-6M-fbu"/>
                                        <constraint firstItem="Xh8-DK-zfM" firstAttribute="leading" secondItem="XEB-aa-Byo" secondAttribute="leadingMargin" constant="20" id="uqr-hN-rru"/>
                                    </constraints>
                                </tableViewCellContentView>
                                <connections>
                                    <outlet property="label" destination="Xh8-DK-zfM" id="aeY-0C-asT"/>
                                </connections>
                            </tableViewCell>
                        </prototypes>
                        <connections>
                            <outlet property="dataSource" destination="D99-ng-6V8" id="v7o-jT-FXS"/>
                            <outlet property="delegate" destination="D99-ng-6V8" id="7Ag-aq-nNQ"/>
                        </connections>
                    </tableView>
                    <navigationItem key="navigationItem" id="q2T-p0-bqB"/>
                    <connections>
                        <outlet property="view" destination="KZQ-Mr-INa" id="yKY-xs-5Bk"/>
                        <segue destination="itP-bh-ePK" kind="show" identifier="showHUD" id="R5i-w6-hej"/>
                        <segue destination="jUB-i9-u9F" kind="show" identifier="showAlerts" id="2vi-ed-ywq"/>
                        <segue destination="irm-WF-A13" kind="show" identifier="showArchitecture" id="IOQ-4E-QhL"/>
<<<<<<< HEAD
                        <segue destination="o6M-40-efQ" kind="show" identifier="showCollectionView" id="eKl-MA-uY2"/>
=======
                        <segue destination="BYZ-38-t0r" kind="show" identifier="showLocation" id="25d-lm-Tpv"/>
                        <segue destination="Hbw-co-mWZ" kind="show" identifier="showPermissions" id="gxu-od-TLe"/>
>>>>>>> 51962644
                        <segue destination="7Rf-m0-GFx" kind="show" identifier="showKeyboard" id="IO5-8e-Q9F"/>
                    </connections>
                </tableViewController>
                <placeholder placeholderIdentifier="IBFirstResponder" id="L6W-Hz-iOT" userLabel="First Responder" customClass="UIResponder" sceneMemberID="firstResponder"/>
            </objects>
            <point key="canvasLocation" x="1717" y="329"/>
        </scene>
        <!--Keyboard Manager View Controller-->
        <scene sceneID="i03-J0-4z5">
            <objects>
                <viewController id="7Rf-m0-GFx" customClass="KeyboardManagerViewController" customModule="Demo" customModuleProvider="target" sceneMemberID="viewController">
                    <view key="view" contentMode="scaleToFill" id="ujg-Ft-aqv">
                        <rect key="frame" x="0.0" y="0.0" width="414" height="842"/>
                        <autoresizingMask key="autoresizingMask" widthSizable="YES" heightSizable="YES"/>
                        <subviews>
                            <textField opaque="NO" contentMode="scaleToFill" contentHorizontalAlignment="left" contentVerticalAlignment="center" borderStyle="roundedRect" textAlignment="natural" minimumFontSize="17" translatesAutoresizingMaskIntoConstraints="NO" id="KiQ-CF-pig">
                                <rect key="frame" x="10" y="10" width="394" height="34"/>
                                <fontDescription key="fontDescription" type="system" pointSize="14"/>
                                <textInputTraits key="textInputTraits"/>
                            </textField>
                            <stackView opaque="NO" contentMode="scaleToFill" distribution="fillEqually" translatesAutoresizingMaskIntoConstraints="NO" id="5KH-x9-S2x">
                                <rect key="frame" x="10" y="54" width="394" height="30"/>
                                <subviews>
                                    <button opaque="NO" contentMode="scaleToFill" contentHorizontalAlignment="center" contentVerticalAlignment="center" buttonType="roundedRect" lineBreakMode="middleTruncation" translatesAutoresizingMaskIntoConstraints="NO" id="kY6-Kz-VM4">
                                        <rect key="frame" x="0.0" y="0.0" width="197" height="30"/>
                                        <state key="normal" title="Show Keyboard"/>
                                        <connections>
                                            <action selector="showButtonPressed" destination="7Rf-m0-GFx" eventType="touchUpInside" id="pKw-9x-kxU"/>
                                        </connections>
                                    </button>
                                    <button opaque="NO" contentMode="scaleToFill" contentHorizontalAlignment="center" contentVerticalAlignment="center" buttonType="roundedRect" lineBreakMode="middleTruncation" translatesAutoresizingMaskIntoConstraints="NO" id="LHk-eR-LxZ">
                                        <rect key="frame" x="197" y="0.0" width="197" height="30"/>
                                        <state key="normal" title="Hide Keyboard"/>
                                        <connections>
                                            <action selector="hideButtonPressed" destination="7Rf-m0-GFx" eventType="touchUpInside" id="8qL-Di-xGc"/>
                                        </connections>
                                    </button>
                                </subviews>
                            </stackView>
                        </subviews>
                        <color key="backgroundColor" systemColor="systemBackgroundColor" cocoaTouchSystemColor="whiteColor"/>
                        <constraints>
                            <constraint firstItem="2a8-e0-vMR" firstAttribute="trailing" secondItem="KiQ-CF-pig" secondAttribute="trailing" constant="10" id="0Ub-V5-Zsq"/>
                            <constraint firstItem="KiQ-CF-pig" firstAttribute="leading" secondItem="2a8-e0-vMR" secondAttribute="leading" constant="10" id="5oQ-La-oA9"/>
                            <constraint firstItem="5KH-x9-S2x" firstAttribute="trailing" secondItem="KiQ-CF-pig" secondAttribute="trailing" id="PUx-Tj-I19"/>
                            <constraint firstItem="KiQ-CF-pig" firstAttribute="top" secondItem="2a8-e0-vMR" secondAttribute="top" constant="10" id="YqD-JK-hRK"/>
                            <constraint firstItem="5KH-x9-S2x" firstAttribute="leading" secondItem="KiQ-CF-pig" secondAttribute="leading" id="biC-Co-NJa"/>
                            <constraint firstItem="5KH-x9-S2x" firstAttribute="top" secondItem="KiQ-CF-pig" secondAttribute="bottom" constant="10" id="mIW-2P-VzJ"/>
                        </constraints>
                        <viewLayoutGuide key="safeArea" id="2a8-e0-vMR"/>
                    </view>
                    <navigationItem key="navigationItem" id="3vu-M7-Qu6"/>
                    <connections>
                        <outlet property="editField" destination="KiQ-CF-pig" id="t55-zo-eh8"/>
                    </connections>
                </viewController>
                <placeholder placeholderIdentifier="IBFirstResponder" id="4mF-Fn-ESe" userLabel="First Responder" customClass="UIResponder" sceneMemberID="firstResponder"/>
            </objects>
            <point key="canvasLocation" x="2648" y="-1061"/>
        </scene>
        <!--Loading View Controller-->
        <scene sceneID="vaO-15-Tqm">
            <objects>
                <tableViewController id="itP-bh-ePK" customClass="LoadingViewController" customModule="Demo" customModuleProvider="target" sceneMemberID="viewController">
                    <tableView key="view" clipsSubviews="YES" contentMode="scaleToFill" alwaysBounceVertical="YES" dataMode="static" style="plain" separatorStyle="default" rowHeight="-1" estimatedRowHeight="-1" sectionHeaderHeight="28" sectionFooterHeight="28" id="EuU-N3-PUa">
                        <rect key="frame" x="0.0" y="0.0" width="414" height="842"/>
                        <autoresizingMask key="autoresizingMask" widthSizable="YES" heightSizable="YES"/>
                        <color key="backgroundColor" systemColor="systemBackgroundColor" cocoaTouchSystemColor="whiteColor"/>
                        <sections>
                            <tableViewSection id="W1h-wG-Nuf">
                                <cells>
                                    <tableViewCell clipsSubviews="YES" contentMode="scaleToFill" preservesSuperviewLayoutMargins="YES" selectionStyle="default" indentationWidth="10" textLabel="S13-rV-ghL" style="IBUITableViewCellStyleDefault" id="Qu4-gg-O0s">
                                        <rect key="frame" x="0.0" y="28" width="414" height="43.5"/>
                                        <autoresizingMask key="autoresizingMask"/>
                                        <tableViewCellContentView key="contentView" opaque="NO" clipsSubviews="YES" multipleTouchEnabled="YES" contentMode="center" preservesSuperviewLayoutMargins="YES" insetsLayoutMarginsFromSafeArea="NO" tableViewCell="Qu4-gg-O0s" id="UZM-pj-sFi">
                                            <rect key="frame" x="0.0" y="0.0" width="414" height="43.5"/>
                                            <autoresizingMask key="autoresizingMask"/>
                                            <subviews>
                                                <label opaque="NO" multipleTouchEnabled="YES" contentMode="left" insetsLayoutMarginsFromSafeArea="NO" text="Show Loading Indicator with System style" textAlignment="natural" lineBreakMode="tailTruncation" baselineAdjustment="alignBaselines" adjustsFontSizeToFit="NO" id="S13-rV-ghL">
                                                    <rect key="frame" x="20" y="0.0" width="374" height="43.5"/>
                                                    <autoresizingMask key="autoresizingMask"/>
                                                    <fontDescription key="fontDescription" type="system" pointSize="17"/>
                                                    <nil key="textColor"/>
                                                    <nil key="highlightedColor"/>
                                                </label>
                                            </subviews>
                                        </tableViewCellContentView>
                                    </tableViewCell>
                                    <tableViewCell clipsSubviews="YES" contentMode="scaleToFill" preservesSuperviewLayoutMargins="YES" selectionStyle="default" indentationWidth="10" textLabel="e31-TG-wrI" style="IBUITableViewCellStyleDefault" id="BqC-fY-hox">
                                        <rect key="frame" x="0.0" y="71.5" width="414" height="43.5"/>
                                        <autoresizingMask key="autoresizingMask"/>
                                        <tableViewCellContentView key="contentView" opaque="NO" clipsSubviews="YES" multipleTouchEnabled="YES" contentMode="center" preservesSuperviewLayoutMargins="YES" insetsLayoutMarginsFromSafeArea="NO" tableViewCell="BqC-fY-hox" id="Gsq-hn-e0Y">
                                            <rect key="frame" x="0.0" y="0.0" width="414" height="43.5"/>
                                            <autoresizingMask key="autoresizingMask"/>
                                            <subviews>
                                                <label opaque="NO" multipleTouchEnabled="YES" contentMode="left" insetsLayoutMarginsFromSafeArea="NO" text="Show Loading Indicator with Custom style" textAlignment="natural" lineBreakMode="tailTruncation" baselineAdjustment="alignBaselines" adjustsFontSizeToFit="NO" id="e31-TG-wrI">
                                                    <rect key="frame" x="20" y="0.0" width="374" height="43.5"/>
                                                    <autoresizingMask key="autoresizingMask"/>
                                                    <fontDescription key="fontDescription" type="system" pointSize="17"/>
                                                    <nil key="textColor"/>
                                                    <nil key="highlightedColor"/>
                                                </label>
                                            </subviews>
                                        </tableViewCellContentView>
                                    </tableViewCell>
                                </cells>
                            </tableViewSection>
                        </sections>
                        <connections>
                            <outlet property="dataSource" destination="itP-bh-ePK" id="zhT-5T-8wj"/>
                            <outlet property="delegate" destination="itP-bh-ePK" id="a0l-MT-IeJ"/>
                        </connections>
                    </tableView>
                    <navigationItem key="navigationItem" id="85A-T5-LLl"/>
                </tableViewController>
                <placeholder placeholderIdentifier="IBFirstResponder" id="3c6-iN-jO2" userLabel="First Responder" customClass="UIResponder" sceneMemberID="firstResponder"/>
            </objects>
            <point key="canvasLocation" x="2649" y="-374"/>
        </scene>
        <!--Alerts Table View Controller-->
        <scene sceneID="3hP-eu-S2i">
            <objects>
                <tableViewController id="jUB-i9-u9F" userLabel="Alerts Table View Controller" customClass="AlertsViewController" customModule="Demo" customModuleProvider="target" sceneMemberID="viewController">
                    <tableView key="view" clipsSubviews="YES" contentMode="scaleToFill" alwaysBounceVertical="YES" dataMode="static" style="plain" separatorStyle="default" rowHeight="-1" estimatedRowHeight="-1" sectionHeaderHeight="28" sectionFooterHeight="28" id="Uge-kX-PIL">
                        <rect key="frame" x="0.0" y="0.0" width="414" height="842"/>
                        <autoresizingMask key="autoresizingMask" widthSizable="YES" heightSizable="YES"/>
                        <color key="backgroundColor" systemColor="systemBackgroundColor" cocoaTouchSystemColor="whiteColor"/>
                        <sections>
                            <tableViewSection id="Y72-DQ-hcU">
                                <cells>
                                    <tableViewCell clipsSubviews="YES" contentMode="scaleToFill" preservesSuperviewLayoutMargins="YES" selectionStyle="default" indentationWidth="10" textLabel="3My-t9-uzW" style="IBUITableViewCellStyleDefault" id="4Bx-bp-v5a">
                                        <rect key="frame" x="0.0" y="28" width="414" height="43.5"/>
                                        <autoresizingMask key="autoresizingMask"/>
                                        <tableViewCellContentView key="contentView" opaque="NO" clipsSubviews="YES" multipleTouchEnabled="YES" contentMode="center" preservesSuperviewLayoutMargins="YES" insetsLayoutMarginsFromSafeArea="NO" tableViewCell="4Bx-bp-v5a" id="2hB-54-3WQ">
                                            <rect key="frame" x="0.0" y="0.0" width="414" height="43.5"/>
                                            <autoresizingMask key="autoresizingMask"/>
                                            <subviews>
                                                <label opaque="NO" multipleTouchEnabled="YES" contentMode="left" insetsLayoutMarginsFromSafeArea="NO" text="Show Alert" textAlignment="natural" lineBreakMode="tailTruncation" baselineAdjustment="alignBaselines" adjustsFontSizeToFit="NO" id="3My-t9-uzW">
                                                    <rect key="frame" x="20" y="0.0" width="374" height="43.5"/>
                                                    <autoresizingMask key="autoresizingMask"/>
                                                    <fontDescription key="fontDescription" type="system" pointSize="17"/>
                                                    <nil key="textColor"/>
                                                    <nil key="highlightedColor"/>
                                                </label>
                                            </subviews>
                                        </tableViewCellContentView>
                                    </tableViewCell>
                                    <tableViewCell clipsSubviews="YES" contentMode="scaleToFill" preservesSuperviewLayoutMargins="YES" selectionStyle="default" indentationWidth="10" textLabel="Mxj-wh-MJV" style="IBUITableViewCellStyleDefault" id="l1P-Xn-VLw">
                                        <rect key="frame" x="0.0" y="71.5" width="414" height="43.5"/>
                                        <autoresizingMask key="autoresizingMask"/>
                                        <tableViewCellContentView key="contentView" opaque="NO" clipsSubviews="YES" multipleTouchEnabled="YES" contentMode="center" preservesSuperviewLayoutMargins="YES" insetsLayoutMarginsFromSafeArea="NO" tableViewCell="l1P-Xn-VLw" id="XKI-8Y-HI7">
                                            <rect key="frame" x="0.0" y="0.0" width="414" height="43.5"/>
                                            <autoresizingMask key="autoresizingMask"/>
                                            <subviews>
                                                <label opaque="NO" multipleTouchEnabled="YES" contentMode="left" insetsLayoutMarginsFromSafeArea="NO" text="Show Dismissible Alert" textAlignment="natural" lineBreakMode="tailTruncation" baselineAdjustment="alignBaselines" adjustsFontSizeToFit="NO" id="Mxj-wh-MJV">
                                                    <rect key="frame" x="20" y="0.0" width="374" height="43.5"/>
                                                    <autoresizingMask key="autoresizingMask"/>
                                                    <fontDescription key="fontDescription" type="system" pointSize="17"/>
                                                    <nil key="textColor"/>
                                                    <nil key="highlightedColor"/>
                                                </label>
                                            </subviews>
                                        </tableViewCellContentView>
                                    </tableViewCell>
                                    <tableViewCell clipsSubviews="YES" contentMode="scaleToFill" preservesSuperviewLayoutMargins="YES" selectionStyle="default" indentationWidth="10" textLabel="iW9-HH-Oc0" style="IBUITableViewCellStyleDefault" id="lMI-O8-dAX">
                                        <rect key="frame" x="0.0" y="115" width="414" height="43.5"/>
                                        <autoresizingMask key="autoresizingMask"/>
                                        <tableViewCellContentView key="contentView" opaque="NO" clipsSubviews="YES" multipleTouchEnabled="YES" contentMode="center" preservesSuperviewLayoutMargins="YES" insetsLayoutMarginsFromSafeArea="NO" tableViewCell="lMI-O8-dAX" id="jWN-Fu-MOI">
                                            <rect key="frame" x="0.0" y="0.0" width="414" height="43.5"/>
                                            <autoresizingMask key="autoresizingMask"/>
                                            <subviews>
                                                <label opaque="NO" multipleTouchEnabled="YES" contentMode="left" insetsLayoutMarginsFromSafeArea="NO" text="Show Action Sheet" textAlignment="natural" lineBreakMode="tailTruncation" baselineAdjustment="alignBaselines" adjustsFontSizeToFit="NO" id="iW9-HH-Oc0">
                                                    <rect key="frame" x="20" y="0.0" width="374" height="43.5"/>
                                                    <autoresizingMask key="autoresizingMask"/>
                                                    <fontDescription key="fontDescription" type="system" pointSize="17"/>
                                                    <nil key="textColor"/>
                                                    <nil key="highlightedColor"/>
                                                </label>
                                            </subviews>
                                        </tableViewCellContentView>
                                    </tableViewCell>
                                </cells>
                            </tableViewSection>
                        </sections>
                        <connections>
                            <outlet property="dataSource" destination="jUB-i9-u9F" id="STI-kf-YSP"/>
                            <outlet property="delegate" destination="jUB-i9-u9F" id="GWD-7e-fKW"/>
                        </connections>
                    </tableView>
                    <navigationItem key="navigationItem" id="IKk-fx-Nxk"/>
                </tableViewController>
                <placeholder placeholderIdentifier="IBFirstResponder" id="ftd-tZ-HFo" userLabel="First Responder" customClass="UIResponder" sceneMemberID="firstResponder"/>
            </objects>
            <point key="canvasLocation" x="2648" y="329"/>
        </scene>
        <!--Info View Controller-->
        <scene sceneID="S3h-yX-G9s">
            <objects>
                <tableViewController storyboardIdentifier="InfoViewController" id="w3O-8R-hO7" customClass="InfoViewController" customModule="Demo" customModuleProvider="target" sceneMemberID="viewController">
                    <tableView key="view" clipsSubviews="YES" contentMode="scaleToFill" alwaysBounceVertical="YES" dataMode="prototypes" style="plain" separatorStyle="default" rowHeight="-1" estimatedRowHeight="-1" sectionHeaderHeight="28" sectionFooterHeight="28" id="Ak4-pT-DLg">
                        <rect key="frame" x="0.0" y="0.0" width="414" height="896"/>
                        <autoresizingMask key="autoresizingMask" widthSizable="YES" heightSizable="YES"/>
                        <color key="backgroundColor" systemColor="systemBackgroundColor" cocoaTouchSystemColor="whiteColor"/>
                        <prototypes>
                            <tableViewCell clipsSubviews="YES" contentMode="scaleToFill" restorationIdentifier="InfoButtonCell" preservesSuperviewLayoutMargins="YES" selectionStyle="default" indentationWidth="10" reuseIdentifier="InfoButtonCell" id="3eh-xF-TU3" customClass="InfoButtonCell" customModule="Demo" customModuleProvider="target">
                                <rect key="frame" x="0.0" y="28" width="414" height="43.5"/>
                                <autoresizingMask key="autoresizingMask"/>
                                <tableViewCellContentView key="contentView" opaque="NO" clipsSubviews="YES" multipleTouchEnabled="YES" contentMode="center" preservesSuperviewLayoutMargins="YES" insetsLayoutMarginsFromSafeArea="NO" tableViewCell="3eh-xF-TU3" id="cyO-Cc-dq8">
                                    <rect key="frame" x="0.0" y="0.0" width="414" height="43.5"/>
                                    <autoresizingMask key="autoresizingMask"/>
                                    <subviews>
                                        <label opaque="NO" userInteractionEnabled="NO" contentMode="left" horizontalHuggingPriority="251" verticalHuggingPriority="251" text="Label" textAlignment="natural" lineBreakMode="tailTruncation" baselineAdjustment="alignBaselines" adjustsFontSizeToFit="NO" translatesAutoresizingMaskIntoConstraints="NO" id="odz-vr-fX0">
                                            <rect key="frame" x="40" y="15" width="334" height="21.5"/>
                                            <fontDescription key="fontDescription" type="system" pointSize="17"/>
                                            <nil key="textColor"/>
                                            <nil key="highlightedColor"/>
                                        </label>
                                    </subviews>
                                    <constraints>
                                        <constraint firstItem="odz-vr-fX0" firstAttribute="leading" secondItem="cyO-Cc-dq8" secondAttribute="leadingMargin" constant="20" id="7tZ-tH-8X0"/>
                                        <constraint firstItem="odz-vr-fX0" firstAttribute="bottom" secondItem="cyO-Cc-dq8" secondAttribute="bottomMargin" constant="4" id="PgZ-SM-8yB"/>
                                        <constraint firstItem="odz-vr-fX0" firstAttribute="top" secondItem="cyO-Cc-dq8" secondAttribute="topMargin" constant="4" id="i4v-3w-WXa"/>
                                        <constraint firstAttribute="trailingMargin" secondItem="odz-vr-fX0" secondAttribute="trailing" constant="20" id="pBz-5g-kJm"/>
                                    </constraints>
                                </tableViewCellContentView>
                                <connections>
                                    <outlet property="label" destination="odz-vr-fX0" id="wXy-TH-sMq"/>
                                </connections>
                            </tableViewCell>
                        </prototypes>
                        <connections>
                            <outlet property="dataSource" destination="w3O-8R-hO7" id="anC-9o-teZ"/>
                            <outlet property="delegate" destination="w3O-8R-hO7" id="GRh-F8-Q1e"/>
                        </connections>
                    </tableView>
                    <connections>
                        <outlet property="view" destination="Ak4-pT-DLg" id="IV0-1H-pHf"/>
                    </connections>
                </tableViewController>
                <placeholder placeholderIdentifier="IBFirstResponder" id="s7d-U9-qTn" userLabel="First Responder" customClass="UIResponder" sceneMemberID="firstResponder"/>
            </objects>
            <point key="canvasLocation" x="816" y="1073"/>
        </scene>
<<<<<<< HEAD
        <!--Collection View Controller-->
        <scene sceneID="f7D-cK-IBa">
            <objects>
                <collectionViewController id="o6M-40-efQ" customClass="CollectionViewController" customModule="Demo" customModuleProvider="target" sceneMemberID="viewController">
                    <collectionView key="view" clipsSubviews="YES" multipleTouchEnabled="YES" contentMode="scaleToFill" dataMode="prototypes" id="bSq-lH-1Qs">
                        <rect key="frame" x="0.0" y="0.0" width="414" height="842"/>
                        <autoresizingMask key="autoresizingMask" widthSizable="YES" heightSizable="YES"/>
                        <color key="backgroundColor" systemColor="systemBackgroundColor" cocoaTouchSystemColor="whiteColor"/>
                        <collectionViewFlowLayout key="collectionViewLayout" automaticEstimatedItemSize="YES" minimumLineSpacing="10" minimumInteritemSpacing="10" id="ASB-Xt-nFk">
                            <size key="itemSize" width="128" height="128"/>
                            <size key="headerReferenceSize" width="0.0" height="0.0"/>
                            <size key="footerReferenceSize" width="0.0" height="0.0"/>
                            <inset key="sectionInset" minX="0.0" minY="0.0" maxX="0.0" maxY="0.0"/>
                        </collectionViewFlowLayout>
                        <cells>
                            <collectionViewCell opaque="NO" clipsSubviews="YES" multipleTouchEnabled="YES" contentMode="center" reuseIdentifier="" id="y1F-IB-Duy">
                                <rect key="frame" x="0.0" y="0.0" width="128" height="128"/>
                                <autoresizingMask key="autoresizingMask" flexibleMaxX="YES" flexibleMaxY="YES"/>
                                <collectionViewCellContentView key="contentView" opaque="NO" clipsSubviews="YES" multipleTouchEnabled="YES" contentMode="center" insetsLayoutMarginsFromSafeArea="NO" id="qO9-19-7sP">
                                    <rect key="frame" x="0.0" y="0.0" width="128" height="128"/>
                                    <autoresizingMask key="autoresizingMask"/>
                                </collectionViewCellContentView>
                            </collectionViewCell>
                        </cells>
                        <connections>
                            <outlet property="dataSource" destination="o6M-40-efQ" id="o8h-Op-BZ2"/>
                            <outlet property="delegate" destination="o6M-40-efQ" id="9Lb-Tf-rwz"/>
                        </connections>
                    </collectionView>
                    <navigationItem key="navigationItem" id="Ips-Cl-24K"/>
                </collectionViewController>
                <placeholder placeholderIdentifier="IBFirstResponder" id="Eim-jj-7zb" userLabel="First Responder" customClass="UIResponder" sceneMemberID="firstResponder"/>
            </objects>
            <point key="canvasLocation" x="2648" y="2810"/>
        </scene>
        <!--Table View Controller-->
        <scene sceneID="lr9-hP-8aD">
=======
        <!--Permission List View Controller-->
        <scene sceneID="bkZ-ly-rzs">
>>>>>>> 51962644
            <objects>
                <tableViewController storyboardIdentifier="PermissionsList" id="Hbw-co-mWZ" customClass="PermissionListViewController" customModule="Demo" customModuleProvider="target" sceneMemberID="viewController">
                    <tableView key="view" clipsSubviews="YES" contentMode="scaleToFill" alwaysBounceVertical="YES" dataMode="prototypes" style="plain" separatorStyle="default" rowHeight="-1" estimatedRowHeight="-1" sectionHeaderHeight="28" sectionFooterHeight="28" id="XuT-9Z-KBW">
                        <rect key="frame" x="0.0" y="0.0" width="414" height="842"/>
                        <autoresizingMask key="autoresizingMask" widthSizable="YES" heightSizable="YES"/>
                        <color key="backgroundColor" systemColor="systemBackgroundColor" cocoaTouchSystemColor="whiteColor"/>
                        <prototypes>
                            <tableViewCell clipsSubviews="YES" contentMode="scaleToFill" preservesSuperviewLayoutMargins="YES" selectionStyle="default" indentationWidth="10" reuseIdentifier="PermissionsListCell" id="FrV-FL-GKa" customClass="PermissionsListCell" customModule="Demo" customModuleProvider="target">
                                <rect key="frame" x="0.0" y="28" width="414" height="51"/>
                                <autoresizingMask key="autoresizingMask"/>
                                <tableViewCellContentView key="contentView" opaque="NO" clipsSubviews="YES" multipleTouchEnabled="YES" contentMode="center" preservesSuperviewLayoutMargins="YES" insetsLayoutMarginsFromSafeArea="NO" tableViewCell="FrV-FL-GKa" id="wA3-QT-FyZ">
                                    <rect key="frame" x="0.0" y="0.0" width="414" height="51"/>
                                    <autoresizingMask key="autoresizingMask"/>
                                    <subviews>
                                        <label opaque="NO" userInteractionEnabled="NO" contentMode="left" horizontalHuggingPriority="251" verticalHuggingPriority="251" text="Label" textAlignment="natural" lineBreakMode="tailTruncation" baselineAdjustment="alignBaselines" adjustsFontSizeToFit="NO" translatesAutoresizingMaskIntoConstraints="NO" id="nXv-Uh-BJk">
                                            <rect key="frame" x="40" y="15" width="334" height="21"/>
                                            <fontDescription key="fontDescription" type="system" pointSize="17"/>
                                            <nil key="textColor"/>
                                            <nil key="highlightedColor"/>
                                        </label>
                                    </subviews>
                                    <constraints>
                                        <constraint firstItem="nXv-Uh-BJk" firstAttribute="leading" secondItem="wA3-QT-FyZ" secondAttribute="leadingMargin" constant="20" id="ZRh-C2-hyR"/>
                                        <constraint firstItem="nXv-Uh-BJk" firstAttribute="top" secondItem="wA3-QT-FyZ" secondAttribute="topMargin" constant="4" id="f8P-04-caI"/>
                                        <constraint firstAttribute="bottomMargin" secondItem="nXv-Uh-BJk" secondAttribute="bottom" constant="4" id="i5f-E7-LgS"/>
                                        <constraint firstAttribute="trailingMargin" secondItem="nXv-Uh-BJk" secondAttribute="trailing" constant="20" id="yHb-gs-gT9"/>
                                    </constraints>
                                </tableViewCellContentView>
                                <connections>
                                    <outlet property="label" destination="nXv-Uh-BJk" id="wY8-Mz-6eb"/>
                                </connections>
                            </tableViewCell>
                        </prototypes>
                        <connections>
                            <outlet property="dataSource" destination="Hbw-co-mWZ" id="NCc-db-tJQ"/>
                            <outlet property="delegate" destination="Hbw-co-mWZ" id="uKu-2m-FoD"/>
                        </connections>
                    </tableView>
                    <navigationItem key="navigationItem" id="W1l-9y-sLf"/>
                    <connections>
                        <outlet property="view" destination="XuT-9Z-KBW" id="XPt-ms-iT5"/>
                    </connections>
                </tableViewController>
                <placeholder placeholderIdentifier="IBFirstResponder" id="XZd-qQ-l9n" userLabel="First Responder" customClass="UIResponder" sceneMemberID="firstResponder"/>
            </objects>
            <point key="canvasLocation" x="2648" y="-1051"/>
        </scene>
        <!--Permission View Controller-->
        <scene sceneID="dmW-bW-tYh">
            <objects>
                <viewController storyboardIdentifier="Permission" id="qdv-bV-gDr" customClass="PermissionViewController" customModule="Demo" customModuleProvider="target" sceneMemberID="viewController">
                    <view key="view" contentMode="scaleToFill" id="V5P-78-3CC">
                        <rect key="frame" x="0.0" y="0.0" width="414" height="896"/>
                        <autoresizingMask key="autoresizingMask" widthSizable="YES" heightSizable="YES"/>
                        <subviews>
                            <label opaque="NO" userInteractionEnabled="NO" contentMode="left" horizontalHuggingPriority="251" verticalHuggingPriority="251" text="" textAlignment="center" lineBreakMode="tailTruncation" baselineAdjustment="alignBaselines" adjustsFontSizeToFit="NO" translatesAutoresizingMaskIntoConstraints="NO" id="HOP-JE-elV">
                                <rect key="frame" x="10" y="54" width="394" height="0.0"/>
                                <fontDescription key="fontDescription" type="system" pointSize="17"/>
                                <nil key="textColor"/>
                                <nil key="highlightedColor"/>
                            </label>
                            <button opaque="NO" contentMode="scaleToFill" contentHorizontalAlignment="center" contentVerticalAlignment="center" buttonType="roundedRect" lineBreakMode="middleTruncation" translatesAutoresizingMaskIntoConstraints="NO" id="tTR-3l-N9W">
                                <rect key="frame" x="10" y="64" width="394" height="30"/>
                                <fontDescription key="fontDescription" name=".AppleSystemUIFont" family=".AppleSystemUIFont" pointSize="15"/>
                                <connections>
                                    <action selector="requestPermissionWithSender:" destination="qdv-bV-gDr" eventType="touchUpInside" id="onc-6q-neg"/>
                                </connections>
                            </button>
                        </subviews>
                        <color key="backgroundColor" systemColor="systemBackgroundColor" cocoaTouchSystemColor="whiteColor"/>
                        <constraints>
                            <constraint firstItem="tTR-3l-N9W" firstAttribute="leading" secondItem="vLH-pV-cQc" secondAttribute="leading" constant="10" id="9Ay-Un-yf0"/>
                            <constraint firstItem="vLH-pV-cQc" firstAttribute="trailing" secondItem="HOP-JE-elV" secondAttribute="trailing" constant="10" id="QNv-5W-BvO"/>
                            <constraint firstItem="HOP-JE-elV" firstAttribute="leading" secondItem="vLH-pV-cQc" secondAttribute="leading" constant="10" id="WrA-tJ-815"/>
                            <constraint firstItem="HOP-JE-elV" firstAttribute="top" secondItem="vLH-pV-cQc" secondAttribute="top" constant="10" id="l6o-4q-bKb"/>
                            <constraint firstItem="tTR-3l-N9W" firstAttribute="top" secondItem="HOP-JE-elV" secondAttribute="bottom" constant="10" id="rU8-kd-2nc"/>
                            <constraint firstItem="vLH-pV-cQc" firstAttribute="trailing" secondItem="tTR-3l-N9W" secondAttribute="trailing" constant="10" id="xcA-jJ-Sk5"/>
                        </constraints>
                        <viewLayoutGuide key="safeArea" id="vLH-pV-cQc"/>
                    </view>
                    <connections>
                        <outlet property="permissionStateLabel" destination="HOP-JE-elV" id="aVB-1E-YJq"/>
                        <outlet property="requestPermissionButton" destination="tTR-3l-N9W" id="PtU-uw-aJs"/>
                    </connections>
                </viewController>
                <placeholder placeholderIdentifier="IBFirstResponder" id="uwl-Oz-vdN" userLabel="First Responder" customClass="UIResponder" sceneMemberID="firstResponder"/>
            </objects>
            <point key="canvasLocation" x="3403" y="-1051"/>
        </scene>
    </scenes>
    <resources>
        <image name="close_icon" width="24" height="24"/>
        <image name="error_icon" width="14" height="14"/>
    </resources>
</document><|MERGE_RESOLUTION|>--- conflicted
+++ resolved
@@ -318,12 +318,9 @@
                         <segue destination="itP-bh-ePK" kind="show" identifier="showHUD" id="R5i-w6-hej"/>
                         <segue destination="jUB-i9-u9F" kind="show" identifier="showAlerts" id="2vi-ed-ywq"/>
                         <segue destination="irm-WF-A13" kind="show" identifier="showArchitecture" id="IOQ-4E-QhL"/>
-<<<<<<< HEAD
-                        <segue destination="o6M-40-efQ" kind="show" identifier="showCollectionView" id="eKl-MA-uY2"/>
-=======
                         <segue destination="BYZ-38-t0r" kind="show" identifier="showLocation" id="25d-lm-Tpv"/>
                         <segue destination="Hbw-co-mWZ" kind="show" identifier="showPermissions" id="gxu-od-TLe"/>
->>>>>>> 51962644
+                        <segue destination="o6M-40-efQ" kind="show" identifier="showCollectionView" id="eKl-MA-uY2"/>
                         <segue destination="7Rf-m0-GFx" kind="show" identifier="showKeyboard" id="IO5-8e-Q9F"/>
                     </connections>
                 </tableViewController>
@@ -567,7 +564,6 @@
             </objects>
             <point key="canvasLocation" x="816" y="1073"/>
         </scene>
-<<<<<<< HEAD
         <!--Collection View Controller-->
         <scene sceneID="f7D-cK-IBa">
             <objects>
@@ -603,12 +599,8 @@
             </objects>
             <point key="canvasLocation" x="2648" y="2810"/>
         </scene>
-        <!--Table View Controller-->
-        <scene sceneID="lr9-hP-8aD">
-=======
         <!--Permission List View Controller-->
         <scene sceneID="bkZ-ly-rzs">
->>>>>>> 51962644
             <objects>
                 <tableViewController storyboardIdentifier="PermissionsList" id="Hbw-co-mWZ" customClass="PermissionListViewController" customModule="Demo" customModuleProvider="target" sceneMemberID="viewController">
                     <tableView key="view" clipsSubviews="YES" contentMode="scaleToFill" alwaysBounceVertical="YES" dataMode="prototypes" style="plain" separatorStyle="default" rowHeight="-1" estimatedRowHeight="-1" sectionHeaderHeight="28" sectionFooterHeight="28" id="XuT-9Z-KBW">
