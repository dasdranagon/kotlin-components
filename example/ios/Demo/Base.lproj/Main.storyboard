--- conflicted
+++ resolved
@@ -3,11 +3,7 @@
     <device id="retina6_1" orientation="portrait" appearance="light"/>
     <dependencies>
         <deployment identifier="iOS"/>
-<<<<<<< HEAD
-        <plugIn identifier="com.apple.InterfaceBuilder.IBCocoaTouchPlugin" version="15509"/>
-=======
         <plugIn identifier="com.apple.InterfaceBuilder.IBCocoaTouchPlugin" version="16087"/>
->>>>>>> 5c7452dc
         <capability name="Safe area layout guides" minToolsVersion="9.0"/>
         <capability name="documents saved in the Xcode 8 format" minToolsVersion="8.0"/>
     </dependencies>
@@ -250,94 +246,6 @@
                             </stackView>
                         </subviews>
                         <color key="backgroundColor" systemColor="systemBackgroundColor" cocoaTouchSystemColor="whiteColor"/>
-<<<<<<< HEAD
-                        <sections>
-                            <tableViewSection id="xOi-hG-6Bh">
-                                <cells>
-                                    <tableViewCell clipsSubviews="YES" contentMode="scaleToFill" preservesSuperviewLayoutMargins="YES" selectionStyle="default" indentationWidth="10" textLabel="NEF-1M-Vcp" style="IBUITableViewCellStyleDefault" id="yZT-MO-YvO">
-                                        <rect key="frame" x="0.0" y="28" width="414" height="43.5"/>
-                                        <autoresizingMask key="autoresizingMask"/>
-                                        <tableViewCellContentView key="contentView" opaque="NO" clipsSubviews="YES" multipleTouchEnabled="YES" contentMode="center" preservesSuperviewLayoutMargins="YES" insetsLayoutMarginsFromSafeArea="NO" tableViewCell="yZT-MO-YvO" id="baz-3S-5Oj">
-                                            <rect key="frame" x="0.0" y="0.0" width="414" height="43.5"/>
-                                            <autoresizingMask key="autoresizingMask"/>
-                                            <subviews>
-                                                <label opaque="NO" multipleTouchEnabled="YES" contentMode="left" insetsLayoutMarginsFromSafeArea="NO" text="Alerts" textAlignment="natural" lineBreakMode="tailTruncation" baselineAdjustment="alignBaselines" adjustsFontSizeToFit="NO" id="NEF-1M-Vcp">
-                                                    <rect key="frame" x="20" y="0.0" width="374" height="43.5"/>
-                                                    <autoresizingMask key="autoresizingMask"/>
-                                                    <fontDescription key="fontDescription" type="system" pointSize="17"/>
-                                                    <nil key="textColor"/>
-                                                    <nil key="highlightedColor"/>
-                                                </label>
-                                            </subviews>
-                                        </tableViewCellContentView>
-                                        <connections>
-                                            <segue destination="jUB-i9-u9F" kind="show" id="K0P-os-Tt8"/>
-                                        </connections>
-                                    </tableViewCell>
-                                    <tableViewCell clipsSubviews="YES" contentMode="scaleToFill" preservesSuperviewLayoutMargins="YES" selectionStyle="default" indentationWidth="10" textLabel="9na-qe-aFz" style="IBUITableViewCellStyleDefault" id="uJh-jG-TbQ">
-                                        <rect key="frame" x="0.0" y="71.5" width="414" height="43.5"/>
-                                        <autoresizingMask key="autoresizingMask"/>
-                                        <tableViewCellContentView key="contentView" opaque="NO" clipsSubviews="YES" multipleTouchEnabled="YES" contentMode="center" preservesSuperviewLayoutMargins="YES" insetsLayoutMarginsFromSafeArea="NO" tableViewCell="uJh-jG-TbQ" id="EWc-Vh-tgj">
-                                            <rect key="frame" x="0.0" y="0.0" width="414" height="43.5"/>
-                                            <autoresizingMask key="autoresizingMask"/>
-                                            <subviews>
-                                                <label opaque="NO" multipleTouchEnabled="YES" contentMode="left" insetsLayoutMarginsFromSafeArea="NO" text="Permissions" textAlignment="natural" lineBreakMode="tailTruncation" baselineAdjustment="alignBaselines" adjustsFontSizeToFit="NO" id="9na-qe-aFz">
-                                                    <rect key="frame" x="20" y="0.0" width="374" height="43.5"/>
-                                                    <autoresizingMask key="autoresizingMask"/>
-                                                    <fontDescription key="fontDescription" type="system" pointSize="17"/>
-                                                    <nil key="textColor"/>
-                                                    <nil key="highlightedColor"/>
-                                                </label>
-                                            </subviews>
-                                        </tableViewCellContentView>
-                                        <connections>
-                                            <segue destination="72Q-sg-Ish" kind="show" id="3KW-Aa-dbj"/>
-                                        </connections>
-                                    </tableViewCell>
-                                    <tableViewCell clipsSubviews="YES" contentMode="scaleToFill" preservesSuperviewLayoutMargins="YES" selectionStyle="default" indentationWidth="10" textLabel="K5B-ue-zky" style="IBUITableViewCellStyleDefault" id="wtr-im-C6c">
-                                        <rect key="frame" x="0.0" y="115" width="414" height="43.5"/>
-                                        <autoresizingMask key="autoresizingMask"/>
-                                        <tableViewCellContentView key="contentView" opaque="NO" clipsSubviews="YES" multipleTouchEnabled="YES" contentMode="center" preservesSuperviewLayoutMargins="YES" insetsLayoutMarginsFromSafeArea="NO" tableViewCell="wtr-im-C6c" id="FPO-mR-Ua2">
-                                            <rect key="frame" x="0.0" y="0.0" width="414" height="43.5"/>
-                                            <autoresizingMask key="autoresizingMask"/>
-                                            <subviews>
-                                                <label opaque="NO" multipleTouchEnabled="YES" contentMode="left" insetsLayoutMarginsFromSafeArea="NO" text="Loading Indicator" textAlignment="natural" lineBreakMode="tailTruncation" baselineAdjustment="alignBaselines" adjustsFontSizeToFit="NO" id="K5B-ue-zky">
-                                                    <rect key="frame" x="20" y="0.0" width="374" height="43.5"/>
-                                                    <autoresizingMask key="autoresizingMask"/>
-                                                    <fontDescription key="fontDescription" type="system" pointSize="17"/>
-                                                    <nil key="textColor"/>
-                                                    <nil key="highlightedColor"/>
-                                                </label>
-                                            </subviews>
-                                        </tableViewCellContentView>
-                                        <connections>
-                                            <segue destination="itP-bh-ePK" kind="show" id="WLh-qg-eVj"/>
-                                        </connections>
-                                    </tableViewCell>
-                                    <tableViewCell clipsSubviews="YES" contentMode="scaleToFill" preservesSuperviewLayoutMargins="YES" selectionStyle="default" indentationWidth="10" textLabel="mxB-kd-exD" style="IBUITableViewCellStyleDefault" id="sFc-yY-tif">
-                                        <rect key="frame" x="0.0" y="158.5" width="414" height="43.5"/>
-                                        <autoresizingMask key="autoresizingMask"/>
-                                        <tableViewCellContentView key="contentView" opaque="NO" clipsSubviews="YES" multipleTouchEnabled="YES" contentMode="center" preservesSuperviewLayoutMargins="YES" insetsLayoutMarginsFromSafeArea="NO" tableViewCell="sFc-yY-tif" id="9S3-bT-fpU">
-                                            <rect key="frame" x="0.0" y="0.0" width="414" height="43.5"/>
-                                            <autoresizingMask key="autoresizingMask"/>
-                                            <subviews>
-                                                <label opaque="NO" multipleTouchEnabled="YES" contentMode="left" insetsLayoutMarginsFromSafeArea="NO" text="Keyboard Manager" textAlignment="natural" lineBreakMode="tailTruncation" baselineAdjustment="alignBaselines" adjustsFontSizeToFit="NO" id="mxB-kd-exD">
-                                                    <rect key="frame" x="20" y="0.0" width="374" height="43.5"/>
-                                                    <autoresizingMask key="autoresizingMask"/>
-                                                    <fontDescription key="fontDescription" type="system" pointSize="17"/>
-                                                    <nil key="textColor"/>
-                                                    <nil key="highlightedColor"/>
-                                                </label>
-                                            </subviews>
-                                        </tableViewCellContentView>
-                                        <connections>
-                                            <segue destination="7Rf-m0-GFx" kind="show" id="ozo-AH-7eH"/>
-                                        </connections>
-                                    </tableViewCell>
-                                </cells>
-                            </tableViewSection>
-                        </sections>
-=======
                         <constraints>
                             <constraint firstItem="NBH-Hd-b8k" firstAttribute="trailing" secondItem="AHr-fV-53e" secondAttribute="trailing" id="2AV-c7-Fko"/>
                             <constraint firstItem="NBH-Hd-b8k" firstAttribute="bottom" secondItem="AHr-fV-53e" secondAttribute="bottom" id="3Cs-qo-Ydl"/>
@@ -398,7 +306,6 @@
                                 </connections>
                             </tableViewCell>
                         </prototypes>
->>>>>>> 5c7452dc
                         <connections>
                             <outlet property="dataSource" destination="D99-ng-6V8" id="v7o-jT-FXS"/>
                             <outlet property="delegate" destination="D99-ng-6V8" id="7Ag-aq-nNQ"/>
