--- conflicted
+++ resolved
@@ -1,17 +1,9 @@
 <?xml version="1.0" encoding="UTF-8"?>
-<<<<<<< HEAD
-<document type="com.apple.InterfaceBuilder3.CocoaTouch.Storyboard.XIB" version="3.0" toolsVersion="15705" targetRuntime="iOS.CocoaTouch" propertyAccessControl="none" useAutolayout="YES" useTraitCollections="YES" useSafeAreas="YES" colorMatched="YES" initialViewController="czt-vE-Q3c">
-    <device id="retina6_1" orientation="portrait" appearance="light"/>
-    <dependencies>
-        <deployment identifier="iOS"/>
-        <plugIn identifier="com.apple.InterfaceBuilder.IBCocoaTouchPlugin" version="15706"/>
-=======
 <document type="com.apple.InterfaceBuilder3.CocoaTouch.Storyboard.XIB" version="3.0" toolsVersion="16096" targetRuntime="iOS.CocoaTouch" propertyAccessControl="none" useAutolayout="YES" useTraitCollections="YES" useSafeAreas="YES" colorMatched="YES" initialViewController="czt-vE-Q3c">
     <device id="retina6_1" orientation="portrait" appearance="light"/>
     <dependencies>
         <deployment identifier="iOS"/>
         <plugIn identifier="com.apple.InterfaceBuilder.IBCocoaTouchPlugin" version="16087"/>
->>>>>>> 6172a4f9
         <capability name="Safe area layout guides" minToolsVersion="9.0"/>
         <capability name="documents saved in the Xcode 8 format" minToolsVersion="8.0"/>
     </dependencies>
@@ -254,7 +246,6 @@
                             </stackView>
                         </subviews>
                         <color key="backgroundColor" systemColor="systemBackgroundColor" cocoaTouchSystemColor="whiteColor"/>
-<<<<<<< HEAD
                         <sections>
                             <tableViewSection id="xOi-hG-6Bh">
                                 <cells>
@@ -338,7 +329,6 @@
                                 </cells>
                             </tableViewSection>
                         </sections>
-=======
                         <constraints>
                             <constraint firstItem="NBH-Hd-b8k" firstAttribute="trailing" secondItem="AHr-fV-53e" secondAttribute="trailing" id="2AV-c7-Fko"/>
                             <constraint firstItem="NBH-Hd-b8k" firstAttribute="bottom" secondItem="AHr-fV-53e" secondAttribute="bottom" id="3Cs-qo-Ydl"/>
@@ -399,7 +389,6 @@
                                 </connections>
                             </tableViewCell>
                         </prototypes>
->>>>>>> 6172a4f9
                         <connections>
                             <outlet property="dataSource" destination="D99-ng-6V8" id="v7o-jT-FXS"/>
                             <outlet property="delegate" destination="D99-ng-6V8" id="7Ag-aq-nNQ"/>
@@ -723,10 +712,8 @@
                                             <segue destination="1l3-sg-9Tz" kind="show" identifier="LocationPermissionSegue" id="Wu3-Xw-0gY"/>
                                         </connections>
                                     </tableViewCell>
-<<<<<<< HEAD
                                     <tableViewCell clipsSubviews="YES" contentMode="scaleToFill" preservesSuperviewLayoutMargins="YES" selectionStyle="default" indentationWidth="10" textLabel="vnI-zz-Ai4" style="IBUITableViewCellStyleDefault" id="mMD-4M-qg6">
                                         <rect key="frame" x="0.0" y="245.5" width="414" height="43.5"/>
-=======
                                 </cells>
                             </tableViewSection>
                         </sections>
@@ -802,7 +789,6 @@
                                 <cells>
                                     <tableViewCell clipsSubviews="YES" contentMode="scaleToFill" preservesSuperviewLayoutMargins="YES" selectionStyle="default" indentationWidth="10" textLabel="a4N-nL-M9L" style="IBUITableViewCellStyleDefault" id="Epc-I7-Ocj">
                                         <rect key="frame" x="0.0" y="28" width="414" height="43.5"/>
->>>>>>> 6172a4f9
                                         <autoresizingMask key="autoresizingMask"/>
                                         <tableViewCellContentView key="contentView" opaque="NO" clipsSubviews="YES" multipleTouchEnabled="YES" contentMode="center" preservesSuperviewLayoutMargins="YES" insetsLayoutMarginsFromSafeArea="NO" tableViewCell="mMD-4M-qg6" id="OBK-b1-yjl">
                                             <rect key="frame" x="0.0" y="0.0" width="414" height="43.5"/>
@@ -876,14 +862,11 @@
             <point key="canvasLocation" x="2648" y="1074"/>
         </scene>
     </scenes>
-<<<<<<< HEAD
     <inferredMetricsTieBreakers>
         <segue reference="BwY-wk-E0m"/>
     </inferredMetricsTieBreakers>
-=======
     <resources>
         <image name="close_icon" width="24" height="24"/>
         <image name="error_icon" width="14" height="14"/>
     </resources>
->>>>>>> 6172a4f9
 </document>