--- conflicted
+++ resolved
@@ -42,10 +42,8 @@
 "architecture_details" = "Show Details";
 "architecture_details_inverse" = "Inverse Input";
 
-<<<<<<< HEAD
 "browser_button_text" = "Open browser";
 "incoming_link_text" = "Convert incoming link";
-=======
+
 "feature_system" = "System";
-"network_feature" = "Network";
->>>>>>> fb39b463
+"network_feature" = "Network";