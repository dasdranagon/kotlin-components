--- conflicted
+++ resolved
@@ -32,7 +32,6 @@
         lifecycleManager.unbind()
     }
     
-<<<<<<< HEAD
     override func viewDidLoad() {
         super.viewDidLoad()
         
@@ -42,69 +41,30 @@
                 return
             }
             
-            viewModel.nameHeader.observe { [weak self] header in
+            viewModel.nameHeader.observe { header in
                 self?.nameLabel.text = header as? String
-            }.putIn(disposeBag: disposeBag)
+            }.addTo(disposeBag: disposeBag)
             
-            viewModel.nameInput.observe { [weak self] name in
+            viewModel.nameInput.observe { name in
                 self?.nameInput.text = name as? String
-            }.putIn(disposeBag: disposeBag)
+            }.addTo(disposeBag: disposeBag)
             
-            viewModel.isNameValid.observe { [weak self] isValid in
+            viewModel.isNameValid.observe { isValid in
                 self?.nameError.isHidden = (isValid as? Bool ?? false)
-            }.putIn(disposeBag: disposeBag)
+            }.addTo(disposeBag: disposeBag)
             
-            viewModel.numberHeader.observe { [weak self] header in
+            viewModel.numberHeader.observe { header in
                 self?.numberLabel.text = header as? String
-            }.putIn(disposeBag: disposeBag)
+            }.addTo(disposeBag: disposeBag)
             
-            viewModel.numberInput.observe { [weak self] number in
+            viewModel.numberInput.observe { number in
                 self?.numberInput.text = number as? String
-            }.putIn(disposeBag: disposeBag)
+            }.addTo(disposeBag: disposeBag)
             
-            viewModel.isNumberValid.observe { [weak self] isValid in
+            viewModel.isNumberValid.observe { isValid in
                 self?.numberError.isHidden = (isValid as? Bool ?? false)
-            }.putIn(disposeBag: disposeBag)
+            }.addTo(disposeBag: disposeBag)
         }
-=======
-    private let disposeBag = ArchitectureDisposeBag()
-    
-    override func viewDidAppear(_ animated: Bool) {
-        super.viewDidAppear(animated)
-        
-        viewModel.didResume()
-        
-        viewModel.nameHeader.observe { [weak self] header in
-            self?.nameLabel.text = header as? String
-        }.addTo(disposeBag: disposeBag)
-        
-        viewModel.nameInput.observe { [weak self] name in
-            self?.nameInput.text = name as? String
-        }.addTo(disposeBag: disposeBag)
-        
-        viewModel.isNameValid.observe { [weak self] isValid in
-            self?.nameError.isHidden = (isValid as? Bool ?? false)
-        }.addTo(disposeBag: disposeBag)
-        
-        viewModel.numberHeader.observe { [weak self] header in
-            self?.numberLabel.text = header as? String
-        }.addTo(disposeBag: disposeBag)
-        
-        viewModel.numberInput.observe { [weak self] number in
-            self?.numberInput.text = number as? String
-        }.addTo(disposeBag: disposeBag)
-        
-        viewModel.isNumberValid.observe { [weak self] isValid in
-            self?.numberError.isHidden = (isValid as? Bool ?? false)
-        }.addTo(disposeBag: disposeBag)
-    }
-    
-    override func viewDidDisappear(_ animated: Bool) {
-        super.viewDidDisappear(animated)
-        
-        viewModel.didPause()
-        disposeBag.dispose()
->>>>>>> b6a69f40
     }
     
     @objc @IBAction func onShowDetailsPressed(sender: Any?) {
