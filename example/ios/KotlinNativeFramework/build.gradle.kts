--- conflicted
+++ resolved
@@ -23,20 +23,10 @@
         getByName("KotlinNativeFrameworkMain") {
 
             val ext = (gradle as ExtensionAware).extra
-<<<<<<< HEAD
-            var primaryIosArch = ext["ios_primary_arch"]
-            val lifecycleVersion = "2.2.0"
-
-            dependencies {
-                implementation("androidx.lifecycle:lifecycle-extensions:$lifecycleVersion")
-                implementation("androidx.lifecycle:lifecycle-viewmodel-ktx:$lifecycleVersion")
-                implementation(project(":shared", "${primaryIosArch}Default"))
-=======
             val primaryIosArch = ext["ios_primary_arch"]
 
             dependencies {
                 api(project(":shared", "${primaryIosArch}Default"))
->>>>>>> 51962644
             }
         }
     }
