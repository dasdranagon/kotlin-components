/*
 Copyright 2020 Splendo Consulting B.V. The Netherlands

    Licensed under the Apache License, Version 2.0 (the "License");
    you may not use this file except in compliance with the License.
    You may obtain a copy of the License at

      http://www.apache.org/licenses/LICENSE-2.0

    Unless required by applicable law or agreed to in writing, software
    distributed under the License is distributed on an "AS IS" BASIS,
    WITHOUT WARRANTIES OR CONDITIONS OF ANY KIND, either express or implied.
    See the License for the specific language governing permissions and
    limitations under the License.

 */

package architecture

/* ktlint-disable no-wildcard-imports */
import com.splendo.kaluga.alerts.AlertPresenter
import com.splendo.kaluga.architecture.navigation.NavigationSpec
import com.splendo.kaluga.architecture.navigation.ViewControllerNavigator
import com.splendo.kaluga.architecture.observable.Disposable
import com.splendo.kaluga.architecture.observable.DisposeBag
import com.splendo.kaluga.architecture.viewmodel.BaseViewModel
import com.splendo.kaluga.architecture.viewmodel.LifecycleManager
import com.splendo.kaluga.architecture.viewmodel.addLifecycleManager
import com.splendo.kaluga.architecture.viewmodel.onLifeCycleChanged
import com.splendo.kaluga.bluetooth.Bluetooth
import com.splendo.kaluga.bluetooth.beacons.Beacons
import com.splendo.kaluga.bluetooth.device.Identifier
import com.splendo.kaluga.example.shared.viewmodel.ExampleTabNavigation
import com.splendo.kaluga.example.shared.viewmodel.ExampleViewModel
import com.splendo.kaluga.example.shared.viewmodel.architecture.ArchitectureDetailsViewModel
import com.splendo.kaluga.example.shared.viewmodel.architecture.ArchitectureInputViewModel
import com.splendo.kaluga.example.shared.viewmodel.architecture.InputDetails
import com.splendo.kaluga.example.shared.viewmodel.beacons.BeaconsListViewModel
import com.splendo.kaluga.example.shared.viewmodel.bluetooth.BluetoothDeviceDetailViewModel
import com.splendo.kaluga.example.shared.viewmodel.bluetooth.BluetoothListViewModel
import com.splendo.kaluga.example.shared.viewmodel.bluetooth.DeviceDetailsSpecRow
import com.splendo.kaluga.example.shared.viewmodel.featureList.FeatureListNavigationAction
import com.splendo.kaluga.example.shared.viewmodel.featureList.FeatureListViewModel
import com.splendo.kaluga.example.shared.viewmodel.info.*
import com.splendo.kaluga.example.shared.viewmodel.keyboard.KeyboardViewModel
import com.splendo.kaluga.example.shared.viewmodel.link.BrowserNavigationActions
import com.splendo.kaluga.example.shared.viewmodel.link.BrowserSpecRow
import com.splendo.kaluga.example.shared.viewmodel.link.LinksViewModel
import com.splendo.kaluga.example.shared.viewmodel.location.LocationViewModel
import com.splendo.kaluga.example.shared.viewmodel.permissions.PermissionNavigationBundleSpecRow
import com.splendo.kaluga.example.shared.viewmodel.permissions.PermissionView
import com.splendo.kaluga.example.shared.viewmodel.permissions.PermissionViewModel
import com.splendo.kaluga.example.shared.viewmodel.permissions.PermissionsListViewModel
import com.splendo.kaluga.example.shared.viewmodel.resources.ButtonViewModel
import com.splendo.kaluga.example.shared.viewmodel.resources.ColorViewModel
import com.splendo.kaluga.example.shared.viewmodel.resources.LabelViewModel
import com.splendo.kaluga.example.shared.viewmodel.resources.ResourcesListNavigationAction
import com.splendo.kaluga.example.shared.viewmodel.resources.ResourcesListViewModel
import com.splendo.kaluga.example.shared.viewmodel.system.SystemNavigationActions
import com.splendo.kaluga.example.shared.viewmodel.system.SystemViewModel
import com.splendo.kaluga.keyboard.FocusHandler
import com.splendo.kaluga.keyboard.KeyboardManager
import com.splendo.kaluga.links.LinksBuilder
import com.splendo.kaluga.location.LocationStateRepoBuilder
import com.splendo.kaluga.permissions.Permission
import com.splendo.kaluga.permissions.Permissions
import com.splendo.kaluga.permissions.bluetooth.BluetoothPermission
import com.splendo.kaluga.permissions.calendar.CalendarPermission
import com.splendo.kaluga.permissions.camera.CameraPermission
import com.splendo.kaluga.permissions.contacts.ContactsPermission
import com.splendo.kaluga.permissions.location.LocationPermission
import com.splendo.kaluga.permissions.microphone.MicrophonePermission
import com.splendo.kaluga.permissions.notifications.*
import com.splendo.kaluga.permissions.storage.StoragePermission
import com.splendo.kaluga.resources.StyledStringBuilder
import com.splendo.kaluga.review.ReviewManager
import platform.Foundation.NSURL
import platform.Foundation.NSUUID
import platform.UIKit.*
import platform.UserNotifications.UNAuthorizationOptionAlert
import platform.UserNotifications.UNAuthorizationOptionSound

class KNArchitectureFramework {

    fun createExampleViewModel(
        parent: UIViewController,
        containerView: UIView,
        featuresList: () -> UIViewController,
        info: () -> UIViewController
    ): ExampleViewModel {
        return ExampleViewModel(
            ViewControllerNavigator(parent) { action ->
                NavigationSpec.Nested(
                    NavigationSpec.Nested.Type.Replace(1),
                    containerView,
                    when (action) {
                        is ExampleTabNavigation.FeatureList -> featuresList
                        is ExampleTabNavigation.Info -> info
                    }
                )
            }
        )
    }

    fun createFeatureListViewModel(parent: UIViewController): FeatureListViewModel {
        return FeatureListViewModel(
            ViewControllerNavigator(parent) { action ->
                NavigationSpec.Segue(
                    when (action) {
                        is FeatureListNavigationAction.Location -> "showLocation"
                        is FeatureListNavigationAction.Permissions -> "showPermissions"
                        is FeatureListNavigationAction.Alerts -> "showAlerts"
                        is FeatureListNavigationAction.DateTimePicker -> "showDateTimePicker"
                        is FeatureListNavigationAction.LoadingIndicator -> "showHUD"
                        is FeatureListNavigationAction.Architecture -> "showArchitecture"
                        is FeatureListNavigationAction.Keyboard -> "showKeyboard"
                        is FeatureListNavigationAction.System -> "showSystem"
                        is FeatureListNavigationAction.Links -> "showLinks"
                        is FeatureListNavigationAction.Bluetooth -> "showBluetooth"
                        is FeatureListNavigationAction.Beacons -> "showBeacons"
<<<<<<< HEAD
                        is FeatureListNavigationAction.Resources -> "showResources"
=======
                        is FeatureListNavigationAction.PlatformSpecific -> "showPlatformSpecific"
>>>>>>> 13b332f4
                    }
                )
            }
        )
    }

    fun createInfoViewModel(parent: UIViewController): InfoViewModel {
        return InfoViewModel(
            ReviewManager.Builder(),
            ViewControllerNavigator(parent) { action ->
                when (action) {
                    is InfoNavigation.Dialog -> {
                        NavigationSpec.Present(
                            true,
                            present = {
                                val title = action.bundle?.get(DialogSpecRow.TitleRow) ?: ""
                                val message = action.bundle?.get(DialogSpecRow.MessageRow) ?: ""
                                UIAlertController.alertControllerWithTitle(title, message, UIAlertControllerStyleAlert).apply {
                                    addAction(UIAlertAction.actionWithTitle("OK", UIAlertActionStyleDefault) {})
                                }
                            }
                        )
                    }
                    is InfoNavigation.Link -> NavigationSpec.Browser(
                        NSURL.URLWithString(
                            action.bundle!!.get(LinkSpecRow.LinkRow)
                        )!!,
                        NavigationSpec.Browser.Type.Normal
                    )
                    is InfoNavigation.Mail -> NavigationSpec.Email(
                        NavigationSpec.Email.EmailSettings(
                            to = action.bundle?.get(
                                MailSpecRow.ToRow
                            ) ?: emptyList(),
                            subject = action.bundle?.get(MailSpecRow.SubjectRow)
                        )
                    )
                }
            }
        )
    }

    fun createBluetoothListViewModel(parent: UIViewController, bluetooth: Bluetooth, createDeviceDetailsViewController: (Identifier, Bluetooth) -> UIViewController): BluetoothListViewModel {
        return BluetoothListViewModel(
            bluetooth,
            ViewControllerNavigator(parent) { action ->
                NavigationSpec.Push(
                    push = {
                        val bundle = action.bundle ?: return@Push UIViewController()
                        val identifier = NSUUID(uUIDString = bundle.get(DeviceDetailsSpecRow.UUIDRow))
                        createDeviceDetailsViewController(identifier, bluetooth)
                    }
                )
            }
        )
    }

    fun createBluetoothDeviceDetailsViewModel(identifier: Identifier, bluetooth: Bluetooth): BluetoothDeviceDetailViewModel {
        return BluetoothDeviceDetailViewModel(bluetooth, identifier)
    }

    fun createBeaconsListViewModel(parent: UIViewController, service: Beacons): BeaconsListViewModel {
        return BeaconsListViewModel(service)
    }

    fun createPermissionListViewModel(parent: UIViewController, createPermissionViewController: (Permission) -> UIViewController): PermissionsListViewModel {
        return PermissionsListViewModel(
            ViewControllerNavigator(parent) { action ->
                NavigationSpec.Push(
                    push = {
                        val bundle = action.bundle ?: return@Push UIViewController()
                        val permission = when (bundle.get(PermissionNavigationBundleSpecRow)) {
                            PermissionView.Bluetooth -> BluetoothPermission
                            PermissionView.Calendar -> CalendarPermission()
                            PermissionView.Camera -> CameraPermission
                            PermissionView.Contacts -> ContactsPermission()
                            PermissionView.Location -> LocationPermission(
                                background = true,
                                precise = true
                            )
                            PermissionView.Microphone -> MicrophonePermission
                            PermissionView.Notifications -> NotificationsPermission(
                                NotificationOptions(
                                    UNAuthorizationOptionAlert or UNAuthorizationOptionSound
                                )
                            )
                            PermissionView.Storage -> StoragePermission()
                        }
                        createPermissionViewController(permission)
                    }
                )
            }
        )
    }

    fun createPermissionViewModel(permissions: Permissions, permission: Permission): PermissionViewModel {
        return PermissionViewModel(permissions, permission)
    }

    fun createLocationViewModel(permission: LocationPermission, repoBuilder: LocationStateRepoBuilder): LocationViewModel {
        return LocationViewModel(permission, repoBuilder)
    }

    fun createArchitectureInputViewModel(parent: UIViewController, createDetailsViewController: (InputDetails) -> UIViewController): ArchitectureInputViewModel {
        return ArchitectureInputViewModel(
            ViewControllerNavigator(parent) { action ->
                NavigationSpec.Present(
                    present = {
                        createDetailsViewController(action.bundle?.get(action.type) ?: InputDetails("", 0))
                    }
                )
            }
        )
    }

    fun createArchitectureDetailsViewModel(parent: UIViewController, inputDetails: InputDetails, onDismiss: (InputDetails) -> Unit): ArchitectureDetailsViewModel {
        return ArchitectureDetailsViewModel(
            inputDetails,
            ViewControllerNavigator(parent) { action ->
                NavigationSpec.Dismiss(
                    completion = {
                        onDismiss(action.bundle?.get(action.type) ?: InputDetails("", 0))
                    }
                )
            }
        )
    }

    fun createKeyboardViewModel(focusHandler: FocusHandler): KeyboardViewModel {
        return KeyboardViewModel(KeyboardManager.Builder(), focusHandler)
    }

    fun createSystemViewModel(parent: UIViewController): SystemViewModel {
        return SystemViewModel(
            ViewControllerNavigator(parent) { action ->
                when (action) {
                    SystemNavigationActions.Network ->
                        NavigationSpec.Segue("showNetwork")
                }
            }
        )
    }

    fun createResourcesViewModel(parent: UIViewController): ResourcesListViewModel {
        return ResourcesListViewModel(
            ViewControllerNavigator(parent) { action ->
                NavigationSpec.Segue(
                    when (action) {
                        is ResourcesListNavigationAction.Button -> "showButton"
                        is ResourcesListNavigationAction.Color -> "showColor"
                        is ResourcesListNavigationAction.Label -> "showLabel"
                    }
                )
            }
        )
    }

    fun createButtonViewModel(parent: UIViewController) = ButtonViewModel(
        StyledStringBuilder.Provider(),
        AlertPresenter.Builder(parent)
    )

    fun createLabelViewModel() = LabelViewModel(StyledStringBuilder.Provider())

    fun createColorViewModel(parent: UIViewController) = ColorViewModel(AlertPresenter.Builder(parent))

    fun <VM : BaseViewModel> bind(viewModel: VM, to: UIViewController, onLifecycleChanges: onLifeCycleChanged): LifecycleManager {
        return viewModel.addLifecycleManager(to, onLifecycleChanges)
    }

    fun createLinksViewModel(
        parent: UIViewController,
        animated: Boolean,
        completion: (() -> Unit)? = null
    ): LinksViewModel {
        return LinksViewModel(
            LinksBuilder(),
            AlertPresenter.Builder(parent),
            ViewControllerNavigator(parent) { action ->
                when (action) {
                    is BrowserNavigationActions.OpenWebView -> NavigationSpec.Browser(
                        NSURL.URLWithString(action.bundle!!.get(BrowserSpecRow.UrlSpecRow))!!,
                        NavigationSpec.Browser.Type.Normal
                    )
                }
            }
        )
    }
}

fun ExampleViewModel.observeTabs(stackView: UIStackView, addOnPressed: (UIButton, () -> Unit) -> Unit): List<Disposable> {
    val selectedButtonDisposeBag = DisposeBag()
    return listOf(
        tabs.observeInitialized { tabs ->
            selectedButtonDisposeBag.dispose()
            stackView.arrangedSubviews.forEach { subView -> (subView as UIView).removeFromSuperview() }
            tabs.forEach { tab ->
                val button = UIButton()
                button.setTitle(tab.title, UIControlStateNormal)
                button.setTitleColor(UIColor.systemBlueColor, UIControlStateSelected)
                button.setTitleColor(UIColor.systemBlueColor, UIControlStateHighlighted)
                button.setTitleColor(UIColor.grayColor, UIControlStateNormal)
                this.tab.observeInitialized { selectedTab ->
                    button.setSelected(selectedTab == tab)
                }.addTo(selectedButtonDisposeBag)
                addOnPressed(button) {
                    this.tab.post(tab)
                }
                stackView.addArrangedSubview(button)
            }
        }
    )
}

fun SystemViewModel.observeModules(onModuleChanged: (List<String>, (Int) -> Unit) -> Unit): Disposable =
    modules.observeInitialized { modules ->
        val moduleName = modules.map { it.name }
        onModuleChanged(moduleName) { onButtonTapped(modules[it]) }
    }

fun FeatureListViewModel.observeFeatures(onFeaturesChanged: (List<String>, (Int) -> Unit) -> Unit): Disposable {
    return feature.observeInitialized { features ->
        val titles = features.map { feature -> feature.title }
        onFeaturesChanged(titles) { index -> this.onFeaturePressed(features[index]) }
    }
}

fun InfoViewModel.observeButtons(onInfoButtonsChanged: (List<String>, (Int) -> Unit) -> Unit): Disposable {
    return buttons.observeInitialized { buttons ->
        val titles = buttons.map { button -> button.title }
        onInfoButtonsChanged(titles) { index -> this.onButtonPressed(buttons[index]) }
    }
}

fun PermissionsListViewModel.observePermissions(onPermissionsChanged: (List<PermissionView>, (Int) -> Unit) -> Unit): Disposable {
    return permissions.observeInitialized { permissions ->
        onPermissionsChanged(permissions) { index -> this.onPermissionPressed(permissions[index]) }
    }
}

fun ResourcesListViewModel.observeResources(onResourcesChanged: (List<String>, (Int) -> Unit) -> Unit): Disposable {
    return resources.observeInitialized { features ->
        val titles = features.map { feature -> feature.title }
        onResourcesChanged(titles) { index -> this.onResourceSelected(features[index]) }
    }
}<|MERGE_RESOLUTION|>--- conflicted
+++ resolved
@@ -118,11 +118,8 @@
                         is FeatureListNavigationAction.Links -> "showLinks"
                         is FeatureListNavigationAction.Bluetooth -> "showBluetooth"
                         is FeatureListNavigationAction.Beacons -> "showBeacons"
-<<<<<<< HEAD
+                        is FeatureListNavigationAction.PlatformSpecific -> "showPlatformSpecific"
                         is FeatureListNavigationAction.Resources -> "showResources"
-=======
-                        is FeatureListNavigationAction.PlatformSpecific -> "showPlatformSpecific"
->>>>>>> 13b332f4
                     }
                 )
             }
