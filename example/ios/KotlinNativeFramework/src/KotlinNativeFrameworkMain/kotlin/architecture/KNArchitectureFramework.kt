--- conflicted
+++ resolved
@@ -89,11 +89,8 @@
                         is FeatureListNavigationAction.LoadingIndicator -> "showHUD"
                         is FeatureListNavigationAction.Architecture -> "showArchitecture"
                         is FeatureListNavigationAction.Keyboard -> "showKeyboard"
-<<<<<<< HEAD
-                        FeatureListNavigationAction.Links -> "showLinks"
-=======
-                        FeatureListNavigationAction.System -> "showSystem"
->>>>>>> fb39b463
+                        is FeatureListNavigationAction.Links -> "showLinks"
+                        is FeatureListNavigationAction.System -> "showSystem"
                     })
             })
     }
