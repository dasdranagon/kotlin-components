/*
 Copyright 2020 Splendo Consulting B.V. The Netherlands

    Licensed under the Apache License, Version 2.0 (the "License");
    you may not use this file except in compliance with the License.
    You may obtain a copy of the License at

      http://www.apache.org/licenses/LICENSE-2.0

    Unless required by applicable law or agreed to in writing, software
    distributed under the License is distributed on an "AS IS" BASIS,
    WITHOUT WARRANTIES OR CONDITIONS OF ANY KIND, either express or implied.
    See the License for the specific language governing permissions and
    limitations under the License.

 */

package architecture

import com.splendo.kaluga.architecture.observable.Observable
import com.splendo.kaluga.architecture.observable.Subject
import com.splendo.kaluga.architecture.observable.DisposeBag
import com.splendo.kaluga.architecture.navigation.Navigator
import com.splendo.kaluga.architecture.navigation.NavigationSpec
import com.splendo.kaluga.architecture.viewmodel.BaseViewModel
import com.splendo.kaluga.architecture.viewmodel.LifecycleManager
import com.splendo.kaluga.architecture.viewmodel.addLifecycleManager
import com.splendo.kaluga.architecture.viewmodel.onLifeCycleChanged
import com.splendo.kaluga.collectionview.CollectionView
import com.splendo.kaluga.collectionview.datasource.DataSource
import com.splendo.kaluga.example.shared.viewmodel.ExampleTabNavigation
import com.splendo.kaluga.example.shared.viewmodel.ExampleViewModel
import com.splendo.kaluga.example.shared.viewmodel.architecture.ArchitectureDetailsViewModel
import com.splendo.kaluga.example.shared.viewmodel.architecture.ArchitectureInputViewModel
import com.splendo.kaluga.example.shared.viewmodel.architecture.DetailsSpecRow
import com.splendo.kaluga.example.shared.viewmodel.collectionview.CollectionViewViewModel
import com.splendo.kaluga.example.shared.viewmodel.featureList.FeatureListNavigationAction
import com.splendo.kaluga.example.shared.viewmodel.featureList.FeatureListViewModel
import com.splendo.kaluga.example.shared.viewmodel.keyboard.KeyboardViewModel
import com.splendo.kaluga.example.shared.viewmodel.info.*
import com.splendo.kaluga.example.shared.viewmodel.permissions.PermissionNavigationBundleSpecRow
import com.splendo.kaluga.example.shared.viewmodel.permissions.PermissionsListViewModel
import com.splendo.kaluga.example.shared.viewmodel.permissions.PermissionViewModel
import com.splendo.kaluga.example.shared.viewmodel.permissions.PermissionView
import com.splendo.kaluga.keyboard.KeyboardManagerBuilder
import com.splendo.kaluga.permissions.Permission
import com.splendo.kaluga.permissions.Permissions
import com.splendo.kaluga.permissions.PermissionsBuilder
import com.splendo.kaluga.permissions.notifications.*
import platform.Foundation.NSURL
import platform.UIKit.*
import platform.UserNotifications.UNAuthorizationOptionAlert
import platform.UserNotifications.UNAuthorizationOptionSound

class KNArchitectureFramework {

    fun createExampleViewModel(
        parent: UIViewController,
        containerView: UIView,
        featuresList: () -> UIViewController,
        info: () -> UIViewController): ExampleViewModel {
        return ExampleViewModel(Navigator(parent) { action ->
            NavigationSpec.Nested(
                NavigationSpec.Nested.Type.Replace(1),
                containerView,
                when (action) {
                    is ExampleTabNavigation.FeatureList -> featuresList
                    is ExampleTabNavigation.Info -> info
                })
        })
    }

    fun createFeatureListViewModel(parent: UIViewController): FeatureListViewModel {
        return FeatureListViewModel(
            Navigator(parent) { action ->
                NavigationSpec.Segue(
                    when (action) {
                        is FeatureListNavigationAction.Location -> "showLocation"
                        is FeatureListNavigationAction.Permissions -> "showPermissions"
                        is FeatureListNavigationAction.Alerts -> "showAlerts"
                        is FeatureListNavigationAction.LoadingIndicator -> "showHUD"
                        is FeatureListNavigationAction.Architecture -> "showArchitecture"
                        is FeatureListNavigationAction.CollectionView -> "showCollectionView"
                        is FeatureListNavigationAction.Keyboard -> "showKeyboard"
                    })
            })
    }

    fun createInfoViewModel(parent: UIViewController): InfoViewModel {
        return InfoViewModel(
            Navigator(parent) { action ->
                when (action) {
                    is InfoNavigation.Dialog -> {
                        NavigationSpec.Present(true, present = {
                            val title = action.bundle?.get(DialogSpecRow.TitleRow) ?: ""
                            val message = action.bundle?.get(DialogSpecRow.MessageRow) ?: ""
                            UIAlertController.alertControllerWithTitle(title, message, UIAlertControllerStyleAlert).apply {
                                addAction(UIAlertAction.actionWithTitle("OK", UIAlertActionStyleDefault) {})
                            }
                        })
                    }
                    is InfoNavigation.Link -> NavigationSpec.Browser(
                        NSURL.URLWithString(action.bundle!!.get(
                        LinkSpecRow.LinkRow))!!)
                    is InfoNavigation.Mail -> NavigationSpec.Email(NavigationSpec.Email.EmailSettings(to = action.bundle?.get(
                        MailSpecRow.ToRow) ?: emptyList(), subject = action.bundle?.get(MailSpecRow.SubjectRow)))
                }
            })
    }

    fun createPermissionListViewModel(parent: UIViewController, createPermissionViewController: (Permission) -> UIViewController): PermissionsListViewModel {
        return PermissionsListViewModel(
            Navigator(parent) { action ->
                NavigationSpec.Push(push = {
                    val bundle = action.bundle ?: return@Push UIViewController()
                    val permission = when (bundle.get(PermissionNavigationBundleSpecRow)) {
                        PermissionView.Bluetooth -> Permission.Bluetooth
                        PermissionView.Calendar -> Permission.Calendar()
                        PermissionView.Camera -> Permission.Camera
                        PermissionView.Contacts -> Permission.Contacts()
                        PermissionView.Location -> Permission.Location(
                            background = true,
                            precise = true
                        )
                        PermissionView.Microphone -> Permission.Microphone
                        PermissionView.Notifications -> Permission.Notifications(NotificationOptions(
                            UNAuthorizationOptionAlert or UNAuthorizationOptionSound))
                        PermissionView.Storage -> Permission.Storage()
                    }
                    createPermissionViewController(permission)
                })
            }
        )
    }

    fun createPermissionViewModel(permissions: Permissions, permission: Permission): PermissionViewModel {
        return PermissionViewModel(permissions, permission)
    }

    fun createArchitectureInputViewModel(parent: UIViewController, createDetailsViewController: (String, Int) -> UIViewController): ArchitectureInputViewModel {
        return ArchitectureInputViewModel(
            Navigator(parent) { action ->
                NavigationSpec.Present(present = {
                    val name = action.bundle?.get(DetailsSpecRow.NameRow) ?: ""
                    val number = action.bundle?.get(DetailsSpecRow.NumberRow) ?: 0
                    createDetailsViewController(name, number)
                })
            }
        )
    }

    fun createArchitectureDetailsViewModel(parent: UIViewController, name: String, number: Int, onDismiss: (String, Int) -> Unit): ArchitectureDetailsViewModel {
        return ArchitectureDetailsViewModel(name, number, Navigator(parent) { action ->
            NavigationSpec.Dismiss(completion = {
                val finalName = action.bundle?.get(DetailsSpecRow.NameRow) ?: ""
                val finalNumber = action.bundle?.get(DetailsSpecRow.NumberRow) ?: 0
                onDismiss(finalName, finalNumber)
            })
        })
    }

    fun createCollectionViewViewModel(): CollectionViewViewModel = CollectionViewViewModel.create()

    fun createKeyboardViewModel(textField: UITextField): KeyboardViewModel {
        return KeyboardViewModel({KeyboardManagerBuilder()}, {textField})
    }

    fun <VM: BaseViewModel> bind(viewModel: VM, to: UIViewController, onLifecycleChanges: onLifeCycleChanged): LifecycleManager {
        return viewModel.addLifecycleManager(to, onLifecycleChanges)
    }

}

fun ExampleViewModel.observeTabs(stackView: UIStackView, disposeBag: DisposeBag, addOnPressed: (UIButton, () -> Unit) -> Unit) {
    val selectedButtonDisposeBag = DisposeBag()
    tabs.observe { tabs ->
        selectedButtonDisposeBag.dispose()
        stackView.arrangedSubviews.forEach { subView -> (subView as UIView).removeFromSuperview() }
        tabs.forEach { tab ->
            val button = UIButton()
            button.setTitle(tab.title, UIControlStateNormal)
            button.setTitleColor(UIColor.systemBlueColor, UIControlStateSelected)
            button.setTitleColor(UIColor.systemBlueColor, UIControlStateHighlighted)
            button.setTitleColor(UIColor.grayColor, UIControlStateNormal)
            this.tab.observe { selectedTab ->
                button.setSelected(selectedTab == tab)
            }.addTo(selectedButtonDisposeBag)
            addOnPressed(button) {
                this.tab.post(tab)
            }
            stackView.addArrangedSubview(button)
        }
    }.addTo(disposeBag)
    disposeBag.add(selectedButtonDisposeBag)
}

fun FeatureListViewModel.observeFeatures(disposeBag: DisposeBag, onFeaturesChanged: (List<String>, (Int) -> Unit) -> Unit) {
    feature.observe { features ->
        val titles = features.map { feature -> feature.title }
        onFeaturesChanged(titles) { index -> this.onFeaturePressed(features[index]) }
    }.addTo(disposeBag)
}

fun InfoViewModel.observeButtons(disposeBag: DisposeBag, onInfoButtonsChanged: (List<String>, (Int) -> Unit) -> Unit) {
    buttons.observe { buttons ->
        val titles = buttons.map { button -> button.title }
        onInfoButtonsChanged(titles) { index -> this.onButtonPressed(buttons[index]) }
    }.addTo(disposeBag)
}

<<<<<<< HEAD
//fun <C: UICollectionViewCell> CollectionViewViewModel.observe(disposeBag: DisposeBag, identifier: String, collectionView: CollectionView, (CollectionI)) {
//    val dataSour
//    collectionView.bind()
//}
=======
fun PermissionsListViewModel.observePermissions(disposeBag: DisposeBag, onPermissionsChanged: (List<PermissionView>, (Int) -> Unit) -> Unit) {
    permissions.observe { permissions ->
        onPermissionsChanged(permissions) { index -> this.onPermissionPressed(permissions[index]) }
    }.addTo(disposeBag)
}
>>>>>>> 51962644
<|MERGE_RESOLUTION|>--- conflicted
+++ resolved
@@ -208,15 +208,8 @@
     }.addTo(disposeBag)
 }
 
-<<<<<<< HEAD
-//fun <C: UICollectionViewCell> CollectionViewViewModel.observe(disposeBag: DisposeBag, identifier: String, collectionView: CollectionView, (CollectionI)) {
-//    val dataSour
-//    collectionView.bind()
-//}
-=======
 fun PermissionsListViewModel.observePermissions(disposeBag: DisposeBag, onPermissionsChanged: (List<PermissionView>, (Int) -> Unit) -> Unit) {
     permissions.observe { permissions ->
         onPermissionsChanged(permissions) { index -> this.onPermissionPressed(permissions[index]) }
     }.addTo(disposeBag)
-}
->>>>>>> 51962644
+}