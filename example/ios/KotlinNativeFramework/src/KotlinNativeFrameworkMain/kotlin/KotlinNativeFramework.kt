--- conflicted
+++ resolved
@@ -24,12 +24,11 @@
 import com.splendo.kaluga.example.shared.AlertPresenter
 import com.splendo.kaluga.example.shared.HudPresenter
 import com.splendo.kaluga.example.shared.LocationPrinter
-<<<<<<< HEAD
 import com.splendo.kaluga.example.shared.PermissionsPrinter
 import com.splendo.kaluga.hud.IOSHUD
 import com.splendo.kaluga.location.LocationFlowable
-import com.splendo.kaluga.log.Logger
-import com.splendo.kaluga.log.debug
+import com.splendo.kaluga.logging.Logger
+import com.splendo.kaluga.logging.debug
 import com.splendo.kaluga.permissions.Permission
 import com.splendo.kaluga.permissions.Permissions
 import com.splendo.kaluga.permissions.PermissionsBuilder
@@ -38,30 +37,12 @@
 import kotlinx.coroutines.async
 import kotlinx.coroutines.delay
 import kotlinx.coroutines.launch
-=======
-import com.splendo.kaluga.example.shared.AlertPresenter
-import com.splendo.kaluga.example.shared.HudPresenter
-import com.splendo.kaluga.location.LocationFlowable
-import com.splendo.kaluga.logging.Logger
 import com.splendo.kaluga.logging.debug
-import com.splendo.kaluga.permissions.Permissions
-import com.splendo.kaluga.alerts.Alert
-import com.splendo.kaluga.alerts.AlertInterface
-import com.splendo.kaluga.alerts.AlertBuilder
-import com.splendo.kaluga.alerts.AlertActionHandler
-import com.splendo.kaluga.hud.IOSHUD
-import kotlinx.coroutines.*
-import kotlinx.coroutines.flow.collect
->>>>>>> 9edf175c
 import platform.CoreLocation.CLLocationManager
 import platform.UIKit.UILabel
-<<<<<<< HEAD
 import platform.UserNotifications.UNAuthorizationOptions
-import ru.pocketbyte.hydra.log.HydraLog
-=======
 import ru.pocketbyte.kydra.log.KydraLog
 import platform.UIKit.UIViewController
->>>>>>> 9edf175c
 
 class KNAlertFramework {
     companion object {
@@ -73,7 +54,6 @@
     companion object {
         fun makeHudPresenter(builder: IOSHUD.Builder) = HudPresenter(builder)
     }
-<<<<<<< HEAD
 }
 
 class KNPermissionsFramework {
@@ -170,8 +150,6 @@
             coroutine.cancel()
         }
     }
-=======
->>>>>>> 9edf175c
 }
 
 class KotlinNativeFramework {
@@ -189,10 +167,7 @@
         debug("proceed executing after location coroutines")
     }
 
-<<<<<<< HEAD
-=======
-    fun permissions(nsBundle: NSBundle) = Permissions
-        .Builder(nsBundle)
-        .build()
->>>>>>> 9edf175c
+//    fun permissions(nsBundle: NSBundle) = Permissions
+//        .Builder(nsBundle)
+//        .build()
 }