/*

Copyright 2019 Splendo Consulting B.V. The Netherlands

   Licensed under the Apache License, Version 2.0 (the "License");
   you may not use this file except in compliance with the License.
   You may obtain a copy of the License at

     http://www.apache.org/licenses/LICENSE-2.0

   Unless required by applicable law or agreed to in writing, software
   distributed under the License is distributed on an "AS IS" BASIS,
   WITHOUT WARRANTIES OR CONDITIONS OF ANY KIND, either express or implied.
   See the License for the specific language governing permissions and
   limitations under the License.

*/

<<<<<<< HEAD
import com.splendo.kaluga.alerts.Alert
import com.splendo.kaluga.alerts.AlertActionHandler
import com.splendo.kaluga.alerts.AlertBuilder
import com.splendo.kaluga.alerts.AlertInterface
import com.splendo.kaluga.base.MainQueueDispatcher
import com.splendo.kaluga.example.shared.AlertPresenter
import com.splendo.kaluga.example.shared.HudPresenter
import com.splendo.kaluga.hud.IOSHUD
import com.splendo.kaluga.logging.Logger
import com.splendo.kaluga.logging.debug
import kotlinx.coroutines.MainScope
import kotlinx.coroutines.async
import kotlinx.coroutines.delay
import kotlinx.coroutines.launch
=======
import com.splendo.kaluga.example.shared.LocationPrinter
import com.splendo.kaluga.location.LocationFlowable
>>>>>>> 51962644
import com.splendo.kaluga.logging.debug
import platform.CoreLocation.CLLocationManager
import platform.UIKit.UILabel
import ru.pocketbyte.kydra.log.KydraLog

class KotlinNativeFramework {

    fun hello() = com.splendo.kaluga.example.shared.helloCommon()

    // expose a dependency to Swift as an example
    fun logger(): ru.pocketbyte.kydra.log.Logger = KydraLog.logger

<<<<<<< HEAD
//    fun permissions(nsBundle: NSBundle) = Permissions
//        .Builder(nsBundle)
//        .build()
=======
    fun location(label: UILabel, locationManager: CLLocationManager) {
        val location = LocationFlowable.Builder(locationManager).create()
        LocationPrinter(location).printTo {
            label.text = it
        }
        debug("proceed executing after location coroutines")
    }

>>>>>>> 51962644
}<|MERGE_RESOLUTION|>--- conflicted
+++ resolved
@@ -16,28 +16,6 @@
 
 */
 
-<<<<<<< HEAD
-import com.splendo.kaluga.alerts.Alert
-import com.splendo.kaluga.alerts.AlertActionHandler
-import com.splendo.kaluga.alerts.AlertBuilder
-import com.splendo.kaluga.alerts.AlertInterface
-import com.splendo.kaluga.base.MainQueueDispatcher
-import com.splendo.kaluga.example.shared.AlertPresenter
-import com.splendo.kaluga.example.shared.HudPresenter
-import com.splendo.kaluga.hud.IOSHUD
-import com.splendo.kaluga.logging.Logger
-import com.splendo.kaluga.logging.debug
-import kotlinx.coroutines.MainScope
-import kotlinx.coroutines.async
-import kotlinx.coroutines.delay
-import kotlinx.coroutines.launch
-=======
-import com.splendo.kaluga.example.shared.LocationPrinter
-import com.splendo.kaluga.location.LocationFlowable
->>>>>>> 51962644
-import com.splendo.kaluga.logging.debug
-import platform.CoreLocation.CLLocationManager
-import platform.UIKit.UILabel
 import ru.pocketbyte.kydra.log.KydraLog
 
 class KotlinNativeFramework {
@@ -46,19 +24,4 @@
 
     // expose a dependency to Swift as an example
     fun logger(): ru.pocketbyte.kydra.log.Logger = KydraLog.logger
-
-<<<<<<< HEAD
-//    fun permissions(nsBundle: NSBundle) = Permissions
-//        .Builder(nsBundle)
-//        .build()
-=======
-    fun location(label: UILabel, locationManager: CLLocationManager) {
-        val location = LocationFlowable.Builder(locationManager).create()
-        LocationPrinter(location).printTo {
-            label.text = it
-        }
-        debug("proceed executing after location coroutines")
-    }
-
->>>>>>> 51962644
 }