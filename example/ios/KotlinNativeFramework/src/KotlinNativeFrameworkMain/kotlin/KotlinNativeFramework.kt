--- conflicted
+++ resolved
@@ -28,24 +28,17 @@
 import kotlinx.coroutines.flow.collect
 import platform.CoreLocation.CLLocationManager
 import platform.UIKit.UILabel
-<<<<<<< HEAD
 import ru.pocketbyte.hydra.log.HydraLog
-=======
 import platform.UIKit.UIViewController
->>>>>>> a8ecf898
 
 class KotlinNativeFramework {
     private val loc = LocationFlowable()
 
     fun hello() = com.splendo.kaluga.example.shared.helloCommon()
 
-<<<<<<< HEAD
     // expose a dependency to Swift as an example
     fun logger(): ru.pocketbyte.hydra.log.Logger = HydraLog.logger
 
-    fun location(label:UILabel) {
-        loc.addCLLocationManager()
-=======
     fun makeAlert(from: UIViewController, title: String? = null, message: String? = null, actions: List<Alert.Action>): AlertInterface {
         return AlertBuilder(from)
                 .setTitle(title)
@@ -56,8 +49,6 @@
 
     fun location(label:UILabel, locationManager: CLLocationManager) {
         loc.addCLLocationManager(locationManager)
->>>>>>> a8ecf898
-
         LocationPrinter(loc).printTo {
             label.text = it
         }
