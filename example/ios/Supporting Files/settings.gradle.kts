val android_gradle_plugin_version:String by settings
val kotlin_version:String by settings

pluginManagement {

    repositories {
        gradlePluginPortal()
        google()
        jcenter()
    }

    resolutionStrategy {
        eachPlugin {

            if (requested.id.id == "kotlin-multiplatform") {
                // The version here must be kept in sync with gradle/ext.gradle and settings.gradle in the root
                useModule("org.jetbrains.kotlin:kotlin-gradle-plugin:${kotlin_version}")
            }
            if (requested.id.id == "com.android.library") {
                useModule("com.android.tools.build:gradle:${android_gradle_plugin_version}")
            }
            if (requested.id.id == "com.android.application") {
                useModule("com.android.tools.build:gradle:${android_gradle_plugin_version}")
            }
        }
    }
}

/***********************************************
 *
 * Changes made to this file should also be reflected in the `settings.gradle` in the root of the project
 *
 ***********************************************/


apply("../../../gradle/ext.gradle")

val ext =  (gradle as ExtensionAware).extra

if (!(ext["exampleAsRoot"] as Boolean)) {
    include(":test-utils")
    project(":test-utils").projectDir = file("../../../test-utils")

    include(":location")
    project(":location").projectDir = file("../../../location")

    include(":base")
    project(":base").projectDir = file("../../../base")

    include(":logging")
    project(":logging").projectDir = file("../../../logging")

    include(":permissions")
    project(":permissions").projectDir = file("../../../permissions")

    include(":alerts")
    project(":alerts").projectDir = file("../../../alerts")

<<<<<<< HEAD
    include(":beacons")
    project(":beacons").projectDir = file("../../../beacons")

    include(":loadingIndicator")
    project(":loadingIndicator").projectDir = file("../../../loadingIndicator")
=======
    include(":hud")
    project(":hud").projectDir = file("../../../hud")
>>>>>>> 01c09b5b
}

include(":android")
project(":android").projectDir = file("../../android")

include(":KotlinNativeFramework")
project(":KotlinNativeFramework").projectDir = file("../KotlinNativeFramework")

include(":shared")
project(":shared").projectDir = file("../../shared")

rootProject.name = file("..").name<|MERGE_RESOLUTION|>--- conflicted
+++ resolved
@@ -56,16 +56,11 @@
     include(":alerts")
     project(":alerts").projectDir = file("../../../alerts")
 
-<<<<<<< HEAD
+    include(":hud")
+    project(":hud").projectDir = file("../../../hud")
+
     include(":beacons")
     project(":beacons").projectDir = file("../../../beacons")
-
-    include(":loadingIndicator")
-    project(":loadingIndicator").projectDir = file("../../../loadingIndicator")
-=======
-    include(":hud")
-    project(":hud").projectDir = file("../../../hud")
->>>>>>> 01c09b5b
 }
 
 include(":android")
