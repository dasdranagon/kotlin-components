val android_gradle_plugin_version:String by settings
val kotlin_version:String by settings

pluginManagement {

    repositories {
        gradlePluginPortal()
        google()
        jcenter()
    }

    resolutionStrategy {
        eachPlugin {

            if (requested.id.id == "kotlin-multiplatform") {
                // The version here must be kept in sync with gradle/ext.gradle and settings.gradle in the root
                useModule("org.jetbrains.kotlin:kotlin-gradle-plugin:${kotlin_version}")
            }
            if (requested.id.id == "com.android.library") {
                useModule("com.android.tools.build:gradle:${android_gradle_plugin_version}")
            }
            if (requested.id.id == "com.android.application") {
                useModule("com.android.tools.build:gradle:${android_gradle_plugin_version}")
            }
        }
    }
}

/***********************************************
 *
 * Changes made to this file should also be reflected in the `settings.gradle` in the root of the project
 *
 ***********************************************/


apply("../../../gradle/ext.gradle")

val ext =  (gradle as ExtensionAware).extra

if (!(ext["exampleAsRoot"] as Boolean)) {
    include(":test-utils")
    project(":test-utils").projectDir = file("../../../test-utils")

    include(":location")
    project(":location").projectDir = file("../../../location")

    include(":base")
    project(":base").projectDir = file("../../../base")

    include(":logging")
    project(":logging").projectDir = file("../../../logging")

    include(":permissions")
    project(":permissions").projectDir = file("../../../permissions")

    include(":alerts")
    project(":alerts").projectDir = file("../../../alerts")

    include(":hud")
    project(":hud").projectDir = file("../../../hud")

<<<<<<< HEAD
    include(":collection-view")
    project(":collection-view").projectDir = file("../../../collection-view")
=======
    include(":architecture")
    project(":architecture").projectDir = file("../../../architecture")
>>>>>>> 5c7452dc
}

include(":android")
project(":android").projectDir = file("../../android")

include(":KotlinNativeFramework")
project(":KotlinNativeFramework").projectDir = file("../KotlinNativeFramework")

include(":shared")
project(":shared").projectDir = file("../../shared")

rootProject.name = "Kaluga Example"<|MERGE_RESOLUTION|>--- conflicted
+++ resolved
@@ -59,13 +59,11 @@
     include(":hud")
     project(":hud").projectDir = file("../../../hud")
 
-<<<<<<< HEAD
     include(":collection-view")
     project(":collection-view").projectDir = file("../../../collection-view")
-=======
+
     include(":architecture")
     project(":architecture").projectDir = file("../../../architecture")
->>>>>>> 5c7452dc
 }
 
 include(":android")
