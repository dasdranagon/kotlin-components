val android_gradle_plugin_version:String by settings
val kotlin_version:String by settings

pluginManagement {

    repositories {
        gradlePluginPortal()
        google()
        jcenter()
    }

    resolutionStrategy {
        eachPlugin {

            if (requested.id.id == "kotlin-multiplatform") {
                // The version here must be kept in sync with gradle/ext.gradle and settings.gradle in the root
                useModule("org.jetbrains.kotlin:kotlin-gradle-plugin:${kotlin_version}")
            }
            if (requested.id.id == "com.android.library") {
                useModule("com.android.tools.build:gradle:${android_gradle_plugin_version}")
            }
            if (requested.id.id == "com.android.application") {
                useModule("com.android.tools.build:gradle:${android_gradle_plugin_version}")
            }
        }
    }
}

/***********************************************
 *
 * Changes made to this file should also be reflected in the `settings.gradle` in the root of the project
 *
 ***********************************************/


apply("../../../gradle/ext.gradle")

val ext =  (gradle as ExtensionAware).extra

if (!(ext["exampleAsRoot"] as Boolean)) {
    include(":test-utils")
    project(":test-utils").projectDir = file("../../../test-utils")

    include(":location")
    project(":location").projectDir = file("../../../location")

    include(":base")
    project(":base").projectDir = file("../../../base")

    include(":logging")
    project(":logging").projectDir = file("../../../logging")

    include(":permissions")
    project(":permissions").projectDir = file("../../../permissions")

    include(":alerts")
    project(":alerts").projectDir = file("../../../alerts")

<<<<<<< HEAD
    include(":keyboard")
    project(":keyboard").projectDir = file("../../../keyboard")

    include(":loadingIndicator")
    project(":loadingIndicator").projectDir = file("../../../loadingIndicator")
=======
    include(":hud")
    project(":hud").projectDir = file("../../../hud")
>>>>>>> 37573764
}

include(":android")
project(":android").projectDir = file("../../android")

include(":KotlinNativeFramework")
project(":KotlinNativeFramework").projectDir = file("../KotlinNativeFramework")

include(":shared")
project(":shared").projectDir = file("../../shared")

rootProject.name = file("..").name<|MERGE_RESOLUTION|>--- conflicted
+++ resolved
@@ -56,16 +56,11 @@
     include(":alerts")
     project(":alerts").projectDir = file("../../../alerts")
 
-<<<<<<< HEAD
     include(":keyboard")
     project(":keyboard").projectDir = file("../../../keyboard")
 
-    include(":loadingIndicator")
-    project(":loadingIndicator").projectDir = file("../../../loadingIndicator")
-=======
     include(":hud")
     project(":hud").projectDir = file("../../../hud")
->>>>>>> 37573764
 }
 
 include(":android")
