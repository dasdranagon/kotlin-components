/*
 Copyright 2020 Splendo Consulting B.V. The Netherlands

    Licensed under the Apache License, Version 2.0 (the "License");
    you may not use this file except in compliance with the License.
    You may obtain a copy of the License at

      http://www.apache.org/licenses/LICENSE-2.0

    Unless required by applicable law or agreed to in writing, software
    distributed under the License is distributed on an "AS IS" BASIS,
    WITHOUT WARRANTIES OR CONDITIONS OF ANY KIND, either express or implied.
    See the License for the specific language governing permissions and
    limitations under the License.

 */

package com.splendo.kaluga.example.shared.viewmodel.featureList

import com.splendo.kaluga.architecture.navigation.NavigationAction
import com.splendo.kaluga.architecture.navigation.Navigator
import com.splendo.kaluga.architecture.observable.observableOf
import com.splendo.kaluga.architecture.viewmodel.NavigatingViewModel
import com.splendo.kaluga.resources.localized

sealed class FeatureListNavigationAction : NavigationAction<Nothing>(null) {

    object Location : FeatureListNavigationAction()
    object Permissions : FeatureListNavigationAction()
    object Alerts : FeatureListNavigationAction()
    object DateTimePicker : FeatureListNavigationAction()
    object LoadingIndicator : FeatureListNavigationAction()
    object Architecture : FeatureListNavigationAction()
    object Keyboard : FeatureListNavigationAction()
<<<<<<< HEAD
    object Links : FeatureListNavigationAction()
=======
    object System : FeatureListNavigationAction()
>>>>>>> fb39b463
}

sealed class Feature(val title: String) {
    object Alerts : Feature("feature_alerts".localized())
    object Architecture : Feature("feature_architecture".localized())
    object DateTimePicker : Feature("feature_date_time_picker".localized())
    object Keyboard : Feature("feature_keyboard".localized())
    object LoadingIndicator : Feature("feature_hud".localized())
    object Location : Feature("feature_location".localized())
    object Permissions : Feature("feature_permissions".localized())
<<<<<<< HEAD
    object Links : Feature("feature_links".localized())
=======
    object System : Feature("feature_system".localized())
>>>>>>> fb39b463
}

class FeatureListViewModel(navigator: Navigator<FeatureListNavigationAction>) : NavigatingViewModel<FeatureListNavigationAction>(navigator) {

    val feature = observableOf(listOf(
        Feature.Alerts,
        Feature.Architecture,
        Feature.DateTimePicker,
        Feature.Keyboard,
        Feature.Links,
        Feature.LoadingIndicator,
        Feature.Location,
        Feature.Permissions,
        Feature.System
    ))

    fun onFeaturePressed(feature: Feature) {
        navigator.navigate(when (feature) {
            is Feature.Alerts -> FeatureListNavigationAction.Alerts
            is Feature.Architecture -> FeatureListNavigationAction.Architecture
            is Feature.DateTimePicker -> FeatureListNavigationAction.DateTimePicker
            is Feature.Keyboard -> FeatureListNavigationAction.Keyboard
            is Feature.Links -> FeatureListNavigationAction.Links
            is Feature.LoadingIndicator -> FeatureListNavigationAction.LoadingIndicator
            is Feature.Location -> FeatureListNavigationAction.Location
            is Feature.Permissions -> FeatureListNavigationAction.Permissions
            Feature.System -> FeatureListNavigationAction.System
        })
    }
}<|MERGE_RESOLUTION|>--- conflicted
+++ resolved
@@ -32,11 +32,8 @@
     object LoadingIndicator : FeatureListNavigationAction()
     object Architecture : FeatureListNavigationAction()
     object Keyboard : FeatureListNavigationAction()
-<<<<<<< HEAD
     object Links : FeatureListNavigationAction()
-=======
     object System : FeatureListNavigationAction()
->>>>>>> fb39b463
 }
 
 sealed class Feature(val title: String) {
@@ -47,11 +44,8 @@
     object LoadingIndicator : Feature("feature_hud".localized())
     object Location : Feature("feature_location".localized())
     object Permissions : Feature("feature_permissions".localized())
-<<<<<<< HEAD
     object Links : Feature("feature_links".localized())
-=======
     object System : Feature("feature_system".localized())
->>>>>>> fb39b463
 }
 
 class FeatureListViewModel(navigator: Navigator<FeatureListNavigationAction>) : NavigatingViewModel<FeatureListNavigationAction>(navigator) {
