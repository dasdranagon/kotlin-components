--- conflicted
+++ resolved
@@ -28,12 +28,8 @@
     "permissions" to true
 )
 
-<<<<<<< HEAD
-commonComponent {
-=======
 commonComponent("example.shared") {
     logger.lifecycle("Configure framework")
->>>>>>> ae6eb359
     baseName = "KalugaExampleShared"
     isStatic = false
     transitiveExport = true
