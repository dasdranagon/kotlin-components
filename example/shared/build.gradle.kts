--- conflicted
+++ resolved
@@ -33,11 +33,8 @@
                     implementation(project(":alerts", ""))
                     implementation(project(":permissions", ""))
                     implementation(project(":hud", ""))
-<<<<<<< HEAD
                     implementation(project(":collection-view", ""))
-=======
                     implementation(project(":architecture", ""))
->>>>>>> 5c7452dc
                 } else {
                     val libraryVersion = ext["library_version"]
                     implementation("com.splendo.kaluga:location:$libraryVersion")
@@ -46,11 +43,8 @@
                     implementation("com.splendo.kaluga:alerts:$libraryVersion")
                     implementation("com.splendo.kaluga:permissions:$libraryVersion")
                     implementation("com.splendo.kaluga:hud:$libraryVersion")
-<<<<<<< HEAD
                     implementation("com.splendo.kaluga:collection-view:$libraryVersion")
-=======
                     implementation("com.splendo.kaluga:architecture:$libraryVersion")
->>>>>>> 5c7452dc
                 }
             }
         }
