/*
 Copyright 2022 Splendo Consulting B.V. The Netherlands

    Licensed under the Apache License, Version 2.0 (the "License");
    you may not use this file except in compliance with the License.
    You may obtain a copy of the License at

      http://www.apache.org/licenses/LICENSE-2.0

    Unless required by applicable law or agreed to in writing, software
    distributed under the License is distributed on an "AS IS" BASIS,
    WITHOUT WARRANTIES OR CONDITIONS OF ANY KIND, either express or implied.
    See the License for the specific language governing permissions and
    limitations under the License.

 */

import org.gradle.api.Project
import org.gradle.kotlin.dsl.extra
import org.gradle.api.logging.Logger
import org.jetbrains.kotlin.konan.file.File
import org.jetbrains.kotlin.konan.properties.loadProperties
import org.jetbrains.kotlin.konan.properties.Properties
import java.io.IOException

private val libraries: MutableMap<Project, LibraryImpl> = mutableMapOf()

/**
 * Gets a [LibraryImpl] for the [Project]. Only creates a new instance of the Library if none exist yet, to speed up the build process
 */
val Project.Library get() = libraries.getOrPut(this) { LibraryImpl(this) }

class LibraryImpl(project: Project) {

<<<<<<< HEAD
    private val props: Properties = File("${project.rootProject.buildDir.absolutePath}/../local.properties").let {
        if (it.exists) {
            it.loadProperties()
=======
    private val props: Properties = File("${project.rootProject.buildDir.absolutePath}/../local.properties").let { file ->
        if (file.exists) {
            file.loadProperties()
>>>>>>> b4ec43b5
        } else {
            Properties()
        }
    }
    private val logger = project.logger
    private val baseVersion = "1.0.0"
    val group = "com.splendo.kaluga"
    val version: String by lazy {
        val libraryVersionLocalProperties: String? = props["kaluga.libraryVersion"] as? String
        (libraryVersionLocalProperties ?: "$baseVersion${project.GitBranch.kalugaBranchPostfix}").also {
            println("Library version $it")
        }
    }
    val kotlinVersion = project.extra["kaluga.kotlinVersion"] as? String ?: kotlin.run {
        logger.lifecycle("Missing kotlin version")
        throw IOException("Provide kaluga.kotlinVersion in your gradle.properties")
    }

    object Android {
        const val minSdk = 21
        const val compileSdk = 33
        const val targetSdk = 33
        const val buildTools = "33.0.0"
        const val composeCompiler = "1.3.2"
    }

    class IOSLibrary(props: Properties, logger: Logger) {
        // based on https://github.com/Kotlin/xcode-compat/blob/d677a43edc46c50888bca0a7890a81f976a42809/xcode-compat/src/main/kotlin/org/jetbrains/kotlin/xcodecompat/XcodeCompatPlugin.kt#L16
        val sdkName = System.getenv("SDK_NAME") ?: "unknown"
        val isRealIOSDevice = sdkName.startsWith("iphoneos").also {
            logger.lifecycle("Run on real ios device: $it from sdk: $sdkName")
        }

        // Run on IntelliJ
        val ideaActive = (System.getProperty("idea.active") == "true").also {
            logger.lifecycle("Run on IntelliJ: $it")
        }

        // Run on apple silicon
        val isAppleSilicon = (System.getProperty("os.arch") == "aarch64").also {
            logger.lifecycle("Run on apple silicon: $it")
        }

        val targets = when {
            !ideaActive -> IOSTarget.values().toSet()
            isRealIOSDevice -> setOf(IOSTarget.Arm64)
            isAppleSilicon -> setOf(IOSTarget.SimulatorArm64)
            else -> setOf(IOSTarget.X64)
        }.also { targets ->
            logger.lifecycle("Run on ios targets: ${targets.joinToString(" ") { it.name }}")
        }

        val TestRunnerDeviceId by lazy {
            if (System.getenv().containsKey("IOS_TEST_RUNNER_DEVICE_ID")) {
                System.getenv()["IOS_TEST_RUNNER_DEVICE_ID"].also {
                    logger.lifecycle("System env IOS_TEST_RUNNER_DEVICE_ID set to ${System.getenv()["IOS_TEST_RUNNER_DEVICE_ID"]}, using $it")
                }!!
            } else {
                // load some more from local.properties or set defaults.
                val iosTestRunnerDeviceIdLocalProperty: String? =
                    props["kaluga.iosTestRunnerDeviceIdLocalProperty"] as? String
                iosTestRunnerDeviceIdLocalProperty?.also {
                    logger.lifecycle("local.properties read (kaluga.iosTestRunnerDeviceIdLocalProperty=$iosTestRunnerDeviceIdLocalProperty, using $it)")
                }
                    ?: "iPhone 14".also {
                        logger.lifecycle("local.properties not found, using default value ($it)")
                    }
            }
        }
    }
    val IOS = IOSLibrary(props, logger)

    val connectCheckExpansion = (System.getenv().containsKey("CONNECTED_CHECK_EXPANSION") or System.getenv().containsKey("CI")).also {
        if (it) {
            logger.lifecycle("Adding extra dependend task to connected checks of similarly named modules (CONNECTED_CHECK_EXPANSION env present: ${ System.getenv().containsKey("CONNECTED_CHECK_EXPANSION") })")
        }
    }
}

enum class IOSTarget {
    X64,
    Arm64,
    SimulatorArm64
}<|MERGE_RESOLUTION|>--- conflicted
+++ resolved
@@ -32,15 +32,9 @@
 
 class LibraryImpl(project: Project) {
 
-<<<<<<< HEAD
-    private val props: Properties = File("${project.rootProject.buildDir.absolutePath}/../local.properties").let {
-        if (it.exists) {
-            it.loadProperties()
-=======
     private val props: Properties = File("${project.rootProject.buildDir.absolutePath}/../local.properties").let { file ->
         if (file.exists) {
             file.loadProperties()
->>>>>>> b4ec43b5
         } else {
             Properties()
         }
