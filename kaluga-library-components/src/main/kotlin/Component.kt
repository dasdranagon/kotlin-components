/*
 Copyright 2022 Splendo Consulting B.V. The Netherlands

    Licensed under the Apache License, Version 2.0 (the "License");
    you may not use this file except in compliance with the License.
    You may obtain a copy of the License at

      http://www.apache.org/licenses/LICENSE-2.0

    Unless required by applicable law or agreed to in writing, software
    distributed under the License is distributed on an "AS IS" BASIS,
    WITHOUT WARRANTIES OR CONDITIONS OF ANY KIND, either express or implied.
    See the License for the specific language governing permissions and
    limitations under the License.

 */

import com.android.build.gradle.LibraryExtension
import org.gradle.api.NamedDomainObjectContainer
import org.gradle.api.Project
import org.gradle.api.tasks.Copy
import org.jetbrains.kotlin.gradle.dsl.KotlinJvmOptions
import org.jetbrains.kotlin.gradle.dsl.KotlinMultiplatformExtension
import org.jetbrains.kotlin.gradle.plugin.KotlinJsCompilerType
import org.jetbrains.kotlin.gradle.plugin.mpp.DefaultCInteropSettings
import org.jetbrains.kotlin.gradle.plugin.mpp.Framework
import org.jetbrains.kotlin.gradle.plugin.mpp.KotlinNativeTarget
import org.jetbrains.kotlin.gradle.plugin.mpp.KotlinNativeTargetWithSimulatorTests

sealed class ComponentType {
    object Default : ComponentType()
    object Compose : ComponentType()
    object DataBinding : ComponentType()
}

fun Project.commonComponent(
    packageName: String,
    iosMainInterop: (NamedDomainObjectContainer<DefaultCInteropSettings>.() -> Unit)? = null,
    iosTestInterop: (NamedDomainObjectContainer<DefaultCInteropSettings>.() -> Unit)? = null,
    iosExport: (Framework.() -> Unit)? = null
) {
    group = Library.group
    version = Library.version
    kotlinMultiplatform {
        commonMultiplatformComponent(this@commonComponent, iosMainInterop, iosTestInterop, iosExport)
    }

    commonAndroidComponent(packageName = packageName)
    androidLibrary {
        commonMultiplatformComponentAndroid()
    }

    task("printConfigurations") {
        doLast {
            configurations.all { println(this) }
        }
    }

    afterEvaluate {
        Library.IOS.targets.forEach { target ->
            val targetName = target.sourceSetName
            if (tasks.names.contains("linkDebugTest${targetName.replaceFirstChar { it.titlecase() } }")) {
                // creating copy task for the target
                val copyTask = tasks.create("copy${targetName.replaceFirstChar { it.titlecase() } }TestResources", Copy::class.java) {
                    from("src/iosTest/resources/.")
                    into("$buildDir/bin/$targetName/debugTest")
                }

                // apply copy task to the target
                tasks.named("linkDebugTest${targetName.replaceFirstChar { it.titlecase() }}") {
                    dependsOn(copyTask)
                }
            }
        }
    }

<<<<<<< HEAD
    ktlint { disabledRules.set(listOf("no-wildcard-imports", "filename", "import-ordering")) }

    if (Library.enableDependentProjects) {
=======
    if (Library.connectCheckExpansion) {
>>>>>>> ae6eb359
        parent?.subprojects?.filter {
            it.name.startsWith("${project.name}-") || it.name.endsWith("-${project.name}")
        }?.forEach { module ->
            afterEvaluate {
                logger.info("[connect_check_expansion] :${project.name}:connectedDebugAndroidTest dependsOn:${module.name}:connectedDebugAndroidTest")
                tasks.getByPath("connectedDebugAndroidTest")
                    .dependsOn(":${module.name}:connectedDebugAndroidTest")
            }
        }
    }
}

fun KotlinMultiplatformExtension.commonMultiplatformComponent(
    currentProject: Project,
    iosMainInterop: (NamedDomainObjectContainer<DefaultCInteropSettings>.() -> Unit)? = null,
    iosTestInterop: (NamedDomainObjectContainer<DefaultCInteropSettings>.() -> Unit)? = null,
    iosExport: (Framework.() -> Unit)? = null
) {
    targets {
        configureEach {
            compilations.configureEach {
                (kotlinOptions as? KotlinJvmOptions)?.jvmTarget = "11"
            }
        }
    }

    android("androidLib").publishAllLibraryVariants()
    val target: KotlinNativeTarget.() -> Unit =
        {
            iosMainInterop?.let { mainInterop ->
                compilations.getByName("main").cinterops.mainInterop()
            }
            iosTestInterop?.let { testInterop ->
                compilations.getByName("test").cinterops.testInterop()
            }
            binaries {
                iosExport?.let { iosExport ->
                    framework {
                        iosExport()
                    }
                }
                getTest("DEBUG").apply {
                    freeCompilerArgs = freeCompilerArgs + listOf("-e", "com.splendo.kaluga.test.base.mainBackground")
                }
            }
        }
    val targets = currentProject.Library.IOS.targets
    targets.forEach { iosTarget ->
        when (iosTarget) {
            IOSTarget.X64 -> iosX64(target).applyTestDevice(currentProject)
            IOSTarget.Arm64 -> iosArm64(target)
            IOSTarget.SimulatorArm64 -> iosSimulatorArm64(target).applyTestDevice(currentProject)
        }
    }

    jvm()
    js(KotlinJsCompilerType.IR) {
        browser()
        nodejs()
        compilations.configureEach {
            kotlinOptions {
                metaInfo = true
                sourceMap = true
                moduleKind = "umd"
            }
        }
        binaries.executable()
    }

    val commonMain = sourceSets.getByName("commonMain").apply {
        dependencies {
            implementationDependency(Dependencies.KotlinX.Coroutines.Core)
        }
    }

    val commonTest = sourceSets.getByName("commonTest").apply {
        dependencies {
            implementation(kotlin("test"))
            implementation(kotlin("test-common"))
            implementation(kotlin("test-annotations-common"))
        }
    }

    sourceSets.getByName("jvmMain").apply {
        dependencies {
            implementation(kotlin("stdlib"))
            implementationDependency(Dependencies.KotlinX.Coroutines.Swing)
        }
    }

    sourceSets.getByName("jvmTest").apply {
        dependsOn(commonTest)
        dependencies {
            implementation(kotlin("test"))
            implementation(kotlin("test-junit"))
        }
    }

    sourceSets.getByName("jsMain").apply {
        dependencies {
            implementation(kotlin("stdlib-js"))
            implementationDependency(Dependencies.KotlinX.Coroutines.Js)
        }
    }

    sourceSets.getByName("jsTest").apply {
        dependencies {
            implementation(kotlin("test-js"))
        }
    }

    val iosMain = sourceSets.maybeCreate("iosMain").apply {
        dependsOn(commonMain)
    }

    val iosTest = sourceSets.maybeCreate("iosTest").apply {
        dependsOn(commonTest)
    }

    targets.forEach {
        val sourceSetName = it.sourceSetName

        sourceSets.getByName("${sourceSetName}Main").apply {
            dependsOn(iosMain)
        }
        sourceSets.getByName("${sourceSetName}Test").apply {
            dependsOn(iosTest)
        }
    }

    sourceSets.maybeCreate("androidLibInstrumentedTest").apply {
        dependsOn(commonTest)
    }

    sourceSets.all {
        languageSettings {
            optIn("kotlinx.coroutines.DelicateCoroutinesApi")
            optIn("kotlinx.coroutines.ExperimentalCoroutinesApi")
            optIn("kotlinx.coroutines.ObsoleteCoroutinesApi")
            optIn("kotlinx.coroutines.InternalCoroutinesApi")
            optIn("kotlinx.coroutines.FlowPreview")
            optIn("kotlin.ExperimentalUnsignedTypes")
            optIn("kotlin.ExperimentalStdlibApi")
            optIn("kotlin.time.ExperimentalTime")
            optIn("kotlin.ExperimentalStdlibApi")
            enableLanguageFeature("InlineClasses")
        }
    }
}

fun LibraryExtension.commonMultiplatformComponentAndroid() {
    testOptions {
        unitTests.isReturnDefaultValues = true
    }

    packaging {
        resources.excludes.addAll(
            listOf(
                "META-INF/kotlinx-coroutines-core.kotlin_module",
                "META-INF/shared_debug.kotlin_module",
                "META-INF/kotlinx-serialization-runtime.kotlin_module",
                "META-INF/AL2.0",
                "META-INF/LGPL2.1",
                // bytebuddy 🤡
                "win32-x86-64/attach_hotspot_windows.dll",
                "win32-x86/attach_hotspot_windows.dll",
                "META-INF/licenses/ASM",
            ),
        )
    }
}

fun KotlinNativeTargetWithSimulatorTests.applyTestDevice(project: Project) {
    testRuns.all {
        deviceId = project.Library.IOS.TestRunnerDeviceId
    }
}

val IOSTarget.sourceSetName: String get() = when (this) {
    IOSTarget.X64 -> "iosX64"
    IOSTarget.Arm64 -> "iosArm64"
    IOSTarget.SimulatorArm64 -> "iosSimulatorArm64"
}<|MERGE_RESOLUTION|>--- conflicted
+++ resolved
@@ -74,13 +74,7 @@
         }
     }
 
-<<<<<<< HEAD
-    ktlint { disabledRules.set(listOf("no-wildcard-imports", "filename", "import-ordering")) }
-
-    if (Library.enableDependentProjects) {
-=======
     if (Library.connectCheckExpansion) {
->>>>>>> ae6eb359
         parent?.subprojects?.filter {
             it.name.startsWith("${project.name}-") || it.name.endsWith("-${project.name}")
         }?.forEach { module ->
