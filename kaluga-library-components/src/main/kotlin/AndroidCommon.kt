--- conflicted
+++ resolved
@@ -18,7 +18,6 @@
 import com.android.build.gradle.LibraryExtension
 import org.gradle.api.JavaVersion
 import org.gradle.kotlin.dsl.dependencies
-import org.gradle.api.file.*
 
 fun org.gradle.api.Project.commonAndroidComponent(type: ComponentType = ComponentType.Default, packageName: String) {
     androidLibrary {
@@ -87,13 +86,8 @@
     }
 
     kotlinOptions {
-<<<<<<< HEAD
-        jvmTarget = "1.8"
-        freeCompilerArgs = freeCompilerArgs + listOf("-Xjvm-default=all")
-=======
         jvmTarget = "11"
         freeCompilerArgs = freeCompilerArgs + listOf("-XXLanguage:+InlineClasses", "-Xjvm-default=all")
->>>>>>> ae6eb359
     }
 
     when (componentType) {
