--- conflicted
+++ resolved
@@ -19,15 +19,11 @@
 import org.gradle.api.Project
 import org.jetbrains.kotlin.gradle.plugin.mpp.DefaultCInteropSettings
 
-<<<<<<< HEAD
 fun Project.publishableComponent(
+    packageName: String,
     iosMainInterop: (NamedDomainObjectContainer<DefaultCInteropSettings>.() -> Unit)? = null,
     iosTestInterop: (NamedDomainObjectContainer<DefaultCInteropSettings>.() -> Unit)? = null,
 ) {
-    commonComponent(iosMainInterop, iosTestInterop)
-=======
-fun Project.publishableComponent(packageName: String) {
-    commonComponent(packageName)
->>>>>>> 6054aa18
+    commonComponent(packageName, iosMainInterop, iosTestInterop)
     publish()
 }