/*
 Copyright 2020 Splendo Consulting B.V. The Netherlands
 
    Licensed under the Apache License, Version 2.0 (the "License");
    you may not use this file except in compliance with the License.
    You may obtain a copy of the License at
 
      http://www.apache.org/licenses/LICENSE-2.0
 
    Unless required by applicable law or agreed to in writing, software
    distributed under the License is distributed on an "AS IS" BASIS,
    WITHOUT WARRANTIES OR CONDITIONS OF ANY KIND, either express or implied.
    See the License for the specific language governing permissions and
    limitations under the License.
  
 */

package com.splendo.kaluga.resources

/**
 * Loads a [String] based on a provided identifier.
 */
interface StringLoader {
    /**
     * Attempts to load the string resource associated with a given identifier. If no match is found, the [defaultValue] will be returned.
     * @param identifier The identifier to find the [String] resource for.
     * @param defaultValue The [String] to return if no match was found for the identifier.
     * @return The associated [String] resources or [defaultValue] if no such resource was found.
     */
    fun loadString(identifier: String, defaultValue: String): String

    /**
     * Attempts to load grammatically correct pluralization of the given string identifier.
     * If no match is found, the [defaultValue] will be returned.
     * @param quantity The value to get pluralized string for.
     * @param identifier The identifier to find the format [String] resource for.
     * @param defaultValue The [String] to return if no match was found for the identifier.
     * @return The associated [String] resources or [defaultValue] if no such resource was found.
     */
    fun loadQuantityString(identifier: String, quantity: Int, defaultValue: String): String
}

/** Default implementation of a [StringLoader]. */
expect class DefaultStringLoader(): StringLoader

/**
 * Loads a [Color] based on a provided identifier.
 */
interface ColorLoader {
    /**
     * Attempts to load the [Color] resource associated with a given identifier. If no match is found, the [defaultValue] will be returned.
     * @param identifier The identifier to find the [Color] resource for.
     * @param defaultValue The [Color] to return if no match was found for the identifier.
     * @return The associated [Color] resources or [defaultValue] if no such resource was found.
     */
    fun loadColor(identifier: String, defaultValue: Color?): Color?
}

/** Default implementation of a [ColorLoader]. */
expect class DefaultColorLoader(): ColorLoader

/**
 * Loads an [Image] based on a provided identifier.
 */
interface ImageLoader {
    /**
     * Attempts to load the [Image] resource associated with a given identifier. If no match is found, the [defaultValue] will be returned.
     * @param identifier The identifier to find the [Image] resource for.
     * @param defaultValue The [Image] to return if no match was found for the identifier.
     * @return The associated [Image] resources or [defaultValue] if no such resource was found.
     */
    fun loadImage(identifier: String, defaultValue: Image?): Image?
}

/** Default implementation of a [ImageLoader]. */
expect class DefaultImageLoader(): ImageLoader

/**
 * Loads a [Font] based on a provided identifier.
 */
interface FontLoader {
    /**
     * Attempts to load the [Font] resource associated with a given identifier. If no match is found, the [defaultValue] will be returned.
     * @param identifier The identifier to find the [Font] resource for.
     * @param defaultValue The [Font] to return if no match was found for the identifier.
     * @return The associated [Font] resources or [defaultValue] if no such resource was found.
     */
    suspend fun loadFont(identifier: String, defaultValue: Font?): Font?
}

/** Default implementation of a [FontLoader]. */
expect class DefaultFontLoader(): FontLoader

/**
 * Treats this string as a resource identifier for a [String] and grabs the associated [String]
 * @param stringLoader The [StringLoader] used for loading the associated [String] resource.
 * @param defaultValue The [String] to return if no match was found for the identifier. Defaults to `this`.
 * @return The [String] associated with the identifier represented by this String, or [defaultValue] if no such [String] could be found.
 */
fun String.localized(stringLoader: StringLoader = DefaultStringLoader(), defaultValue: String = this) = stringLoader.loadString(this, defaultValue)

/**
 * Treats this string as a resource identifier for a plural string format [String] and
 * formats given value using associated format [String]
 * @param quantity The [Int] value to be pluralize
 * @param stringLoader The [StringLoader] used for loading the associated [String] resource.
 * @param defaultValue The [String] to return if no match was found for the identifier. Defaults to `this`.
 * @return The [String] associated with the identifier represented by this String, or [defaultValue] if no such [String] could be found.
 */
fun String.quantity(
    quantity: Int,
    stringLoader: StringLoader = DefaultStringLoader(),
    defaultValue: String = this
): String = stringLoader.loadQuantityString(this, quantity, defaultValue)

/**
 * Treats this string as a resource identifier for a [Color] and grabs the associated [Color]
 * @param colorLoader The [ColorLoader] used for loading the associated [Color] resource.
 * @param defaultValue The [Color] to return if no match was found for the identifier. Defaults to `null`.
 * @return The [Color] associated with the identifier represented by this String, or [defaultValue] if no such [Color] could be found.
 */
fun String.asColor(colorLoader: ColorLoader = DefaultColorLoader(), defaultValue: Color? = null): Color? = colorLoader.loadColor(this, defaultValue)

/**
 * Treats this string as a resource identifier for a [Color] and grabs the associated [Image]
 * @param imageLoader The [ImageLoader] used for loading the associated [Image] resource.
 * @param defaultValue The [Image] to return if no match was found for the identifier. Defaults to `null`.
 * @return The [Image] associated with the identifier represented by this String, or [defaultValue] if no such [Image] could be found.
 */
fun String.asImage(imageLoader: ImageLoader = DefaultImageLoader(), defaultValue: Image? = null): Image? = imageLoader.loadImage(this, defaultValue)

/**
 * Treats this string as a resource identifier for a [Font] and grabs the associated [Font]
 * @param fontLoader The [FontLoader] used for loading the associated [Font] resource.
 * @param defaultValue The [Font] to return if no match was found for the identifier. Defaults to `null`.
 * @return The [Font] associated with the identifier represented by this String, or [defaultValue] if no such [Font] could be found.
 */
<<<<<<< HEAD
suspend fun String.asFont(fontLoader: FontLoader = FontLoader(), defaultValue: Font? = null): Font? = fontLoader.loadFont(this, defaultValue)
=======
suspend fun String.asFont(fontLoader: FontLoader = DefaultFontLoader(), defaultValue: Font? = null): Font? = fontLoader.loadFont(this, defaultValue)

/**
 * Attempts to parse a given [String] into a [Color].
 * The string should be formatted as either `#AARRGGBB` or `#RRGGBB` for the parsing to succeed.
 * @param hexString The [String] to parse as a [Color]
 * @return The [Color] associated with [hexString] or `null` if improperly formatted.
 */
fun colorFrom(hexString: String): Color? {
    return if (hexString.startsWith('#')) {
        val hexColor = hexString.substring(1).toLong(16)
        when (hexString.length) {
            9 -> {
                val alpha = hexColor ushr 24
                val red = (hexColor shr 16) and 0xFF
                val green = (hexColor shr 8) and 0xFF
                val blue = hexColor and 0xFF
                colorFrom(red.toInt(), green.toInt(), blue.toInt(), alpha.toInt())
            }
            7 -> {
                val red = hexColor ushr 16
                val green = (hexColor shr 8) and 0xFF
                val blue = hexColor and 0xFF
                colorFrom(red.toInt(), green.toInt(), blue.toInt())
            }
            else -> null
        }
    } else {
        null
    }
}
>>>>>>> b225e408
<|MERGE_RESOLUTION|>--- conflicted
+++ resolved
@@ -135,38 +135,4 @@
  * @param defaultValue The [Font] to return if no match was found for the identifier. Defaults to `null`.
  * @return The [Font] associated with the identifier represented by this String, or [defaultValue] if no such [Font] could be found.
  */
-<<<<<<< HEAD
-suspend fun String.asFont(fontLoader: FontLoader = FontLoader(), defaultValue: Font? = null): Font? = fontLoader.loadFont(this, defaultValue)
-=======
-suspend fun String.asFont(fontLoader: FontLoader = DefaultFontLoader(), defaultValue: Font? = null): Font? = fontLoader.loadFont(this, defaultValue)
-
-/**
- * Attempts to parse a given [String] into a [Color].
- * The string should be formatted as either `#AARRGGBB` or `#RRGGBB` for the parsing to succeed.
- * @param hexString The [String] to parse as a [Color]
- * @return The [Color] associated with [hexString] or `null` if improperly formatted.
- */
-fun colorFrom(hexString: String): Color? {
-    return if (hexString.startsWith('#')) {
-        val hexColor = hexString.substring(1).toLong(16)
-        when (hexString.length) {
-            9 -> {
-                val alpha = hexColor ushr 24
-                val red = (hexColor shr 16) and 0xFF
-                val green = (hexColor shr 8) and 0xFF
-                val blue = hexColor and 0xFF
-                colorFrom(red.toInt(), green.toInt(), blue.toInt(), alpha.toInt())
-            }
-            7 -> {
-                val red = hexColor ushr 16
-                val green = (hexColor shr 8) and 0xFF
-                val blue = hexColor and 0xFF
-                colorFrom(red.toInt(), green.toInt(), blue.toInt())
-            }
-            else -> null
-        }
-    } else {
-        null
-    }
-}
->>>>>>> b225e408
+suspend fun String.asFont(fontLoader: FontLoader = DefaultFontLoader(), defaultValue: Font? = null): Font? = fontLoader.loadFont(this, defaultValue)