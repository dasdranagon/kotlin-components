--- conflicted
+++ resolved
@@ -12,16 +12,12 @@
 
 group = "com.splendo.kaluga"
 version = ext["library_version"]!!
-<<<<<<< HEAD
-=======
 
-val kotlinx_coroutines_version = ext["kotlinx_coroutines_version"]!!
 val androidx_arch_core_testing_version = ext["androidx_arch_core_testing_version"]!!
 
 dependencies {
     implementation("androidx.arch.core:core-testing:$androidx_arch_core_testing_version")
 }
->>>>>>> a489d94d
 
 kotlin {
     sourceSets {
@@ -32,14 +28,8 @@
                 // these are not coming from component.gradle because they need to be in the main scope
                 api(kotlin("test"))
                 api(kotlin("test-junit"))
-<<<<<<< HEAD
-
-                implementation(project(":permissions", ""))
-=======
-                api("org.jetbrains.kotlinx:kotlinx-coroutines-test:$kotlinx_coroutines_version")
                 implementation(project(":alerts", ""))
                 implementation(project(":architecture", ""))
->>>>>>> a489d94d
                 implementation(project(":base", ""))
                 implementation(project(":hud", ""))
                 implementation(project(":keyboard", ""))
