--- conflicted
+++ resolved
@@ -1,19 +1,3 @@
-<<<<<<< HEAD
-package com.splendo.kaluga.test
-
-import com.splendo.kaluga.logging.LogLevel
-import com.splendo.kaluga.logging.Logger
-import com.splendo.kaluga.logging.logger
-import com.splendo.kaluga.logging.resetLogger
-import kotlinx.coroutines.Dispatchers
-import kotlinx.coroutines.ExecutorCoroutineDispatcher
-import kotlinx.coroutines.isActive
-import kotlinx.coroutines.newSingleThreadContext
-import kotlinx.coroutines.test.resetMain
-import kotlinx.coroutines.test.setMain
-
-=======
->>>>>>> a489d94d
 /*
 
 Copyright 2019 Splendo Consulting B.V. The Netherlands
@@ -32,8 +16,6 @@
 
 */
 
-<<<<<<< HEAD
-=======
 package com.splendo.kaluga.test
 
 import com.splendo.kaluga.logging.LogLevel
@@ -47,7 +29,6 @@
 
 // Android Studio will shown an error when parsing this file because it's also defined in the unit test module
 // To clear the error close the file and restart Android Studio ¯\_(ツ)_/¯
->>>>>>> a489d94d
 actual class GlobalTestListener {
 
     private val mainDispatcher: ExecutorCoroutineDispatcher = newSingleThreadContext("synthetic UI thread")
