--- conflicted
+++ resolved
@@ -21,16 +21,9 @@
 import co.touchlab.stately.ensureNeverFrozen
 import com.splendo.kaluga.base.runBlocking
 import com.splendo.kaluga.base.utils.EmptyCompletableDeferred
-<<<<<<< HEAD
 import com.splendo.kaluga.base.utils.complete
 import com.splendo.kaluga.logging.e
 import com.splendo.kaluga.logging.warn
-=======
-import com.splendo.kaluga.flow.Flowable
-import com.splendo.kaluga.logging.debug
-import kotlin.test.BeforeTest
-import kotlinx.coroutines.CompletableDeferred
->>>>>>> a489d94d
 import kotlinx.coroutines.CoroutineScope
 import kotlinx.coroutines.Dispatchers
 import kotlinx.coroutines.Job
@@ -41,14 +34,9 @@
 import kotlinx.coroutines.launch
 import kotlinx.coroutines.withTimeout
 
-<<<<<<< HEAD
-typealias TestBlock<T> = suspend(T)->Unit
-typealias ActionBlock = suspend()->Unit
-typealias FlowTestBlock<T> =  suspend FlowTest<T>.() -> Unit
-=======
 typealias TestBlock<T> = suspend(T) -> Unit
 typealias ActionBlock = suspend() -> Unit
->>>>>>> a489d94d
+typealias FlowTestBlock<T> =  suspend FlowTest<T>.() -> Unit
 
 abstract class FlowableTest<T> : BaseTest() {
 
@@ -56,16 +44,7 @@
         FlowTest(this, ::flowable).testWithFlow(block)
     }
 
-<<<<<<< HEAD
     abstract fun flowable():Flowable<T>
-=======
-    lateinit var flowable: CompletableDeferred<Flowable<T>>
-    lateinit var flowTest: FlowTest<T>
-
-    var filter: suspend(T) -> Boolean
-        get() = flowTest.filter
-        set(newValue) { flowTest.filter = newValue }
->>>>>>> a489d94d
 
 }
 
@@ -79,20 +58,12 @@
 
     private lateinit var testChannel: Channel<Pair<TestBlock<T>, EmptyCompletableDeferred>>
 
-<<<<<<< HEAD
     suspend fun resetFlow() {
         awaitTestBlocks()// get the final test blocks that were executed and check for exceptions
         job?.cancel()
         debug("Ending flow, job canceled")
 
         firstTestBlock = true
-=======
-    private suspend fun endFlow() {
-        awaitTestBlocks() // get the final test blocks that were executed and check for exceptions
-        debug("test channel closed")
-        job.cancel()
-        debug("Ending flow")
->>>>>>> a489d94d
         testChannel.close()
 
         debug("test channel closed")
@@ -109,12 +80,7 @@
             return
         }
 
-<<<<<<< HEAD
         withTimeout(waitForTestToSucceed) {// only wait for one minute
-=======
-    suspend fun awaitTestBlocks() {
-        withTimeout(waitForTestToSucceed) { // only wait for one minute
->>>>>>> a489d94d
             try {
                 debug("await all test blocks (${tests.size}), give it $waitForTestToSucceed milliseconds")
                 tests.awaitAll()
@@ -124,7 +90,6 @@
         }
     }
 
-<<<<<<< HEAD
     fun testWithFlow(block: FlowTestBlock<T>) {
         runBlocking {
             testChannel = Channel(Channel.UNLIMITED)
@@ -132,13 +97,6 @@
             block()
             resetFlow()
         }
-=======
-    fun testWithFlow(block: suspend FlowTest<T>.() -> Unit) = runBlocking {
-        testChannel = Channel(Channel.UNLIMITED)
-        // startFlow is only called when the first test block is offered
-        block(this@FlowTest)
-        endFlow()
->>>>>>> a489d94d
     }
 
     @Suppress("SuspendFunctionOnCoroutineScope")
@@ -193,12 +151,8 @@
     }
 
     var firstTestBlock = true
-<<<<<<< HEAD
 
     suspend fun test(skip:Int=0, test:TestBlock<T>) {
-=======
-    fun test(skip: Int = 0, test: TestBlock<T>) {
->>>>>>> a489d94d
         if (firstTestBlock) {
             firstTestBlock = false
             tests.ensureNeverFrozen()
