/*
 Copyright 2021 Splendo Consulting B.V. The Netherlands

    Licensed under the Apache License, Version 2.0 (the "License");
    you may not use this file except in compliance with the License.
    You may obtain a copy of the License at

      http://www.apache.org/licenses/LICENSE-2.0

    Unless required by applicable law or agreed to in writing, software
    distributed under the License is distributed on an "AS IS" BASIS,
    WITHOUT WARRANTIES OR CONDITIONS OF ANY KIND, either express or implied.
    See the License for the specific language governing permissions and
    limitations under the License.

 */

package com.splendo.kaluga.test.mock.bluetooth.device

import co.touchlab.stately.collections.sharedMutableMapOf
import co.touchlab.stately.concurrency.AtomicReference
import com.splendo.kaluga.base.utils.EmptyCompletableDeferred
import com.splendo.kaluga.base.utils.complete
import com.splendo.kaluga.base.utils.toHexString
import com.splendo.kaluga.bluetooth.asBytes
import com.splendo.kaluga.bluetooth.device.BaseDeviceConnectionManager
import com.splendo.kaluga.bluetooth.device.ConnectionSettings
import com.splendo.kaluga.bluetooth.device.DeviceAction
import com.splendo.kaluga.bluetooth.device.DeviceState
import com.splendo.kaluga.bluetooth.device.DeviceStateFlowRepo
import com.splendo.kaluga.bluetooth.device.DeviceWrapper
import com.splendo.kaluga.logging.debug
import com.splendo.kaluga.test.mock.bluetooth.MockCharacteristicWrapper
import com.splendo.kaluga.test.mock.bluetooth.MockDescriptorWrapper
import kotlinx.coroutines.CompletableDeferred
import kotlinx.coroutines.channels.BufferOverflow
import kotlinx.coroutines.flow.MutableSharedFlow
import kotlinx.coroutines.flow.asSharedFlow
import kotlinx.coroutines.launch
import kotlin.reflect.KClass

class MockDeviceConnectionManager(
    connectionSettings: ConnectionSettings,
    deviceWrapper: DeviceWrapper,
    stateRepo: DeviceStateFlowRepo
) : BaseDeviceConnectionManager(connectionSettings, deviceWrapper, stateRepo) {

<<<<<<< HEAD
    var connectCompleted = EmptyCompletableDeferred()
    var discoverServicesCompleted = EmptyCompletableDeferred()
    var disconnectCompleted = EmptyCompletableDeferred()
    var readRssiCompleted = EmptyCompletableDeferred()
    var performActionCompleted = CompletableDeferred<DeviceAction>()
    private val _handledAction = MutableSharedFlow<DeviceAction>(
        replay = 16,
        onBufferOverflow = BufferOverflow.DROP_OLDEST
    )
    val handledAction = _handledAction.asSharedFlow()

    fun reset() {
        connectCompleted = EmptyCompletableDeferred()
        discoverServicesCompleted = EmptyCompletableDeferred()
        disconnectCompleted = EmptyCompletableDeferred()
        readRssiCompleted = EmptyCompletableDeferred()
        performActionCompleted = CompletableDeferred()
        _handledAction.resetReplayCache()
=======
    val connectCompleted = AtomicReference(EmptyCompletableDeferred())
    val discoverServicesCompleted = AtomicReference(EmptyCompletableDeferred())
    val disconnectCompleted = AtomicReference(EmptyCompletableDeferred())
    val readRssiCompleted = AtomicReference(EmptyCompletableDeferred())
    val performActionCompleted = AtomicReference(CompletableDeferred<DeviceAction>())
    val performActionStarted = AtomicReference(CompletableDeferred<DeviceAction>())
    private val _handledAction = MutableSharedFlow<DeviceAction>(replay = 1, onBufferOverflow = BufferOverflow.DROP_OLDEST)
    val handledAction = _handledAction.asSharedFlow()

    fun reset() {
        connectCompleted.set(EmptyCompletableDeferred())
        discoverServicesCompleted.set(EmptyCompletableDeferred())
        disconnectCompleted.set(EmptyCompletableDeferred())
        readRssiCompleted.set(EmptyCompletableDeferred())
        performActionCompleted.set(CompletableDeferred())
        performActionStarted.set(CompletableDeferred())
>>>>>>> d184fe76
    }

    override suspend fun connect() {
        connectCompleted.get().complete()
    }

    override suspend fun discoverServices() {
        discoverServicesCompleted.get().complete()
    }

    override suspend fun disconnect() {
        disconnectCompleted.get().complete()
    }

    override suspend fun readRssi() {
        readRssiCompleted.get().complete()
    }

    var waitAfterHandlingAction: MutableMap<KClass<out DeviceAction>,EmptyCompletableDeferred> = sharedMutableMapOf()

    override suspend fun performAction(action: DeviceAction) {
        currentAction = action
        debug("Mock Action: $currentAction")
        performActionStarted.get().complete(action)

        when(action) {
            is DeviceAction.Read.Characteristic -> launch {
                handleUpdatedCharacteristic(action.characteristic.uuid) {
                    debug("Mock Read: ${action.characteristic.uuid} value ${action.characteristic.wrapper.value?.asBytes?.toHexString()}")
                }
                _handledAction.emit(action)
            }
            is DeviceAction.Read.Descriptor -> launch {
                handleUpdatedDescriptor(action.descriptor.uuid)
                _handledAction.emit(action)
            }
            is DeviceAction.Write.Characteristic -> launch {
                (action.characteristic.wrapper as MockCharacteristicWrapper).updateMockValue(action.newValue)
                handleUpdatedCharacteristic(action.characteristic.uuid) {
                    debug("Mock Write: ${action.characteristic.uuid} value ${action.characteristic.wrapper.value?.asBytes?.toHexString()}")
                }
                debug("Will emit write action")
                _handledAction.emit(action)
                debug("Did emit write action")
            }
            is DeviceAction.Write.Descriptor -> launch {
                (action.descriptor.wrapper as MockDescriptorWrapper).updateMockValue(action.newValue)
                handleUpdatedDescriptor(action.descriptor.uuid)
                _handledAction.emit(action)
            }
            is DeviceAction.Notification -> launch {
                handleCurrentActionCompleted()
                _handledAction.emit(action)
            }
        }

        performActionCompleted.get().complete(action)
    }

    override suspend fun handleCurrentActionCompleted(): DeviceState {

        currentAction?.let { currentAction ->
            val wait = waitAfterHandlingAction[currentAction::class]
            wait?.await()
        }
        return super.handleCurrentActionCompleted()
    }
}<|MERGE_RESOLUTION|>--- conflicted
+++ resolved
@@ -45,33 +45,13 @@
     stateRepo: DeviceStateFlowRepo
 ) : BaseDeviceConnectionManager(connectionSettings, deviceWrapper, stateRepo) {
 
-<<<<<<< HEAD
-    var connectCompleted = EmptyCompletableDeferred()
-    var discoverServicesCompleted = EmptyCompletableDeferred()
-    var disconnectCompleted = EmptyCompletableDeferred()
-    var readRssiCompleted = EmptyCompletableDeferred()
-    var performActionCompleted = CompletableDeferred<DeviceAction>()
-    private val _handledAction = MutableSharedFlow<DeviceAction>(
-        replay = 16,
-        onBufferOverflow = BufferOverflow.DROP_OLDEST
-    )
-    val handledAction = _handledAction.asSharedFlow()
-
-    fun reset() {
-        connectCompleted = EmptyCompletableDeferred()
-        discoverServicesCompleted = EmptyCompletableDeferred()
-        disconnectCompleted = EmptyCompletableDeferred()
-        readRssiCompleted = EmptyCompletableDeferred()
-        performActionCompleted = CompletableDeferred()
-        _handledAction.resetReplayCache()
-=======
     val connectCompleted = AtomicReference(EmptyCompletableDeferred())
     val discoverServicesCompleted = AtomicReference(EmptyCompletableDeferred())
     val disconnectCompleted = AtomicReference(EmptyCompletableDeferred())
     val readRssiCompleted = AtomicReference(EmptyCompletableDeferred())
     val performActionCompleted = AtomicReference(CompletableDeferred<DeviceAction>())
     val performActionStarted = AtomicReference(CompletableDeferred<DeviceAction>())
-    private val _handledAction = MutableSharedFlow<DeviceAction>(replay = 1, onBufferOverflow = BufferOverflow.DROP_OLDEST)
+    private val _handledAction = MutableSharedFlow<DeviceAction>(replay = 16, onBufferOverflow = BufferOverflow.DROP_OLDEST)
     val handledAction = _handledAction.asSharedFlow()
 
     fun reset() {
@@ -81,7 +61,7 @@
         readRssiCompleted.set(EmptyCompletableDeferred())
         performActionCompleted.set(CompletableDeferred())
         performActionStarted.set(CompletableDeferred())
->>>>>>> d184fe76
+        _handledAction.resetReplayCache()
     }
 
     override suspend fun connect() {
