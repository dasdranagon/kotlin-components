name: Android Emulator tests
on: pull_request
env:
  GRADLE_OPTS: "-Dorg.gradle.jvmargs=\"-Xmx8G -XX:MaxMetaspaceSize=512m -Dorg.gradle.daemon=false -Dkotlin.incremental=false\" -Dorg.gradle.daemon=false -Dkotlin.incremental=false -Dkotlin.daemon.jvm.options=-Xmx8G,-XX:MaxMetaspaceSize=512m,-Dorg.gradle.daemon=false,-Dkotlin.incremental=false"
  JAVA_OPTS: "-Xmx8G -XX:MaxMetaspaceSize=512m -Dorg.gradle.daemon=false -Dkotlin.incremental=false"
  ANDROID_EMULATOR_WAIT_TIME_BEFORE_KILL: 120

jobs:
  build:
    uses: ./.github/workflows/setup_macos.yaml
    with:
      gradleTask: bundleLibRuntimeToJarDebug

  test:
    needs: build
    runs-on: macos-12
    strategy:
      fail-fast: false
      matrix:
<<<<<<< HEAD
        api-level: [23, 32]
        module: ${{ fromJSON(needs.build.outputs.projects) }}
=======
        api-level: [23, 33]
        # some custom gradle magic makes tests run grouped for `$module-*` and `*-$module` on CI so there is no need to add these to the matrix
        module: [
          "base",
          "beacons",
          "bluetooth",
          "architecture",
          "alerts",
          "date-time",
          "logging",
          "hud",
          "permissions",
          "location",
          "keyboard",
          "links",
          "resources",
          "review",
          "scientific",
          "system",
          "test-utils"
        ]
>>>>>>> fc402eb5
    steps:
      - name: checkout
        uses: actions/checkout@v3

      - name: Setup tools and cache for workspace
        uses: ./.github/workflows/setup_tools_macos/
        with:
          kotlinVersion: ${{ needs.build.outputs.kotlinVersion }}

      - name: AVD cache
        uses: actions/cache@v3
        id: avd-cache
        with:
          path: |
            ~/.android/avd/*
            ~/.android/adb*
          key: avd.v3-${{ matrix.api-level }}

      - name: create AVD and generate snapshot for caching
        if: steps.avd-cache.outputs.cache-hit != 'true'
        uses: reactivecircus/android-emulator-runner@v2
        with:
          api-level: ${{ matrix.api-level }}
          target: google_apis
          force-avd-creation: false
          emulator-options: -no-window -gpu swiftshader_indirect -noaudio -no-boot-anim -camera-back none
          disable-animations: true
          arch: x86_64
          disk-size: 3G
          ram-size: 3G
          heap-size: 1500M
          script: echo "Generated AVD snapshot for caching."

      - name: run tests
        uses: reactivecircus/android-emulator-runner@v2
        with:
          api-level: ${{ matrix.api-level }}
          target: google_apis
          force-avd-creation: false
          emulator-options: -no-snapshot-save -no-window -gpu swiftshader_indirect -noaudio -no-boot-anim -camera-back none
          disable-animations: true
          arch: x86_64
          disk-size: 3G
          ram-size: 3G
          heap-size: 1500M
          script: ./gradlew :${{ matrix.module }}:connectedDebugAndroidTest<|MERGE_RESOLUTION|>--- conflicted
+++ resolved
@@ -17,32 +17,8 @@
     strategy:
       fail-fast: false
       matrix:
-<<<<<<< HEAD
-        api-level: [23, 32]
+        api-level: [23, 33]
         module: ${{ fromJSON(needs.build.outputs.projects) }}
-=======
-        api-level: [23, 33]
-        # some custom gradle magic makes tests run grouped for `$module-*` and `*-$module` on CI so there is no need to add these to the matrix
-        module: [
-          "base",
-          "beacons",
-          "bluetooth",
-          "architecture",
-          "alerts",
-          "date-time",
-          "logging",
-          "hud",
-          "permissions",
-          "location",
-          "keyboard",
-          "links",
-          "resources",
-          "review",
-          "scientific",
-          "system",
-          "test-utils"
-        ]
->>>>>>> fc402eb5
     steps:
       - name: checkout
         uses: actions/checkout@v3
