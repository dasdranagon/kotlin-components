--- conflicted
+++ resolved
@@ -38,11 +38,7 @@
         it.filterOnlyImportant()
     }
 
-<<<<<<< HEAD
-    override val flow: suspend () -> MockPermissionStateRepo = { MockPermissionStateRepo() }
-=======
     override val flow = { MockPermissionStateRepo() }
->>>>>>> 3d806550
 
     @Test
     fun testInitialState() = testWithFlow { permissionStateRepo ->
