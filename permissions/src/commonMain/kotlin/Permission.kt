--- conflicted
+++ resolved
@@ -114,67 +114,4 @@
     }
 
 internal expect fun PermissionsBuilder.registerStoragePermissionBuilder() : StoragePermissionManagerBuilder
-<<<<<<< HEAD
-// ***************************************
-
-/**
- * Manager to request the [PermissionStateRepo] of a given [Permission]
- * @param builder The [PermissionsBuilder] to build the [PermissionManager] associated with each [Permission]
- * @param coroutineContext The [CoroutineContext] to run permission checks from
- */
-class Permissions(private val builder: PermissionsBuilder, private val coroutineContext: CoroutineContext = Dispatchers.Main.immediate) {
-
-    private val permissionStateRepos: IsoMutableMap<Permission, PermissionStateRepo<*>> = IsoMutableMap()
-
-    private fun <P : Permission> permissionStateRepo(permission: P) =
-        permissionStateRepos[permission] ?: builder.createPermissionStateRepo(permission, coroutineContext).also { permissionStateRepos[permission] = it }
-
-    /**
-     * Gets a [Flow] of [PermissionState] for a given [Permission]
-     * @param permission The [Permission] for which the [PermissionState] flow should be provided
-     * @return A [Flow] of [PermissionState] for the given [Permission]
-     */
-    operator fun <P : Permission> get(permission: P): Flow<PermissionState<out Permission>> {
-        return permissionStateRepo(permission)
-    }
-
-    /**
-     * Gets a the of [PermissionManager] for a given [Permission]
-     * @param permission The [Permission] for which the [PermissionManager] should be returned
-     * @return The [PermissionManager] for the given [Permission]
-     */
-    fun <P : Permission> getManager(permission: P): PermissionManager<out Permission> {
-        return permissionStateRepo(permission).permissionManager
-    }
-
-    /**
-     * Requests a [Permission]
-     * @return `true` if the permission was granted, `false` otherwise.
-     */
-    suspend fun <P : Permission> request(p: P): Boolean {
-        return get(p).request(getManager(p))
-    }
-
-    fun clean() {
-        permissionStateRepos.values.forEach { it.cancel() }
-        permissionStateRepos.clear()
-    }
-}
-
-/**
- * Requests a [Permission] on a [Flow] of [PermissionState]
- * @return `true` if the permission was granted, `false` otherwise.
- */
-suspend fun <P : Permission> Flow<PermissionState<out P>>.request(permissionManager: PermissionManager<out P>): Boolean {
-    return this.transformLatest { state ->
-        when (state) {
-            is PermissionState.Allowed -> emit(true)
-            is PermissionState.Denied.Requestable -> state.request(permissionManager)
-            is PermissionState.Denied.Locked -> emit(false)
-            is PermissionState.Unknown -> {}
-        }
-    }.first()
-}
-=======
-// ***************************************
->>>>>>> 0afcb1fe
+// ***************************************