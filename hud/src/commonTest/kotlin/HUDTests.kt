--- conflicted
+++ resolved
@@ -18,12 +18,7 @@
 
 package com.splendo.kaluga.hud
 
-<<<<<<< HEAD
 import com.splendo.kaluga.base.runOnMain
-=======
-import com.splendo.kaluga.base.MultiplatformMainScope
-import com.splendo.kaluga.base.runBlocking
->>>>>>> a489d94d
 import kotlin.test.Test
 import kotlin.test.assertEquals
 import kotlin.test.assertNotNull
@@ -32,7 +27,6 @@
 abstract class HUDTests {
 
     @Test
-<<<<<<< HEAD
     fun builderInitializer() = runOnMain { 
         assertNotNull(
             builder.build()
@@ -51,12 +45,7 @@
 
     @Test
     fun testBuilder() = runOnMain {
-        val hud1 = builder.build()
-=======
-    fun testBuilder() = runBlocking {
-        val mainScope = MultiplatformMainScope()
         val hud1 = builder.build(mainScope)
->>>>>>> a489d94d
         assertEquals(hud1.style, HUDStyle.SYSTEM)
         assertNull(hud1.title)
         val hud2 = builder.build(mainScope) {
