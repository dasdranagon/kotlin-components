package com.splendo.kaluga.hud

import androidx.test.platform.app.InstrumentationRegistry
import androidx.test.rule.ActivityTestRule
import androidx.test.uiautomator.By
import androidx.test.uiautomator.UiDevice
import androidx.test.uiautomator.Until
import com.splendo.kaluga.utils.EmptyCompletableDeferred
import com.splendo.kaluga.utils.complete
import kotlinx.coroutines.MainScope
import kotlin.test.Test
import kotlin.test.assertFalse
import kotlin.test.assertNotNull
import kotlin.test.assertTrue
import kotlinx.coroutines.launch
import kotlinx.coroutines.test.runBlockingTest
import org.junit.Rule

/*

Copyright 2019 Splendo Consulting B.V. The Netherlands

   Licensed under the Apache License, Version 2.0 (the "License");
   you may not use this file except in compliance with the License.
   You may obtain a copy of the License at

     http://www.apache.org/licenses/LICENSE-2.0

   Unless required by applicable law or agreed to in writing, software
   distributed under the License is distributed on an "AS IS" BASIS,
   WITHOUT WARRANTIES OR CONDITIONS OF ANY KIND, either express or implied.
   See the License for the specific language governing permissions and
   limitations under the License.

*/
const val DEFAULT_TIMEOUT = 2_500L

fun UiDevice.assertTextAppears(text: String) {
    assertNotNull(this.wait(Until.findObject(By.text(text)), DEFAULT_TIMEOUT))
}

fun UiDevice.assertTextDisappears(text: String) {
    assertTrue(wait(Until.gone(By.text(text)), DEFAULT_TIMEOUT))
}

class AndroidHUDTests {

    @get:Rule
    var activityRule = ActivityTestRule(TestActivity::class.java)

    private val device = UiDevice.getInstance(InstrumentationRegistry.getInstrumentation())
    private val builder get() = activityRule.activity.viewModel.builder

    companion object {
        const val LOADING = "Loading..."
        const val PROCESSING = "Processing..."
    }

    @Test
    fun builderInitializer() {
        assertNotNull(builder.build())
    }

    @Test
    fun indicatorShow() {
        val indicator = builder.build {
            setTitle(LOADING)
        }.present()
        device.assertTextAppears(LOADING)
        assertTrue(indicator.isVisible)
    }

    @Test
    fun indicatorDismiss() {
        val indicator = builder.build {
            setTitle(LOADING)
        }.present()
        device.assertTextAppears(LOADING)
        assertTrue(indicator.isVisible)
        indicator.dismiss()
        device.assertTextDisappears(LOADING)
        assertFalse(indicator.isVisible)
    }

    @Test
    fun indicatorDismissAfter() {
        val indicator = builder.build {
            setTitle(LOADING)
        }.present()
        device.assertTextAppears(LOADING)
        assertTrue(indicator.isVisible)
        indicator.dismissAfter(500)
        device.assertTextDisappears(LOADING)
        assertFalse(indicator.isVisible)
    }

    @Test
    fun testPresentDuring() = runBlockingTest {
        lateinit var indicatorProcessing: HUD

        val loading1 = EmptyCompletableDeferred()
        val loading2 = EmptyCompletableDeferred()
        val processing = EmptyCompletableDeferred()

        val indicatorLoading = builder.build {
            setTitle(LOADING)
        }.presentDuring {
            loading1.await()
            // after appearance of dialog is confirmed, launch another one on top
            launch {
                indicatorProcessing = builder.build {
                    setTitle(PROCESSING)
                }.presentDuring {
                    processing.await()
                }
            }
            loading2.await()
        }

        // check the Loading dialog pops up and is reported as visible
        device.assertTextAppears(LOADING)
        assertTrue(indicatorLoading.isVisible)
        loading1.complete()

        // check the Processing dialog is popped on top
        device.assertTextDisappears(LOADING)
        device.assertTextAppears(PROCESSING)
        assertTrue(indicatorProcessing.isVisible)
        processing.complete()

        // check the Loading dialog appears again
        device.assertTextDisappears(PROCESSING)
        device.assertTextAppears(LOADING)
        loading2.complete()
    }

    @Test
    fun rotateActivity() {
        val indicator = builder.build {
            setTitle(LOADING)
        }.present()
        device.assertTextAppears(LOADING)
        assertTrue(indicator.isVisible)

        // Rotate screen
        device.setOrientationLeft()
        // HUD should be on screen
        device.assertTextAppears(LOADING)
        assertTrue(indicator.isVisible)

        device.setOrientationNatural()
        indicator.dismiss()
        // Finally should be gone
        device.assertTextDisappears(LOADING)
        assertFalse(indicator.isVisible)
    }
<<<<<<< HEAD
=======

    @Test
    fun testShowAndDismissInstantly() {
        val indicator = builder.build {
            setTitle(LOADING)
        }
        indicator.present()
        Thread.sleep(200)

        // keep the main thread busy
        MainScope().launch {
            @Suppress("BlockingMethodInNonBlockingContext") // deliberate block for test
            Thread.sleep(1000)
        }
        Thread.sleep(200)
        indicator.dismiss()

        // this will fail because the method is asynchronous, and the mainscope is busy
        assertFalse(indicator.isVisible)
    }
>>>>>>> f4bf69c0
}<|MERGE_RESOLUTION|>--- conflicted
+++ resolved
@@ -154,27 +154,4 @@
         device.assertTextDisappears(LOADING)
         assertFalse(indicator.isVisible)
     }
-<<<<<<< HEAD
-=======
-
-    @Test
-    fun testShowAndDismissInstantly() {
-        val indicator = builder.build {
-            setTitle(LOADING)
-        }
-        indicator.present()
-        Thread.sleep(200)
-
-        // keep the main thread busy
-        MainScope().launch {
-            @Suppress("BlockingMethodInNonBlockingContext") // deliberate block for test
-            Thread.sleep(1000)
-        }
-        Thread.sleep(200)
-        indicator.dismiss()
-
-        // this will fail because the method is asynchronous, and the mainscope is busy
-        assertFalse(indicator.isVisible)
-    }
->>>>>>> f4bf69c0
 }