package com.splendo.kaluga.hud

import android.os.Bundle
import androidx.appcompat.app.AppCompatActivity
import androidx.activity.viewModels

<<<<<<< HEAD
/*

Copyright 2019 Splendo Consulting B.V. The Netherlands

   Licensed under the Apache License, Version 2.0 (the "License");
   you may not use this file except in compliance with the License.
   You may obtain a copy of the License at

     http://www.apache.org/licenses/LICENSE-2.0

   Unless required by applicable law or agreed to in writing, software
   distributed under the License is distributed on an "AS IS" BASIS,
   WITHOUT WARRANTIES OR CONDITIONS OF ANY KIND, either express or implied.
   See the License for the specific language governing permissions and
   limitations under the License.

*/

class TestActivity: AppCompatActivity() {

    val viewModel: HudViewModel by viewModels()

    override fun onCreate(savedInstanceState: Bundle?) {
        super.onCreate(savedInstanceState)
        viewModel.subscribe(this)
    }

    override fun onDestroy() {
        viewModel.unsubscribe()
        super.onDestroy()
    }
}
=======
class TestActivity : AppCompatActivity()
>>>>>>> bcbe7edc
<|MERGE_RESOLUTION|>--- conflicted
+++ resolved
@@ -4,7 +4,6 @@
 import androidx.appcompat.app.AppCompatActivity
 import androidx.activity.viewModels
 
-<<<<<<< HEAD
 /*
 
 Copyright 2019 Splendo Consulting B.V. The Netherlands
@@ -23,7 +22,7 @@
 
 */
 
-class TestActivity: AppCompatActivity() {
+class TestActivity : AppCompatActivity() {
 
     val viewModel: HudViewModel by viewModels()
 
@@ -36,7 +35,4 @@
         viewModel.unsubscribe()
         super.onDestroy()
     }
-}
-=======
-class TestActivity : AppCompatActivity()
->>>>>>> bcbe7edc
+}