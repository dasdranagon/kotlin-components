--- conflicted
+++ resolved
@@ -24,24 +24,11 @@
 
 class TestActivity : AppCompatActivity() {
 
-<<<<<<< HEAD
-<<<<<<<< HEAD:hud/src/androidLibAndroidTest/kotlin/TestActivity.kt
-=======
->>>>>>> origin/master
     val viewModel: HudViewModel by viewModels()
 
     override fun onCreate(savedInstanceState: Bundle?) {
         super.onCreate(savedInstanceState)
         viewModel.subscribe(this)
-<<<<<<< HEAD
-========
-    actual open class Builder {
-        actual open fun build(): Permissions {
-            return Permissions()
-        }
->>>>>>>> origin/master:permissions/src/jsMain/kotlin/Permissions.kt
-=======
->>>>>>> origin/master
     }
 
     override fun onDestroy() {
