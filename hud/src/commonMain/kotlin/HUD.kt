--- conflicted
+++ resolved
@@ -20,11 +20,7 @@
 
 import co.touchlab.stately.concurrency.Lock
 import co.touchlab.stately.concurrency.withLock
-<<<<<<< HEAD
-=======
 import com.splendo.kaluga.architecture.lifecycle.LifecycleSubscribable
-import com.splendo.kaluga.base.MainQueueDispatcher
->>>>>>> a489d94d
 import kotlinx.coroutines.CoroutineScope
 import kotlinx.coroutines.Dispatchers
 import kotlinx.coroutines.MainScope
@@ -71,11 +67,6 @@
             setTitle(null)
         }
 
-<<<<<<< HEAD
-    class Builder : BaseHUDBuilder {
-        /** Returns created loading indicator */
-        fun create(hudConfig: HudConfig, coroutineScope: CoroutineScope = MainScope()): HUD
-=======
         /** */
         /**
          * Builds a [BaseHUD] based on some [HudConfig].
@@ -85,7 +76,6 @@
          * @return The [BaseHUD] to diplay.
          */
         abstract fun create(hudConfig: HudConfig, coroutineScope: CoroutineScope): BaseHUD
->>>>>>> a489d94d
     }
 
     abstract val hudConfig: HudConfig
@@ -130,13 +120,8 @@
  * Dismisses the indicator after [timeMillis] milliseconds
  * @param timeMillis The number of milliseconds to wait
  */
-<<<<<<< HEAD
-fun HUD.dismissAfter(timeMillis: Long, animated: Boolean = true): HUD = apply {
+fun BaseHUD.dismissAfter(timeMillis: Long, animated: Boolean = true): BaseHUD = apply {
     launch(Dispatchers.Main) {
-=======
-fun BaseHUD.dismissAfter(timeMillis: Long, animated: Boolean = true): BaseHUD = apply {
-    launch(MainQueueDispatcher) {
->>>>>>> a489d94d
         delay(timeMillis)
         dismiss(animated)
     }
@@ -152,10 +137,6 @@
     return block().also { dismiss(animated) }
 }
 
-<<<<<<< HEAD
-/** Returns built loading indicator */
-fun HUD.Builder.build(coroutineScope: CoroutineScope = MainScope(), initialize: HUD.Builder.() -> Unit = { }): HUD = lock.withLock {
-=======
 /**
  * Builds a [HUD] to display a loading indicator
  *
@@ -163,7 +144,6 @@
  * @param initialize Method for initializing the [HUD.Builder]
  */
 fun BaseHUD.Builder.build(coroutineScope: CoroutineScope, initialize: BaseHUD.Builder.() -> Unit = { }): BaseHUD = lock.withLock {
->>>>>>> a489d94d
     clear()
     initialize()
     return create(HudConfig(style, title), coroutineScope)
