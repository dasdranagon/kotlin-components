<<<<<<< HEAD
=======
package com.splendo.kaluga.hud

import com.splendo.kaluga.base.runBlocking
import com.splendo.kaluga.utils.EmptyCompletableDeferred
import com.splendo.kaluga.utils.complete
import kotlin.test.Test
import kotlin.test.assertFalse
import kotlin.test.assertNotNull
import kotlin.test.assertNull
import kotlin.test.assertTrue
import kotlinx.coroutines.launch
import platform.UIKit.UIViewController

>>>>>>> 09fa78ed
/*

Copyright 2019 Splendo Consulting B.V. The Netherlands

   Licensed under the Apache License, Version 2.0 (the "License");
   you may not use this file except in compliance with the License.
   You may obtain a copy of the License at

     http://www.apache.org/licenses/LICENSE-2.0

   Unless required by applicable law or agreed to in writing, software
   distributed under the License is distributed on an "AS IS" BASIS,
   WITHOUT WARRANTIES OR CONDITIONS OF ANY KIND, either express or implied.
   See the License for the specific language governing permissions and
   limitations under the License.

*/

package com.splendo.kaluga.hud

import kotlin.test.BeforeTest
import kotlin.test.Test
import kotlin.test.assertFalse
import kotlin.test.assertNotNull
import kotlin.test.assertNull
import kotlin.test.assertTrue
import platform.UIKit.UIScreen
import platform.UIKit.UIViewController
import platform.UIKit.UIWindow

class IOSHUDTests : HUDTests() {

<<<<<<< HEAD
    private lateinit var window: UIWindow
    override val builder get() = HUD.Builder(UIViewController())
=======
    class HUDViewController : UIViewController(null, null) {
>>>>>>> 09fa78ed

        var mockPresentingHUD: MockPresentingHUD? = null

        override fun presentedViewController(): UIViewController? {
            return mockPresentingHUD
        }

        override fun presentViewController(viewControllerToPresent: UIViewController, animated: Boolean, completion: (() -> Unit)?) {
            (viewControllerToPresent as? MockPresentingHUD)?.let {
                mockPresentingHUD = it
                it.parent = this
                completion?.invoke()
            }
        }

        override fun dismissViewControllerAnimated(flag: Boolean, completion: (() -> Unit)?) {
            mockPresentingHUD?.parent = null
            mockPresentingHUD = null
            completion?.invoke()
        }
    }

    class MockPresentingHUD(val hudViewController: UIViewController) : UIViewController(null, null) {

        var parent: UIViewController? = null

        override fun presentingViewController(): UIViewController? {
            return parent
        }
    }

    @Test
    fun builderInitializer() {
        assertNotNull(
            builder.build()
        )
    }

    @Test
    fun builderSetStyleAndTitle() {
        assertNotNull(
            builder.build {
                setStyle(HUDStyle.CUSTOM)
                setTitle("Foo")
            }
        )
    }

    @Test
<<<<<<< HEAD
    fun presentIndicator() {
        val hostView = UIViewController()
        val indicator = HUD.Builder(hostView).build()
        window.rootViewController = hostView
=======
    fun presentIndicator() = runBlocking {
        val hostView = HUDViewController()
        val indicator = IOSHUD.Builder(hostView, wrapper = { MockPresentingHUD(it) }).build()
>>>>>>> 09fa78ed
        assertNull(hostView.presentedViewController)
        assertFalse(indicator.isVisible)
        val didPresent = EmptyCompletableDeferred()
        launch {
            indicator.present(false)
            assertTrue(indicator.isVisible)
            didPresent.complete()
        }
        didPresent.await()
    }

    @Test
<<<<<<< HEAD
    fun dismissIndicator() {
        val hostView = UIViewController()
        val indicator = HUD.Builder(hostView).build()
        window.rootViewController = hostView
=======
    fun dismissIndicator() = runBlocking {
        val hostView = HUDViewController()
        val indicator = IOSHUD.Builder(hostView, wrapper = { MockPresentingHUD(it) }).build()
>>>>>>> 09fa78ed
        assertNull(hostView.presentedViewController)
        assertFalse(indicator.isVisible)
        val didFinishPresenting = EmptyCompletableDeferred()
        launch {
            indicator.present(false)
            assertTrue(indicator.isVisible)
            indicator.dismiss(false)
            assertFalse(indicator.isVisible)
            didFinishPresenting.complete()
        }
        didFinishPresenting.await()
    }
}<|MERGE_RESOLUTION|>--- conflicted
+++ resolved
@@ -1,19 +1,3 @@
-<<<<<<< HEAD
-=======
-package com.splendo.kaluga.hud
-
-import com.splendo.kaluga.base.runBlocking
-import com.splendo.kaluga.utils.EmptyCompletableDeferred
-import com.splendo.kaluga.utils.complete
-import kotlin.test.Test
-import kotlin.test.assertFalse
-import kotlin.test.assertNotNull
-import kotlin.test.assertNull
-import kotlin.test.assertTrue
-import kotlinx.coroutines.launch
-import platform.UIKit.UIViewController
-
->>>>>>> 09fa78ed
 /*
 
 Copyright 2019 Splendo Consulting B.V. The Netherlands
@@ -46,12 +30,9 @@
 
 class IOSHUDTests : HUDTests() {
 
-<<<<<<< HEAD
     private lateinit var window: UIWindow
     override val builder get() = HUD.Builder(UIViewController())
-=======
     class HUDViewController : UIViewController(null, null) {
->>>>>>> 09fa78ed
 
         var mockPresentingHUD: MockPresentingHUD? = null
 
@@ -101,16 +82,9 @@
     }
 
     @Test
-<<<<<<< HEAD
-    fun presentIndicator() {
-        val hostView = UIViewController()
-        val indicator = HUD.Builder(hostView).build()
-        window.rootViewController = hostView
-=======
     fun presentIndicator() = runBlocking {
         val hostView = HUDViewController()
         val indicator = IOSHUD.Builder(hostView, wrapper = { MockPresentingHUD(it) }).build()
->>>>>>> 09fa78ed
         assertNull(hostView.presentedViewController)
         assertFalse(indicator.isVisible)
         val didPresent = EmptyCompletableDeferred()
@@ -123,16 +97,9 @@
     }
 
     @Test
-<<<<<<< HEAD
-    fun dismissIndicator() {
-        val hostView = UIViewController()
-        val indicator = HUD.Builder(hostView).build()
-        window.rootViewController = hostView
-=======
     fun dismissIndicator() = runBlocking {
         val hostView = HUDViewController()
         val indicator = IOSHUD.Builder(hostView, wrapper = { MockPresentingHUD(it) }).build()
->>>>>>> 09fa78ed
         assertNull(hostView.presentedViewController)
         assertFalse(indicator.isVisible)
         val didFinishPresenting = EmptyCompletableDeferred()
