plugins {
    id 'jacoco'
    id 'com.android.library'
    id 'org.jetbrains.kotlin.multiplatform'
    id 'maven-publish'
}

apply plugin: 'org.jlleitschuh.gradle.ktlint'
apply from: "../gradle/publishable_component.gradle"

group = "com.splendo.kaluga"
version = gradle.library_version

repositories {
    google()
    mavenCentral()
}

dependencies {
    testImplementation 'org.mockito:mockito-core:2.28.2'
    androidTestImplementation 'androidx.appcompat:appcompat:1.1.0'
    androidTestImplementation 'androidx.test.uiautomator:uiautomator:2.2.0'
}

android {
    testOptions {
        unitTests.returnDefaultValues = true
    }
}

kotlin {
    targets {
        configure([]) {
            tasks.getByName(compilations.main.compileKotlinTaskName).kotlinOptions {
                jvmTarget = "1.8"
            }
        }
    }
    sourceSets {
        getByName("commonMain") {
            dependencies {
                implementation project(":base", "")
<<<<<<< HEAD
=======
                implementation "co.touchlab:stately-common:$gradle.stately_version"
                implementation "co.touchlab:stately-concurrency:$gradle.stately_version"
>>>>>>> 8432aa62
            }
        }
    }
}<|MERGE_RESOLUTION|>--- conflicted
+++ resolved
@@ -40,11 +40,8 @@
         getByName("commonMain") {
             dependencies {
                 implementation project(":base", "")
-<<<<<<< HEAD
-=======
                 implementation "co.touchlab:stately-common:$gradle.stately_version"
                 implementation "co.touchlab:stately-concurrency:$gradle.stately_version"
->>>>>>> 8432aa62
             }
         }
     }
