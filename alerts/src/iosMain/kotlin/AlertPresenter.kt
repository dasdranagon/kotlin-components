--- conflicted
+++ resolved
@@ -54,13 +54,9 @@
 actual class AlertPresenter(
     private val alert: Alert,
     private val parent: UIViewController,
-<<<<<<< HEAD
     private val logger: Logger,
+    private val delegateBuilder: (Alert) -> UIPopoverPresentationControllerDelegateProtocol,
 ) : BaseAlertPresenter(alert, logger) {
-=======
-    private val delegateBuilder: (Alert) -> UIPopoverPresentationControllerDelegateProtocol,
-) : BaseAlertPresenter(alert) {
->>>>>>> 62660d51
 
     /** Ref to alert's [UITextField] of type [Alert.Style.TEXT_INPUT] */
     private var textField: UITextField? = null
@@ -104,15 +100,9 @@
      * @param delegateBuilder Method that creates a [UIPopoverPresentationControllerDelegateProtocol] for an [Alert].
      * This allows for presentation of [Alert.Style.ACTION_LIST] on iPad.
      */
-<<<<<<< HEAD
-    actual class Builder(private val viewController: UIViewController, private val logger: Logger = RestrictedLogger(RestrictedLogLevel.None)) : BaseAlertPresenter.Builder() {
-
-        constructor(
-            viewController: UIViewController
-        ) : this(viewController, RestrictedLogger(RestrictedLogLevel.None))
-=======
     actual class Builder(
         private val viewController: UIViewController,
+        private val logger: Logger = RestrictedLogger(RestrictedLogLevel.None),
         private val delegateBuilder: (Alert) -> UIPopoverPresentationControllerDelegateProtocol,
     ) : BaseAlertPresenter.Builder() {
 
@@ -124,9 +114,9 @@
             viewController: UIViewController,
         ) : this(
             viewController,
+            RestrictedLogger(RestrictedLogLevel.None),
             { DefaultUIPopoverPresentationControllerDelegateProtocol(viewController.view) },
         )
->>>>>>> 62660d51
 
         /**
          * Creates an [AlertPresenter]
@@ -135,10 +125,7 @@
          * @param coroutineScope The [CoroutineScope] managing the alert lifecycle.
          * @return The created [AlertPresenter]
          */
-<<<<<<< HEAD
-        actual override fun create(alert: Alert, coroutineScope: CoroutineScope) = AlertPresenter(alert, viewController, logger)
-=======
-        actual override fun create(alert: Alert, coroutineScope: CoroutineScope) = AlertPresenter(alert, viewController, delegateBuilder)
+        actual override fun create(alert: Alert, coroutineScope: CoroutineScope) = AlertPresenter(alert, viewController, logger, delegateBuilder)
     }
 
     class DefaultUIPopoverPresentationControllerDelegateProtocol(private val sourceView: UIView) : NSObject(), UIPopoverPresentationControllerDelegateProtocol {
@@ -147,7 +134,6 @@
             popoverPresentationController.sourceRect = sourceView.bounds
             popoverPresentationController.permittedArrowDirections = 0UL
         }
->>>>>>> 62660d51
     }
 
     override fun dismissAlert(animated: Boolean) {
@@ -155,15 +141,7 @@
         parent.dismissModalViewControllerAnimated(animated)
     }
 
-<<<<<<< HEAD
-    override fun handleShowAlert(
-        animated: Boolean,
-        afterHandler: (Alert.Action?) -> Unit,
-        completion: () -> Unit,
-    ) {
-=======
     override fun showAlert(animated: Boolean, afterHandler: (Alert.Action?) -> Unit, completion: () -> Unit) {
->>>>>>> 62660d51
         UIAlertController.alertControllerWithTitle(
             alert.title,
             alert.message,
@@ -203,14 +181,8 @@
                 }
             }
         }.run {
-<<<<<<< HEAD
-            parent.presentViewController(this, animated) {
-                completion()
-            }
-=======
             popoverPresentationController?.setDelegate(delegateBuilder(alert))
             parent.presentViewController(this, animated, completion)
->>>>>>> 62660d51
         }
     }
 
