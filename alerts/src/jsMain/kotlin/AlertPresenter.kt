/*

Copyright 2022 Splendo Consulting B.V. The Netherlands

   Licensed under the Apache License, Version 2.0 (the "License");
   you may not use this file except in compliance with the License.
   You may obtain a copy of the License at

     http://www.apache.org/licenses/LICENSE-2.0

   Unless required by applicable law or agreed to in writing, software
   distributed under the License is distributed on an "AS IS" BASIS,
   WITHOUT WARRANTIES OR CONDITIONS OF ANY KIND, either express or implied.
   See the License for the specific language governing permissions and
   limitations under the License.

*/

package com.splendo.kaluga.alerts

import com.splendo.kaluga.logging.Logger
import com.splendo.kaluga.logging.RestrictedLogLevel
import com.splendo.kaluga.logging.RestrictedLogger
import kotlinx.coroutines.CoroutineScope

/**
 * A [BaseAlertPresenter] for presenting an [Alert].
 *
 * This is not yet fully implemented on JavaScript
 *
 * @param alert The [Alert] being presented.
 */
actual class AlertPresenter(
    alert: Alert,
    logger: Logger,
) : BaseAlertPresenter(alert, logger) {

    /**
     * A [BaseAlertPresenter.Builder] for creating an [AlertPresenter]
     */
    actual class Builder(private val logger: Logger = RestrictedLogger(RestrictedLogLevel.None)) : BaseAlertPresenter.Builder() {

        /**
         * Creates an [AlertPresenter]
         *
         * @param alert The [Alert] to be presented with the built presenter.
         * @param coroutineScope The [CoroutineScope] managing the alert lifecycle.
         * @return The created [AlertPresenter]
         */
        actual override fun create(alert: Alert, coroutineScope: CoroutineScope): AlertPresenter {
            return AlertPresenter(alert, logger)
        }
    }

    override fun showAsync(animated: Boolean, completion: (() -> Unit)) {
        TODO("not implemented")
    }

    override suspend fun show(animated: Boolean): Alert.Action? {
        TODO("not implemented")
    }

    override fun dismiss(animated: Boolean) {
        TODO("not implemented")
    }

    override fun dismissAlert(animated: Boolean) {
        TODO("not implemented")
    }

<<<<<<< HEAD
    override fun handleShowAlert(animated: Boolean, afterHandler: (Alert.Action?) -> Unit, completion: () -> Unit) {
        TODO("Not yet implemented")
=======
    override fun showAlert(animated: Boolean, afterHandler: (Alert.Action?) -> Unit, completion: () -> Unit) {
        TODO("not implemented")
>>>>>>> 62660d51
    }
}<|MERGE_RESOLUTION|>--- conflicted
+++ resolved
@@ -68,12 +68,7 @@
         TODO("not implemented")
     }
 
-<<<<<<< HEAD
-    override fun handleShowAlert(animated: Boolean, afterHandler: (Alert.Action?) -> Unit, completion: () -> Unit) {
-        TODO("Not yet implemented")
-=======
     override fun showAlert(animated: Boolean, afterHandler: (Alert.Action?) -> Unit, completion: () -> Unit) {
         TODO("not implemented")
->>>>>>> 62660d51
     }
 }