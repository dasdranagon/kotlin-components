--- conflicted
+++ resolved
@@ -66,12 +66,7 @@
          * @param coroutineScope The [CoroutineScope] managing the alert lifecycle.
          * @return The created [AlertPresenter]
          */
-<<<<<<< HEAD
-        actual override fun create(alert: Alert, coroutineScope: CoroutineScope) =
-            AlertPresenter(alert, lifecycleManagerObserver, logger, coroutineScope)
-=======
-        actual override fun create(alert: Alert, coroutineScope: CoroutineScope) = AlertPresenter(alert, lifecycleManagerObserver, coroutineScope)
->>>>>>> 62660d51
+        actual override fun create(alert: Alert, coroutineScope: CoroutineScope) = AlertPresenter(alert, lifecycleManagerObserver, logger, coroutineScope)
     }
 
     private companion object {
@@ -121,15 +116,7 @@
         presentation.value = DialogPresentation.Hidden
     }
 
-<<<<<<< HEAD
-    override fun handleShowAlert(
-        animated: Boolean,
-        afterHandler: (Alert.Action?) -> Unit,
-        completion: () -> Unit,
-    ) {
-=======
     override fun showAlert(animated: Boolean, afterHandler: (Alert.Action?) -> Unit, completion: () -> Unit) {
->>>>>>> 62660d51
         presentation.value = DialogPresentation.Showing(animated, afterHandler, completion)
     }
 
