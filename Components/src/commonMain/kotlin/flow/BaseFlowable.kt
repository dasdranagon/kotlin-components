package com.splendo.mpp.flow

import com.splendo.mpp.runBlocking
import com.splendo.mpp.util.flow.Flowable
import kotlinx.coroutines.channels.BroadcastChannel
import kotlinx.coroutines.channels.ConflatedBroadcastChannel
import kotlinx.coroutines.flow.Flow
import kotlinx.coroutines.flow.asFlow

open class BaseFlowable<T>(private val channel: BroadcastChannel<T> = ConflatedBroadcastChannel()) : Flowable<T> {

    final override fun flow(flowConfig: FlowConfig): Flow<T> {
        return flowConfig.apply(channel.asFlow())
    }

    suspend fun set(value: T) {
        channel.send(value)
    }

<<<<<<< HEAD
    fun setBlocking(value:T) {
        // if a conflated broadcast channel is used it always accepts input non-blocking (provided the channel is not closed)
=======
    fun setBlocking(value: T) {
        // conflated broadcast channels always accept input non-blocking (provided they are open)
>>>>>>> f6442d50
        runBlocking {
            channel.send(value)
        }
    }
}<|MERGE_RESOLUTION|>--- conflicted
+++ resolved
@@ -17,13 +17,8 @@
         channel.send(value)
     }
 
-<<<<<<< HEAD
     fun setBlocking(value:T) {
         // if a conflated broadcast channel is used it always accepts input non-blocking (provided the channel is not closed)
-=======
-    fun setBlocking(value: T) {
-        // conflated broadcast channels always accept input non-blocking (provided they are open)
->>>>>>> f6442d50
         runBlocking {
             channel.send(value)
         }
