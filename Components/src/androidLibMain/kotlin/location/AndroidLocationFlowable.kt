package com.splendo.mpp.location

import com.google.android.gms.location.*
import com.splendo.mpp.location.LocationFlowableState.NoLocationClient
import com.splendo.mpp.state.State
import com.splendo.mpp.state.StateRepo
<<<<<<< HEAD
import com.splendo.mpp.log.debug
=======
import com.splendo.mpp.util.debug
>>>>>>> ab8f7f41
import kotlinx.coroutines.*
import kotlinx.coroutines.tasks.await

class LocationManagerStateRepo(
    val locationFlowable: LocationFlowable
) : StateRepo<LocationFlowableState>() {

    override fun initialState(): LocationFlowableState {
        return NoLocationClient(this)
    }
}

sealed class LocationFlowableState(override val repo: LocationManagerStateRepo) : State<LocationFlowableState>(repo) {

    class NoLocationClient(override val repo: LocationManagerStateRepo) : LocationFlowableState(repo) {
        operator fun plus(locationProvider: FusedLocationProviderClient): HasFusedLocationProvider {
            return HasFusedLocationProvider(repo, locationProvider)
        }
    }

    data class HasFusedLocationProvider(
        override val repo: LocationManagerStateRepo,
        private val fusedLocationProviderClient: FusedLocationProviderClient
    ) :
        LocationFlowableState(repo),
        CoroutineScope by CoroutineScope(repo.coroutineContext + Dispatchers.Default + CoroutineName("Android Location Updates")) {
        val locationCallback: LocationCallback

        init {
            val (task, locationCallback) = fusedLocationProviderClient.onLocation(
                coroutineScope = this,
                locationRequest = LocationRequest.create().setInterval(1).setMaxWaitTime(1000).setFastestInterval(1).setPriority(
                    LocationRequest.PRIORITY_HIGH_ACCURACY
                ),
                available = {
<<<<<<< HEAD
                    debug(TAG, "available in listener: $it")
                    if (!it.isLocationAvailable) {
                        debug(TAG, "set location unknown..")
=======
                    debug("available in listener: $it")
                    if (!it.isLocationAvailable) {
                        debug("set location unknown..")
>>>>>>> ab8f7f41
                        repo.locationFlowable.setUnknownLocation()
                    }
                },
                location = { result ->
                    result.toKnownLocations().forEach {
<<<<<<< HEAD
                        debug(TAG, "known locations: $it")
=======
                        debug("known locations: $it")
>>>>>>> ab8f7f41
                        repo.locationFlowable.set(it)
                    }

                })
            this.locationCallback = locationCallback

            launch {
                fusedLocationProviderClient.lastLocation.await()?.let {
                    repo.locationFlowable.set(it.toKnownLocation())
<<<<<<< HEAD
                    debug(TAG, "last location sent: $it")
=======
                    debug("last location sent: $it")
>>>>>>> ab8f7f41
                }
                task.await()
            }
        }

        fun removeFusedLocationProvider(): NoLocationClient {
            fusedLocationProviderClient.removeLocationUpdates(locationCallback)
            return NoLocationClient(repo)
        }

        companion object {
            val TAG = HasFusedLocationProvider::class.simpleName
        }
    }
}

actual class LocationFlowable :
    BaseLocationFlowable() {

    private var stateRepo = LocationManagerStateRepo(this)

    fun setFusedLocationProviderClient(provider: FusedLocationProviderClient) {
        stateRepo.changeStateBlocking {
            when (it) {
                is NoLocationClient -> it + provider
                is LocationFlowableState.HasFusedLocationProvider -> it.removeFusedLocationProvider() + provider
            }
        }
    }
}<|MERGE_RESOLUTION|>--- conflicted
+++ resolved
@@ -4,11 +4,7 @@
 import com.splendo.mpp.location.LocationFlowableState.NoLocationClient
 import com.splendo.mpp.state.State
 import com.splendo.mpp.state.StateRepo
-<<<<<<< HEAD
 import com.splendo.mpp.log.debug
-=======
-import com.splendo.mpp.util.debug
->>>>>>> ab8f7f41
 import kotlinx.coroutines.*
 import kotlinx.coroutines.tasks.await
 
@@ -44,25 +40,15 @@
                     LocationRequest.PRIORITY_HIGH_ACCURACY
                 ),
                 available = {
-<<<<<<< HEAD
                     debug(TAG, "available in listener: $it")
                     if (!it.isLocationAvailable) {
                         debug(TAG, "set location unknown..")
-=======
-                    debug("available in listener: $it")
-                    if (!it.isLocationAvailable) {
-                        debug("set location unknown..")
->>>>>>> ab8f7f41
                         repo.locationFlowable.setUnknownLocation()
                     }
                 },
                 location = { result ->
                     result.toKnownLocations().forEach {
-<<<<<<< HEAD
                         debug(TAG, "known locations: $it")
-=======
-                        debug("known locations: $it")
->>>>>>> ab8f7f41
                         repo.locationFlowable.set(it)
                     }
 
@@ -72,11 +58,7 @@
             launch {
                 fusedLocationProviderClient.lastLocation.await()?.let {
                     repo.locationFlowable.set(it.toKnownLocation())
-<<<<<<< HEAD
                     debug(TAG, "last location sent: $it")
-=======
-                    debug("last location sent: $it")
->>>>>>> ab8f7f41
                 }
                 task.await()
             }
@@ -88,7 +70,7 @@
         }
 
         companion object {
-            val TAG = HasFusedLocationProvider::class.simpleName
+            val TAG = "HasFusedLocationProvider"
         }
     }
 }
