/*
 Copyright 2021 Splendo Consulting B.V. The Netherlands

    Licensed under the Apache License, Version 2.0 (the "License");
    you may not use this file except in compliance with the License.
    You may obtain a copy of the License at

      http://www.apache.org/licenses/LICENSE-2.0

    Unless required by applicable law or agreed to in writing, software
    distributed under the License is distributed on an "AS IS" BASIS,
    WITHOUT WARRANTIES OR CONDITIONS OF ANY KIND, either express or implied.
    See the License for the specific language governing permissions and
    limitations under the License.

 */

import java.nio.file.Files
import java.util.Calendar

abstract class NewModule : DefaultTask() {

    private companion object {
        const val VALID_MODULE_NAME_REGEX = "^[^\\dA-Z-][a-z]+[a-z-]*\\Z"
        const val VALID_PACKAGE_NAME = "^[a-z]+(\\.[a-z]+)*\\Z"
        const val TEMPLATE_PATH = "adding-a-new-module/template"
        const val BUILD_GRADLE_KTS = "build.gradle.kts"
        val CREATE_DIRS = listOf(
            "androidLibAndroidTest" to listOf("kotlin/TestActivity.kt", "AndroidManifest.xml"),
            "androidLibMain" to listOf("AndroidManifest.xml"),
            "androidLibTest" to emptyList(),
            "commonMain" to emptyList(),
            "commonTest" to emptyList(),
            "iosMain" to emptyList(),
            "iosTest" to emptyList(),
            "jsMain" to emptyList(),
            "jvmMain" to emptyList()
        )
    }

    @get:Internal
    abstract val outputDir: DirectoryProperty
    @get:Input
    abstract val packageName: Property<String>

    @TaskAction
    fun create() {
        if (!outputDir.isPresent) {
            throw GradleException("No module name provided! Use -P module_name=my-awesome-module")
        }
        val outputDir = outputDir.get()
        val file = outputDir.asFile
        val module = file.name
        val packageName = this.packageName.get()
        if (file.exists()) {
            throw GradleException("Module `$module` already exists!")
        }
<<<<<<< HEAD

=======
>>>>>>> cf4ef247
        when {
            !module.matches(Regex(VALID_MODULE_NAME_REGEX)) -> throw GradleException("`$module` is not valid module name!")
            !packageName.matches(Regex(VALID_PACKAGE_NAME)) -> throw GradleException("`$packageName` is not a valid package name!")
            else -> {
                CREATE_DIRS.forEach { pair ->
                    val dir = outputDir.dir("src/${pair.first}")
                    val kotlinDir = dir.dir("kotlin")
                    Files.createDirectories(kotlinDir.asFile.toPath())
                    pair.second.forEach {
                        val from = outputDir.file("../$TEMPLATE_PATH/src/${pair.first}/$it").asFile
                        val to = dir.file(it).asFile
                        from.copyRecursively(to)
                        replaceVariable(to, packageName)
                    }
                }
                val buildGradleFile = outputDir.file("../$TEMPLATE_PATH/$BUILD_GRADLE_KTS").asFile
                buildGradleFile.copyTo(outputDir.file(BUILD_GRADLE_KTS).asFile)
            }
        }
        logger.lifecycle("New module `$module` has been created:")
        outputDir.asFileTree.visit {
            logger.lifecycle(this.file.canonicalPath)
        }
    }

    private fun replaceVariable(template: File, value: String) {
        val content = template
            .readText()
            .replace("%PACKAGE%", value)
            .replace("%YEAR%", "${Calendar.getInstance().get(Calendar.YEAR)}")
        template.writeText(content)
    }
}

tasks.register<NewModule>("createNewModule") {
    group = "utils"
    if (project.hasProperty("module_name")) {
        outputDir.set(file(project.property("module_name").toString()))
        packageName.set(project.property(if (project.hasProperty("package_name")) "package_name" else "module_name").toString())
    }
}<|MERGE_RESOLUTION|>--- conflicted
+++ resolved
@@ -55,10 +55,7 @@
         if (file.exists()) {
             throw GradleException("Module `$module` already exists!")
         }
-<<<<<<< HEAD
-
-=======
->>>>>>> cf4ef247
+        
         when {
             !module.matches(Regex(VALID_MODULE_NAME_REGEX)) -> throw GradleException("`$module` is not valid module name!")
             !packageName.matches(Regex(VALID_PACKAGE_NAME)) -> throw GradleException("`$packageName` is not a valid package name!")
