--- conflicted
+++ resolved
@@ -7,22 +7,6 @@
 String path_prefix = file("../gradle/componentskt.gradle.kts").exists() ? ".." : "../.."
 
 
-<<<<<<< HEAD
-android {
-//     workaround for https://youtrack.jetbrains.com/issue/KT-43944
-        configurations {
-            androidTestApi {}
-            androidTestDebugApi {}
-            androidTestReleaseApi {}
-            testApi {}
-            testDebugApi {}
-            testReleaseApi {}
-        }
-
-}
-
-=======
->>>>>>> e9bc0271
 kotlin {
 
     targets {
@@ -34,11 +18,9 @@
         }
     }
 
+
     android("androidLib") {
-<<<<<<< HEAD
-=======
 
->>>>>>> e9bc0271
         publishAllLibraryVariants()
     }
 
