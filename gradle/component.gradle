--- conflicted
+++ resolved
@@ -212,56 +212,6 @@
 }
 
 
-<<<<<<< HEAD
-configurations {
-    // workaround for https://youtrack.jetbrains.com/issue/KT-27170
-    compileClasspath
-
-}
-
-
-dependencies {
-    implementation 'androidx.appcompat:appcompat:1.1.0'
-    implementation "org.jetbrains.kotlin:kotlin-stdlib"
-    implementation "org.jetbrains.kotlinx:kotlinx-coroutines-android:$gradle.kotlinx_coroutines_version"
-
-    testImplementation 'junit:junit:4.12'
-    testImplementation "org.jetbrains.kotlinx:kotlinx-coroutines-test:$gradle.kotlinx_coroutines_version"
-    testImplementation 'org.jetbrains.kotlin:kotlin-test'
-    testImplementation 'org.jetbrains.kotlin:kotlin-test-junit'
-    testImplementation 'org.junit.jupiter:junit-jupiter-api:5.3.1'
-
-    testRuntimeOnly 'org.junit.jupiter:junit-jupiter-engine:5.3.1'
-
-    androidTestImplementation 'androidx.test.uiautomator:uiautomator:2.2.0'
-    androidTestImplementation 'androidx.test:core:1.3.0-alpha03'
-    androidTestImplementation 'androidx.test:core-ktx:1.3.0-alpha03'
-    androidTestImplementation 'androidx.test:rules:1.3.0-alpha03'
-    androidTestImplementation 'androidx.test.ext:junit:1.1.2-alpha03'
-    androidTestImplementation 'androidx.test.ext:junit-ktx:1.1.2-alpha03'
-    androidTestImplementation 'androidx.test:runner:1.3.0-alpha03'
-    androidTestImplementation 'androidx.test.espresso:espresso-core:3.3.0-alpha03'
-    androidTestImplementation 'org.jetbrains.kotlin:kotlin-test'
-    androidTestImplementation 'org.jetbrains.kotlin:kotlin-test-junit'
-}
-
-task iosTest {
-    def device = project.findProperty("iosDevice")?.toString() ?: "iPhone 8"
-    dependsOn "linkDebugTest${gradle.ios_primary_arch.capitalize()}"
-    group = JavaBasePlugin.VERIFICATION_GROUP
-    description = "Runs tests for target '${gradle.ios_primary_arch}' on an iOS simulator"
-
-    doLast {
-        def binary = kotlin.targets.getByName(gradle.ios_primary_arch).binaries.getTest('DEBUG').outputFile
-        exec {
-            // Xcode 11 requires `--standalone`
-            commandLine 'xcrun', 'simctl', 'spawn', "--standalone", device, binary.absolutePath
-        }
-    }
-}
-
-=======
->>>>>>> e2d15112
 task printConfigurations {
     doLast {
         configurations.each { println it }
