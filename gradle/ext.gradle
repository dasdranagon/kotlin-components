--- conflicted
+++ resolved
@@ -3,19 +3,11 @@
 // set some global variables
 gradle.ext {
     kotlin_version = kotlin_version
-<<<<<<< HEAD
-    kotlinx_coroutines_version = '1.4.2-native-mt'
-    stately_version = '1.1.1'
-    stately_isolate_version = '1.1.1-a1'
-    koin_version = '3.0.1'
-    serialization_version = '1.0.1'
-=======
     kotlinx_coroutines_version = '1.4.3-native-mt'
     stately_version = '1.1.4'
     stately_isolate_version = '1.1.4-a1'
-    koin_version = '3.0.0-alpha-4'
+    koin_version = '3.0.1'
     serialization_version = '1.1.0'
->>>>>>> 84365aee
     bintray_plugin_version = '1.8.5'
     library_version = '0.2.0'
     android_min_sdk_version = 21
