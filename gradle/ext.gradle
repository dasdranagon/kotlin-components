--- conflicted
+++ resolved
@@ -4,20 +4,12 @@
 // set some global variables
 gradle.ext {
     kotlin_version = kotlin_version
-<<<<<<< HEAD
-    kotlinx_coroutines_version = '1.3.8'
-    stately_version = '1.0.3'
-    stately_isolate_version = '1.0.3-a4'
-    serialization_version = '0.20.0'
-    library_version = '0.0.6'
-=======
     kotlinx_coroutines_version = '1.3.9-native-mt-2'
     stately_version = '1.1.1'
     stately_isolate_version = '1.1.1-a1'
     koin_version = '3.0.0-alpha-4'
     serialization_version = '1.0.1'
     library_version = '0.1.1'
->>>>>>> 23c2e55d
     android_min_sdk_version = 21
     android_target_sdk_version = 29
     android_build_tools_version = "29.0.3"
@@ -29,12 +21,8 @@
     androidx_fragment_version = "1.2.5"
     androidx_core_version = "1.3.2"
     androidx_lifecycle_version = "2.2.0"
-<<<<<<< HEAD
-
-=======
     androidx_arch_core_testing_version = "2.1.0"
     
->>>>>>> 23c2e55d
     // sub packages of test have different versions, but alpha/beta/rc releases are harmonized
     androidx_test_version_postfix = ""
     androidx_test_version = "1.3.0$androidx_test_version_postfix"
