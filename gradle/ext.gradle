println "tasks: $gradle.startParameter.taskNames"

enableFeaturePreview("GRADLE_METADATA")
// set some global variables
gradle.ext {
    kotlin_version = kotlin_version
    kotlinx_coroutines_version = '1.3.4'
    stately_version = '1.0.2'
<<<<<<< HEAD
    serialization_version = '0.20.0'
=======
    stately_isolate_version = '1.0.2-a4'
>>>>>>> e2d15112
    library_version = '0.0.5'
    android_min_sdk_version = 21
    android_target_sdk_version = 29
    android_build_tools_version = "29.0.3"

    play_services_version = "17.0.0"

    androidx_appcompat_version = "1.1.0"
    androidx_fragment_version = "1.2.4"
    androidx_core_version = "1.2.0"
    androidx_lifecycle_version = "2.2.0"


    // sub packages of test have different versions, but alpha/beta/rc releases are harmonized
    androidx_test_version_postfix = "-alpha05"
    androidx_test_version = "1.3.0$androidx_test_version_postfix"
    androidx_test_espresso_version = "3.3.0$androidx_test_version_postfix"
    androidx_test_junit_version = "1.1.2$androidx_test_version_postfix"

}

if (System.env.containsKey("EXAMPLE_AS_ROOT")) {
    gradle.ext.exampleAsRoot = Boolean.parseBoolean(System.env.EXAMPLE_AS_ROOT)
    println "System env EXAMPLE_AS_ROOT set to $System.env.EXAMPLE_AS_ROOT, using $gradle.ext.exampleAsRoot"
} else {
    // load some more from local.properties or set defaults.
    def props = new Properties()
    def propfile = file("../local.properties")
    if (propfile.exists()) {
        propfile.withInputStream { props.load(it) }
        gradle.ext.exampleAsRoot = Boolean.parseBoolean(props["exampleAsRoot"].toString())
        println "local.properties read (exampleAsRoot=${props['exampleAsRoot']}, using $gradle.ext.exampleAsRoot)"
    } else {
        gradle.ext.exampleAsRoot = false
        println "local.properties not found, using default values (exampleAsRoot=$gradle.ext.exampleAsRoot)"
    }
}


// based on https://github.com/Kotlin/xcode-compat/blob/d677a43edc46c50888bca0a7890a81f976a42809/xcode-compat/src/main/kotlin/org/jetbrains/kotlin/xcodecompat/XcodeCompatPlugin.kt#L16
def sdkName = System.getenv("SDK_NAME") ?: "unknown"
if (sdkName.startsWith("iphoneos")) {
    gradle.ext.ios_primary_arch = "iosarm64"
    gradle.ext.ios_secondary_arch = "iosx64"
}
else {
    gradle.ext.ios_primary_arch = "iosx64"
    gradle.ext.ios_secondary_arch = "iosarm64"
}

println("Detected primary arch from sdk $sdkName: $gradle.ext.ios_primary_arch")


// set global variable to decide how many iOS source sets to use. More than one sourceset can create problems for project dependencies and gives false errors in the IDE
// currently the xcodecompat plugin also supports only arm64/iosx64 so this is off by default
// it is automatically enabled when publishing, in order to generate multiple artifacts
def envFlag = System.env.IOS_ONE_SOURCESET
boolean isPublishTask = gradle.startParameter.taskNames.any  { it.startsWith("publish") }
gradle.ext.ios_one_sourceset = envFlag == null ? !isPublishTask : Boolean.parseBoolean(envFlag)
println "Using a single iOS sourceset (env IOS_ONE_SOURCESET=$envFlag, isPublishTask=$isPublishTask): $gradle.ext.ios_one_sourceset"<|MERGE_RESOLUTION|>--- conflicted
+++ resolved
@@ -6,11 +6,8 @@
     kotlin_version = kotlin_version
     kotlinx_coroutines_version = '1.3.4'
     stately_version = '1.0.2'
-<<<<<<< HEAD
+    stately_isolate_version = '1.0.2-a4'
     serialization_version = '0.20.0'
-=======
-    stately_isolate_version = '1.0.2-a4'
->>>>>>> e2d15112
     library_version = '0.0.5'
     android_min_sdk_version = 21
     android_target_sdk_version = 29
