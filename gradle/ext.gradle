--- conflicted
+++ resolved
@@ -24,15 +24,11 @@
 gradle.ext {
     kotlin_version = kotlinVersion
     kotlinx_coroutines_version = '1.6.0-native-mt'
-    stately_version = '1.2.1'
-    stately_isolate_version = '1.2.1'
-    koin_version = '3.2.0-beta-1'
+    stately_version = '1.2.0'
+    stately_isolate_version = '1.2.0'
+    koin_version = '3.1.2'
     serialization_version = '1.3.2'
-<<<<<<< HEAD
-    kydra_log_version = '1.1.8'
-=======
     napier_version = '2.4.0'
->>>>>>> 9c905adf
     android_ble_scanner_version = '1.5.0'
     library_version_base = '0.3.0'
     library_version = libraryVersionLocalProperties ?: "$library_version_base${System.properties.kaluga_branch_postfix}"
