--- conflicted
+++ resolved
@@ -4,16 +4,10 @@
 // set some global variables
 gradle.ext {
     kotlin_version = kotlin_version
-<<<<<<< HEAD
-    kotlinx_coroutines_version = '1.3.4'
-    stately_version = '1.0.2'
-    stately_isolate_version = '1.0.2-a4'
-    serialization_version = '0.20.0'
-=======
     kotlinx_coroutines_version = '1.3.6'
     stately_version = '1.0.3'
     stately_isolate_version = '1.0.3-a4'
->>>>>>> f12c7271
+    serialization_version = '0.20.0'
     library_version = '0.0.5'
     android_min_sdk_version = 21
     android_target_sdk_version = 29
