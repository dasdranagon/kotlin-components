println "tasks: $gradle.startParameter.taskNames"

enableFeaturePreview("GRADLE_METADATA")
// set some global variables
gradle.ext {
    kotlin_version = kotlin_version
    kotlinx_coroutines_version = '1.4.2'
    stately_version = '1.1.1'
    stately_isolate_version = '1.1.1-a1'
    koin_version = '3.0.0-alpha-4'
    serialization_version = '1.0.1'
    bintray_plugin_version = '1.8.5'
<<<<<<< HEAD
    library_version = '0.1.6-alpha-1'
=======
    library_version = '0.1.7'
>>>>>>> 16024747
    android_min_sdk_version = 21
    android_target_sdk_version = 29
    android_build_tools_version = "29.0.3"
    androidx_browser_version = "1.2.0"

    play_services_version = "17.1.0"
    play_core_version = "1.9.0"
    play_core_ktx_version = "1.8.1"

    androidx_appcompat_version = "1.2.0"
    androidx_fragment_version = "1.2.5"
    androidx_core_version = "1.3.2"
    androidx_lifecycle_version = "2.2.0"
    androidx_arch_core_testing_version = "2.1.0"
    
    // sub packages of test have different versions, but alpha/beta/rc releases are harmonized
    androidx_test_version_postfix = ""
    androidx_test_version = "1.3.0$androidx_test_version_postfix"
    androidx_test_espresso_version = "3.3.0$androidx_test_version_postfix"
    androidx_test_junit_version = "1.1.2$androidx_test_version_postfix"
}

if (System.env.containsKey("EXAMPLE_AS_ROOT")) {
    gradle.ext.exampleAsRoot = Boolean.parseBoolean(System.env.EXAMPLE_AS_ROOT)
    println "System env EXAMPLE_AS_ROOT set to $System.env.EXAMPLE_AS_ROOT, using $gradle.ext.exampleAsRoot"
} else {
    // load some more from local.properties or set defaults.
    def props = new Properties()
    def propfile = file("../local.properties")
    if (propfile.exists()) {
        propfile.withInputStream { props.load(it) }
        gradle.ext.exampleAsRoot = Boolean.parseBoolean(props["exampleAsRoot"].toString())
        println "local.properties read (exampleAsRoot=${props['exampleAsRoot']}, using $gradle.ext.exampleAsRoot)"
    } else {
        gradle.ext.exampleAsRoot = false
        println "local.properties not found, using default values (exampleAsRoot=$gradle.ext.exampleAsRoot)"
    }
}


// based on https://github.com/Kotlin/xcode-compat/blob/d677a43edc46c50888bca0a7890a81f976a42809/xcode-compat/src/main/kotlin/org/jetbrains/kotlin/xcodecompat/XcodeCompatPlugin.kt#L16
def sdkName = System.getenv("SDK_NAME") ?: "unknown"
if (sdkName.startsWith("iphoneos")) {
    gradle.ext.ios_primary_arch = "iosarm64"
    gradle.ext.ios_secondary_arch = "iosx64"
}
else {
    gradle.ext.ios_primary_arch = "iosx64"
    gradle.ext.ios_secondary_arch = "iosarm64"
}

println("Detected primary arch from sdk $sdkName: $gradle.ext.ios_primary_arch")


// set global variable to decide how many iOS source sets to use. More than one sourceset can create problems for project dependencies and gives false errors in the IDE
// currently the xcodecompat plugin also supports only arm64/iosx64 so this is off by default
// it is automatically enabled when publishing, in order to generate multiple artifacts
def envFlag = System.env.IOS_ONE_SOURCESET
boolean isPublishTask = gradle.startParameter.taskNames.any  { it.startsWith("publish") || it.startsWith("bintray") }
gradle.ext.ios_one_sourceset = envFlag == null ? !isPublishTask : Boolean.parseBoolean(envFlag)
println "Using a single iOS sourceset (env IOS_ONE_SOURCESET=$envFlag, isPublishTask=$isPublishTask): $gradle.ext.ios_one_sourceset"<|MERGE_RESOLUTION|>--- conflicted
+++ resolved
@@ -10,11 +10,7 @@
     koin_version = '3.0.0-alpha-4'
     serialization_version = '1.0.1'
     bintray_plugin_version = '1.8.5'
-<<<<<<< HEAD
-    library_version = '0.1.6-alpha-1'
-=======
-    library_version = '0.1.7'
->>>>>>> 16024747
+    library_version = '0.1.8'
     android_min_sdk_version = 21
     android_target_sdk_version = 29
     android_build_tools_version = "29.0.3"
