<component name="ProjectCodeStyleConfiguration">
  <code_scheme name="Project" version="173">
    <JetCodeStyleSettings>
      <option name="PACKAGES_TO_USE_STAR_IMPORTS">
        <value>
          <package name="kotlinx.android.synthetic" alias="false" withSubpackages="true" />
        </value>
      </option>
<<<<<<< HEAD
=======
      <option name="ALLOW_TRAILING_COMMA" value="true" />
>>>>>>> 6054aa18
      <option name="CODE_STYLE_DEFAULTS" value="KOTLIN_OFFICIAL" />
    </JetCodeStyleSettings>
    <codeStyleSettings language="XML">
      <indentOptions>
        <option name="CONTINUATION_INDENT_SIZE" value="4" />
      </indentOptions>
    </codeStyleSettings>
    <codeStyleSettings language="kotlin">
      <option name="CODE_STYLE_DEFAULTS" value="KOTLIN_OFFICIAL" />
      <option name="LINE_COMMENT_AT_FIRST_COLUMN" value="false" />
      <option name="LINE_COMMENT_ADD_SPACE" value="true" />
      <option name="KEEP_BLANK_LINES_IN_DECLARATIONS" value="1" />
      <option name="KEEP_BLANK_LINES_IN_CODE" value="1" />
      <option name="KEEP_BLANK_LINES_BEFORE_RBRACE" value="0" />
      <option name="ALIGN_MULTILINE_PARAMETERS" value="false" />
      <indentOptions>
        <option name="CONTINUATION_INDENT_SIZE" value="4" />
      </indentOptions>
    </codeStyleSettings>
  </code_scheme>
</component><|MERGE_RESOLUTION|>--- conflicted
+++ resolved
@@ -6,10 +6,7 @@
           <package name="kotlinx.android.synthetic" alias="false" withSubpackages="true" />
         </value>
       </option>
-<<<<<<< HEAD
-=======
       <option name="ALLOW_TRAILING_COMMA" value="true" />
->>>>>>> 6054aa18
       <option name="CODE_STYLE_DEFAULTS" value="KOTLIN_OFFICIAL" />
     </JetCodeStyleSettings>
     <codeStyleSettings language="XML">
