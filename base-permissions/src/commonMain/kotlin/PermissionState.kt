--- conflicted
+++ resolved
@@ -153,13 +153,6 @@
     }
 }
 
-<<<<<<< HEAD
-/**
- * State of a [Permission] closely matching [PermissionState]
- * @param P the type of [Permission] associated with the state
- */
-=======
->>>>>>> 2ddb51eb
 internal sealed class PermissionStateImpl<P : Permission> {
 
     sealed class Inactive<P : Permission> : PermissionStateImpl<P>()
