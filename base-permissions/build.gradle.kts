--- conflicted
+++ resolved
@@ -10,16 +10,12 @@
 publishableComponent()
 
 dependencies {
-    implement(Dependencies.KotlinX.AtomicFu)
+    implementationDependency(Dependencies.KotlinX.AtomicFu)
 }
 
 kotlin {
     sourceSets {
         getByName("commonMain") {
-<<<<<<< HEAD
-
-=======
->>>>>>> 43e0882b
             dependencies {
                 api(project(":logging", ""))
                 api(project(":base", ""))
