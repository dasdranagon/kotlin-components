/*
 Copyright 2020 Splendo Consulting B.V. The Netherlands

    Licensed under the Apache License, Version 2.0 (the "License");
    you may not use this file except in compliance with the License.
    You may obtain a copy of the License at

      http://www.apache.org/licenses/LICENSE-2.0

    Unless required by applicable law or agreed to in writing, software
    distributed under the License is distributed on an "AS IS" BASIS,
    WITHOUT WARRANTIES OR CONDITIONS OF ANY KIND, either express or implied.
    See the License for the specific language governing permissions and
    limitations under the License.

 */

package com.splendo.kaluga.architecture.observable

import com.splendo.kaluga.base.MainQueueDispatcher
import com.splendo.kaluga.flow.BaseFlowable
import kotlin.properties.Delegates
import kotlin.properties.ObservableProperty
import kotlin.properties.ReadOnlyProperty
import kotlin.properties.ReadWriteProperty
import kotlin.reflect.KProperty
import kotlinx.coroutines.CoroutineScope
import kotlinx.coroutines.flow.Flow
import kotlinx.coroutines.flow.collect
import kotlinx.coroutines.launch

actual abstract class Observable<T> : ReadOnlyProperty<Any?, ObservableOptional<T>> {

    private val observers = mutableListOf<(T) -> Unit>()
<<<<<<< HEAD
    protected var value: ObservableResult<T> by Delegates.observable(ObservableResult.Nothing()) { _, _, new ->
        val result = new as? ObservableResult.Result<T> ?: return@observable
        observers.forEach {
            it.invoke(result.value)
        }
=======
    protected var value: ObservableOptional<T> by Delegates.observable(ObservableOptional.Nothing()) { _, _, new ->
        val result = new as? ObservableOptional.Value<T> ?: return@observable
        observers.forEach { it.invoke(result.value) }
>>>>>>> b6a69f40
    }

    /**
     * Adds an observing function to the Observable to be notified on each change to the observable
     * @param onNext Function to be called each time the value of the Observable changes
     * @return [Disposable] that removes the observing function when disposed
     */
    fun observe(onNext: (T) -> Unit): Disposable {
        observers.add(onNext)
        val lastResult = value
        if (lastResult is ObservableOptional.Value<T>) {
            onNext.invoke(lastResult.value)
        }
        return Disposable { observers.remove(onNext) }
    }

    override fun getValue(thisRef: Any?, property: KProperty<*>): ObservableOptional<T> {
        return value
    }
}

/**
 * Simple [Observable] that takes an initial value
 * @param initialValue The initial value of the Observable
 */
class DefaultObservable<T>(initialValue: T) : Observable<T>() {
    init {
        value = ObservableOptional.Value(initialValue)
    }
}

/**
 * [Observable] whose initial value matches a given [ReadOnlyProperty]
 * @param readOnlyProperty The [ReadOnlyProperty] to match with the initial value
 */
class ReadOnlyPropertyObservable<T>(readOnlyProperty: ReadOnlyProperty<Any?, T>) : Observable<T>() {
    private val initialValue by readOnlyProperty
    init {
        value = ObservableOptional.Value(initialValue)
    }
}

/**
 * [Observable] whose value matches a given [Flow]
 * @param flow The [Flow] whose value to match
 * @param coroutineScope The [CoroutineScope] on which the observe the [Flow]
 */
class FlowObservable<T>(private val flow: Flow<T>, coroutineScope: CoroutineScope) : Observable<T>() {

    init {
        coroutineScope.launch(MainQueueDispatcher) {
            flow.collect {
                value = ObservableOptional.Value(it)
            }
        }
    }
}

actual abstract class Subject<T> : Observable<T>(), ReadWriteProperty<Any?, ObservableOptional<T>> {

    /**
     * Updates the value of the [Subject]
     * @param newValue The new value of the subject
     */
    abstract fun post(newValue: T)

    override fun setValue(thisRef: Any?, property: KProperty<*>, value: ObservableOptional<T>) {
        this.value = value
    }
}

/**
 * Simple [Subject] that takes an initial value
 * @param initialValue The initial value of the subject
 */
class DefaultSubject<T>(initialValue: T) : Subject<T>() {

    init {
        value = ObservableOptional.Value(initialValue)
    }

    override fun post(newValue: T) {
        value = ObservableOptional.Value(newValue)
    }
}

/**
 * [Subject] that matches its value to a [ObservableProperty].
 * While the subject updated the [ObservableProperty], changes to the property are not delegated back to the subject.
 * Use [FlowSubject] if synchronized values are required
 */
class ObservablePropertySubject<T>(observableProperty: ObservableProperty<T>) : Subject<T>() {

    private var remoteValue by observableProperty

    init {
        value = ObservableOptional.Value(remoteValue)
    }

    override fun post(newValue: T) {
        remoteValue = newValue
        value = ObservableOptional.Value(newValue)
    }
}

/**
 * [Subject] that synchronizes its value to a [BaseFlowable]
 * @param flowable The [BaseFlowable] to synchronize to
 * @param coroutineScope The [CoroutineScope] on which to observe changes to the [BaseFlowable]
 */
class FlowSubject<T>(private val flowable: BaseFlowable<T>, private val coroutineScope: CoroutineScope) : Subject<T>() {

    init {
        coroutineScope.launch(MainQueueDispatcher) {
            flowable.flow().collect {
                value = ObservableOptional.Value(it)
            }
        }
    }

    override fun post(newValue: T) {
        coroutineScope.launch(MainQueueDispatcher) {
            flowable.set(newValue)
        }
    }
}

actual fun <T> ReadOnlyProperty<Any?, T>.toObservable(): Observable<T> = ReadOnlyPropertyObservable(this)

actual fun <T> ObservableProperty<T>.toSubject(coroutineScope: CoroutineScope): Subject<T> = ObservablePropertySubject(this)

actual fun <T> Flow<T>.toObservable(coroutineScope: CoroutineScope): Observable<T> = FlowObservable(this, coroutineScope)

actual fun <T> BaseFlowable<T>.toObservable(coroutineScope: CoroutineScope): Observable<T> = FlowObservable(this.flow(), coroutineScope)

actual fun <T> BaseFlowable<T>.toSubject(coroutineScope: CoroutineScope): Subject<T> = FlowSubject(this, coroutineScope)

actual fun <T> observableOf(initialValue: T): Observable<T> = DefaultObservable(initialValue)

actual fun <T> subjectOf(initialValue: T, coroutineScope: CoroutineScope): Subject<T> = DefaultSubject(initialValue)<|MERGE_RESOLUTION|>--- conflicted
+++ resolved
@@ -32,17 +32,9 @@
 actual abstract class Observable<T> : ReadOnlyProperty<Any?, ObservableOptional<T>> {
 
     private val observers = mutableListOf<(T) -> Unit>()
-<<<<<<< HEAD
-    protected var value: ObservableResult<T> by Delegates.observable(ObservableResult.Nothing()) { _, _, new ->
-        val result = new as? ObservableResult.Result<T> ?: return@observable
-        observers.forEach {
-            it.invoke(result.value)
-        }
-=======
     protected var value: ObservableOptional<T> by Delegates.observable(ObservableOptional.Nothing()) { _, _, new ->
         val result = new as? ObservableOptional.Value<T> ?: return@observable
         observers.forEach { it.invoke(result.value) }
->>>>>>> b6a69f40
     }
 
     /**
