--- conflicted
+++ resolved
@@ -22,10 +22,6 @@
 import com.splendo.kaluga.architecture.navigation.NavigationSpec.Email.EmailSettings
 import com.splendo.kaluga.architecture.navigation.NavigationSpec.ImagePicker.MediaType
 import com.splendo.kaluga.architecture.navigation.NavigationSpec.Message.MessageSettings
-<<<<<<< HEAD
-=======
-import com.splendo.kaluga.architecture.navigation.NavigationSpec.Nested.Type
->>>>>>> 6054aa18
 import com.splendo.kaluga.architecture.navigation.NavigationSpec.ThirdParty.OpenMode
 import platform.CoreFoundation.CFStringRef
 import platform.CoreServices.kUTTypeImage
@@ -239,7 +235,7 @@
          */
         enum class MediaType(val typeString: CFStringRef?) {
             IMAGE(kUTTypeImage),
-            MOVIE(kUTTypeMovie)
+            MOVIE(kUTTypeMovie),
         }
     }
 
@@ -256,7 +252,7 @@
         val delegate: MPMediaPickerControllerDelegateProtocol? = null,
         val settings: Settings = Settings(),
         val animated: Boolean = false,
-        val completion: (() -> Unit)? = null
+        val completion: (() -> Unit)? = null,
     ) : NavigationSpec() {
 
         /**
@@ -276,7 +272,7 @@
             VIDEO_ITUNES_U(MPMediaTypeVideoITunesU),
             HOME_VIDEO(MPMediaTypeHomeVideo),
             ANY_VIDEO(MPMediaTypeAnyVideo),
-            ANY(MPMediaTypeAny)
+            ANY(MPMediaTypeAny),
         }
 
         /**
@@ -290,7 +286,7 @@
             val allowsPickingMultipleItems: Boolean = false,
             val showsCloudItems: Boolean = true,
             val prompt: String? = null,
-            val showsItemsWithProtectedAssets: Boolean = true
+            val showsItemsWithProtectedAssets: Boolean = true,
         )
     }
 
