/*
 Copyright 2022 Splendo Consulting B.V. The Netherlands

    Licensed under the Apache License, Version 2.0 (the "License");
    you may not use this file except in compliance with the License.
    You may obtain a copy of the License at

      http://www.apache.org/licenses/LICENSE-2.0

    Unless required by applicable law or agreed to in writing, software
    distributed under the License is distributed on an "AS IS" BASIS,
    WITHOUT WARRANTIES OR CONDITIONS OF ANY KIND, either express or implied.
    See the License for the specific language governing permissions and
    limitations under the License.

 */

package com.splendo.kaluga.architecture.navigation

import android.app.Activity
import android.content.ActivityNotFoundException
import android.content.Intent
import android.net.Uri
import android.provider.MediaStore
import androidx.browser.customtabs.CustomTabsIntent
import androidx.fragment.app.DialogFragment
import androidx.fragment.app.FragmentManager
import com.splendo.kaluga.architecture.lifecycle.LifecycleSubscribable
import com.splendo.kaluga.architecture.lifecycle.LifecycleSubscribableMarker
import com.splendo.kaluga.architecture.lifecycle.LifecycleSubscriber

actual interface Navigator<A : NavigationAction<*>> : LifecycleSubscribableMarker {
    actual fun navigate(action: A)
}

object MissingLifecycleManagerNavigationException : NavigationException("LifecycleManager not attached")
object MissingActivityNavigationException : NavigationException("LifecycleManager does not have an activity")

/**
 * Implementation of [Navigator]. Takes a mapper function to map all [NavigationAction] to a [NavigationSpec]
 * Whenever [navigate] is called, this class maps it to a [NavigationSpec] and performs navigation according to that
 * Requires to be subscribed to an activity via [subscribe] to work
 * @param navigationMapper A function mapping the [NavigationAction] to [NavigationSpec]
 */
class ActivityNavigator<A : NavigationAction<*>>(private val navigationMapper: (A) -> NavigationSpec) : Navigator<A>, LifecycleSubscribable by LifecycleSubscriber() {

    override fun navigate(action: A) {
        navigate(navigationMapper.invoke(action), action.bundle)
    }

    private fun navigate(spec: NavigationSpec, bundle: NavigationBundle<*>?) {
        when (spec) {
            is NavigationSpec.Activity<*> -> navigateToActivity(spec, bundle)
            is NavigationSpec.Close -> closeActivity(spec, bundle)
            is NavigationSpec.Fragment -> navigateToFragment(spec, bundle)
            is NavigationSpec.RemoveFragment -> removeFragment(spec, bundle)
            is NavigationSpec.PopFragment -> popFragment(spec, bundle)
            is NavigationSpec.PopFragmentTo -> popFragmentTo(spec, bundle)
            is NavigationSpec.Dialog -> navigateToDialog(spec, bundle)
            is NavigationSpec.DismissDialog -> dismissDialog(spec, bundle)
            is NavigationSpec.Camera -> navigateToCamera(spec)
            is NavigationSpec.Email -> navigateToEmail(spec)
            is NavigationSpec.FileSelector -> navigateToFileSelector(spec)
            is NavigationSpec.Phone -> navigateToPhone(spec)
            is NavigationSpec.Settings -> navigateToSettings(spec)
            is NavigationSpec.TextMessenger -> navigateToMessenger(spec)
            is NavigationSpec.Browser -> navigateToBrowser(spec)
            is NavigationSpec.ThirdPartyApp -> navigateToThirdPartyApp(spec)
            is NavigationSpec.CustomIntent -> navigateToIntent(spec)
        }
    }

    private fun navigateToActivity(
        activitySpec: NavigationSpec.Activity<*>,
        bundle: NavigationBundle<*>?
    ) {
        val activity = getActivity()
        val intent = Intent(activity, activitySpec.activityClass).apply {
            bundle?.let {
                putExtras(it.toBundle())
            }
            flags = activitySpec.flags.toFlags()
        }

        when (val requestType = activitySpec.launchType) {
            is NavigationSpec.Activity.LaunchType.NoResult -> activity.startActivity(intent)
            is NavigationSpec.Activity.LaunchType.ActivityResult -> activity.startActivityForResult(intent, requestType.requestCode)
            is NavigationSpec.Activity.LaunchType.ActivityContract<*> -> requestType.tryAndGetContract(activity)
                ?.launch(intent) ?: throw RuntimeException("Activity is not an instance of ${requestType.activityClass.simpleName}")
        }
    }

    private fun closeActivity(closeSpec: NavigationSpec.Close, bundle: NavigationBundle<*>?) {
        val activity = getActivity()
        closeSpec.result?.let { resultCode ->
            val data = Intent().apply {
                bundle?.let {
                    putExtras(it.toBundle())
                }
            }
            activity.setResult(resultCode, data)
        }
        activity.finish()
    }

    private fun navigateToFragment(fragmentSpec: NavigationSpec.Fragment, bundle: NavigationBundle<*>?) {
        val manager = manager ?: throw MissingLifecycleManagerNavigationException
        val fragmentManager = fragmentSpec.getFragmentManager(manager)
        val transaction = fragmentManager.beginTransaction().let {
            when (val backtrackSettings = fragmentSpec.backStackSettings) {
                is NavigationSpec.Fragment.BackStackSettings.Add -> it.addToBackStack(
                    backtrackSettings.name
                )
                else -> it
            }
        }

        fragmentSpec.animationSettings?.let { animationSettings ->
            transaction.setCustomAnimations(
                animationSettings.enter,
                animationSettings.exit,
                animationSettings.popEnter,
                animationSettings.popExit
            )
        }

        val fragment = fragmentSpec.createFragment().apply {
            arguments = bundle?.toBundle()
        }
        when (fragmentSpec.type) {
            is NavigationSpec.Fragment.Type.Add -> transaction.add(
                fragmentSpec.containerId,
                fragment,
                fragmentSpec.tag
            )
            is NavigationSpec.Fragment.Type.Replace -> transaction.replace(
                fragmentSpec.containerId,
                fragment,
                fragmentSpec.tag
            )
        }

        transaction.commit()
    }

    private fun removeFragment(removeFragmentSpec: NavigationSpec.RemoveFragment, bundle: NavigationBundle<*>?) {
<<<<<<< HEAD
        val manager = manager ?: throw MissingLifecycleManagerNavigationException
        val fragmentManager = removeFragmentSpec.getFragmentManager(manager).apply {
            removeFragmentSpec.fragmentRequestKey?.let {
                if (bundle != null)
                    setFragmentResult(it, bundle.toBundle())
=======
        assert(manager != null)
        val fragmentManager = removeFragmentSpec.getFragmentManager(manager!!).apply {
            removeFragmentSpec.fragmentRequestKey?.let { key ->
                bundle?.let { setFragmentResult(key, it.toBundle()) }
>>>>>>> 6c4a89c5
            }
        }
        val fragment = fragmentManager.findFragmentByTag(removeFragmentSpec.tag) ?: return

        val transaction = fragmentManager.beginTransaction()
        transaction.remove(fragment)
        transaction.commit()
    }

    private fun popFragment(popFragmentSpec: NavigationSpec.PopFragment, bundle: NavigationBundle<*>?) {
<<<<<<< HEAD
        val manager = manager ?: throw MissingLifecycleManagerNavigationException
        val fragmentManager = popFragmentSpec.getFragmentManager(manager).apply {
            popFragmentSpec.fragmentRequestKey?.let {
                if (bundle != null)
                    setFragmentResult(it, bundle.toBundle())
=======
        assert(manager != null)
        val fragmentManager = popFragmentSpec.getFragmentManager(manager!!).apply {
            popFragmentSpec.fragmentRequestKey?.let { key ->
                bundle?.let { setFragmentResult(key, it.toBundle()) }
>>>>>>> 6c4a89c5
            }
        }
        if (popFragmentSpec.immediate) {
            fragmentManager.popBackStackImmediate()
        } else {
            fragmentManager.popBackStack()
        }
    }

    private fun popFragmentTo(popToFragmentSpec: NavigationSpec.PopFragmentTo, bundle: NavigationBundle<*>?) {
<<<<<<< HEAD
        val manager = manager ?: throw MissingLifecycleManagerNavigationException
        val fragmentManager = popToFragmentSpec.getFragmentManager(manager).apply {
            popToFragmentSpec.fragmentRequestKey?.let {
                if (bundle != null)
                    setFragmentResult(it, bundle.toBundle())
=======
        assert(manager != null)
        val fragmentManager = popToFragmentSpec.getFragmentManager(manager!!).apply {
            popToFragmentSpec.fragmentRequestKey?.let { key ->
                bundle?.let { setFragmentResult(key, it.toBundle()) }
>>>>>>> 6c4a89c5
            }
        }
        val flags = if (popToFragmentSpec.inclusive) FragmentManager.POP_BACK_STACK_INCLUSIVE else 0
        if (popToFragmentSpec.immediate) {
            fragmentManager.popBackStackImmediate(popToFragmentSpec.name, flags)
        } else {
            fragmentManager.popBackStack(popToFragmentSpec.name, flags)
        }
    }

    private fun navigateToDialog(dialogSpec: NavigationSpec.Dialog, bundle: NavigationBundle<*>?) {
        val manager = manager ?: throw MissingLifecycleManagerNavigationException
        val fragmentManager = dialogSpec.getFragmentManager(manager)
        dialogSpec.createDialog().apply {
            arguments = bundle?.toBundle()
            show(fragmentManager, dialogSpec.tag)
        }
    }

    private fun dismissDialog(spec: NavigationSpec.DismissDialog, bundle: NavigationBundle<*>?) {
<<<<<<< HEAD
        val manager = manager ?: throw MissingLifecycleManagerNavigationException
        val fragmentManager = spec.getFragmentManager(manager).apply {
            spec.fragmentRequestKey?.let {
                if (bundle != null)
                    setFragmentResult(it, bundle.toBundle())
=======
        assert(manager != null)
        val fragmentManager = spec.getFragmentManager(manager!!).apply {
            spec.fragmentRequestKey?.let { key ->
                bundle?.let { setFragmentResult(key, it.toBundle()) }
>>>>>>> 6c4a89c5
            }
        }
        val dialog = fragmentManager.findFragmentByTag(spec.tag) as? DialogFragment ?: return
        dialog.dismiss()
    }

    private fun navigateToCamera(cameraSpec: NavigationSpec.Camera) {
        val activity = getActivity()
        val intent = when (cameraSpec.type) {
            is NavigationSpec.Camera.Type.Image -> Intent(MediaStore.ACTION_IMAGE_CAPTURE)
            is NavigationSpec.Camera.Type.Video -> Intent(MediaStore.ACTION_VIDEO_CAPTURE)
        }

        cameraSpec.uri?.let { uri ->
            intent.putExtra(MediaStore.EXTRA_OUTPUT, uri)
        }

        intent.resolveActivity(activity.packageManager)?.let {
            activity.startActivityForResult(intent, cameraSpec.requestCode)
        }
    }

    private fun navigateToEmail(emailSpec: NavigationSpec.Email) {
        val activity = getActivity()
        val intent = emailSpec.emailSettings.intent

        intent.resolveActivity(activity.packageManager)?.let {
            activity.startActivity(intent)
        }
    }

    private fun navigateToFileSelector(fileSelectorSpec: NavigationSpec.FileSelector) {
        val activity = getActivity()
        val settings = fileSelectorSpec.fileSelectorSettings
        val intent = Intent(Intent.ACTION_GET_CONTENT).apply {
            type = settings.type
            putExtra(Intent.EXTRA_ALLOW_MULTIPLE, settings.allowMultiple)
            putExtra(Intent.EXTRA_LOCAL_ONLY, settings.localOnly)
        }

        intent.resolveActivity(activity.packageManager)?.let {
            activity.startActivityForResult(intent, fileSelectorSpec.requestCode)
        }
    }

    private fun navigateToPhone(phoneSpec: NavigationSpec.Phone) {
        val activity = getActivity()

        val intent = when (phoneSpec.type) {
            is NavigationSpec.Phone.Type.Dial -> Intent(Intent.ACTION_DIAL)
            is NavigationSpec.Phone.Type.Call -> Intent(Intent.ACTION_CALL)
        }.apply {
            data = Uri.parse("tel:${phoneSpec.phoneNumber}")
        }

        intent.resolveActivity(activity.packageManager)?.let {
            activity.startActivity(intent)
        }
    }

    private fun navigateToSettings(settingsSpec: NavigationSpec.Settings) {
        val activity = getActivity()
        val intent = settingsSpec.type.intent(activity)

        intent.resolveActivity(activity.packageManager)?.let {
            activity.startActivity(intent)
        }
    }

    private fun navigateToMessenger(messengerSpec: NavigationSpec.TextMessenger) {
        val activity = getActivity()
        val intent = messengerSpec.settings.intent

        intent.resolveActivity(activity.packageManager)?.let {
            activity.startActivity(intent)
        }
    }

    private fun navigateToBrowser(browserSpec: NavigationSpec.Browser) {
        val activity = getActivity()

        when (browserSpec.viewType) {
            NavigationSpec.Browser.Type.CustomTab -> {
                val builder = CustomTabsIntent.Builder()
                val customTabsIntent = builder.build()
                customTabsIntent.intent.flags = Intent.FLAG_ACTIVITY_NEW_TASK
                customTabsIntent.launchUrl(
                    activity,
                    Uri.parse(browserSpec.url.toURI().toString())
                )
            }
            NavigationSpec.Browser.Type.Normal -> {

                val uri = Uri.parse(browserSpec.url.toURI().toString())
                val intent = Intent(Intent.ACTION_VIEW, uri)

                intent.resolveActivity(activity.packageManager)?.let {
                    activity.startActivity(intent)
                }
            }
        }
    }

    private fun navigateToThirdPartyApp(thirdPartyAppSpec: NavigationSpec.ThirdPartyApp) {
        when (thirdPartyAppSpec.openMode) {
            NavigationSpec.ThirdPartyApp.OpenMode.ONLY_WHEN_INSTALLED -> navigateToThirdPartyApp(
                thirdPartyAppSpec.packageName
            )
            NavigationSpec.ThirdPartyApp.OpenMode.FORCE_STORE -> navigateToPlayStore(
                thirdPartyAppSpec.packageName
            )
            NavigationSpec.ThirdPartyApp.OpenMode.FALLBACK_TO_STORE -> {
                if (!navigateToThirdPartyApp(thirdPartyAppSpec.packageName)) {
                    navigateToPlayStore(thirdPartyAppSpec.packageName)
                }
            }
        }
    }

    private fun navigateToThirdPartyApp(packageName: String): Boolean {
        val activity = getActivity()

        val intent = activity.packageManager.getLaunchIntentForPackage(packageName) ?: return false
        return try {
            activity.startActivity(intent)
            true
        } catch (e: ActivityNotFoundException) {
            false
        }
    }

    private fun navigateToPlayStore(packageName: String) {
        assert(manager?.activity != null)
        val activity = manager?.activity ?: return

        try {
            activity.startActivity(
                Intent(
                    Intent.ACTION_VIEW,
                    Uri.parse("market://details?id=$packageName")
                )
            )
        } catch (e: ActivityNotFoundException) {
            activity.startActivity(
                Intent(
                    Intent.ACTION_VIEW,
                    Uri.parse("https://play.google.com/store/apps/details?id=$packageName")
                )
            )
        }
    }

    private fun navigateToIntent(intentSpec: NavigationSpec.CustomIntent) {
        val activity = getActivity()

        activity.startActivity(intentSpec.intent)
    }

    private fun getActivity(): Activity {
        return when (val manager = manager) {
            null -> throw MissingLifecycleManagerNavigationException
            else -> manager.activity ?: throw MissingActivityNavigationException
        }
    }
}<|MERGE_RESOLUTION|>--- conflicted
+++ resolved
@@ -144,18 +144,10 @@
     }
 
     private fun removeFragment(removeFragmentSpec: NavigationSpec.RemoveFragment, bundle: NavigationBundle<*>?) {
-<<<<<<< HEAD
         val manager = manager ?: throw MissingLifecycleManagerNavigationException
         val fragmentManager = removeFragmentSpec.getFragmentManager(manager).apply {
-            removeFragmentSpec.fragmentRequestKey?.let {
-                if (bundle != null)
-                    setFragmentResult(it, bundle.toBundle())
-=======
-        assert(manager != null)
-        val fragmentManager = removeFragmentSpec.getFragmentManager(manager!!).apply {
             removeFragmentSpec.fragmentRequestKey?.let { key ->
                 bundle?.let { setFragmentResult(key, it.toBundle()) }
->>>>>>> 6c4a89c5
             }
         }
         val fragment = fragmentManager.findFragmentByTag(removeFragmentSpec.tag) ?: return
@@ -166,18 +158,10 @@
     }
 
     private fun popFragment(popFragmentSpec: NavigationSpec.PopFragment, bundle: NavigationBundle<*>?) {
-<<<<<<< HEAD
         val manager = manager ?: throw MissingLifecycleManagerNavigationException
         val fragmentManager = popFragmentSpec.getFragmentManager(manager).apply {
-            popFragmentSpec.fragmentRequestKey?.let {
-                if (bundle != null)
-                    setFragmentResult(it, bundle.toBundle())
-=======
-        assert(manager != null)
-        val fragmentManager = popFragmentSpec.getFragmentManager(manager!!).apply {
             popFragmentSpec.fragmentRequestKey?.let { key ->
                 bundle?.let { setFragmentResult(key, it.toBundle()) }
->>>>>>> 6c4a89c5
             }
         }
         if (popFragmentSpec.immediate) {
@@ -188,18 +172,10 @@
     }
 
     private fun popFragmentTo(popToFragmentSpec: NavigationSpec.PopFragmentTo, bundle: NavigationBundle<*>?) {
-<<<<<<< HEAD
         val manager = manager ?: throw MissingLifecycleManagerNavigationException
         val fragmentManager = popToFragmentSpec.getFragmentManager(manager).apply {
-            popToFragmentSpec.fragmentRequestKey?.let {
-                if (bundle != null)
-                    setFragmentResult(it, bundle.toBundle())
-=======
-        assert(manager != null)
-        val fragmentManager = popToFragmentSpec.getFragmentManager(manager!!).apply {
             popToFragmentSpec.fragmentRequestKey?.let { key ->
                 bundle?.let { setFragmentResult(key, it.toBundle()) }
->>>>>>> 6c4a89c5
             }
         }
         val flags = if (popToFragmentSpec.inclusive) FragmentManager.POP_BACK_STACK_INCLUSIVE else 0
@@ -220,18 +196,10 @@
     }
 
     private fun dismissDialog(spec: NavigationSpec.DismissDialog, bundle: NavigationBundle<*>?) {
-<<<<<<< HEAD
         val manager = manager ?: throw MissingLifecycleManagerNavigationException
         val fragmentManager = spec.getFragmentManager(manager).apply {
-            spec.fragmentRequestKey?.let {
-                if (bundle != null)
-                    setFragmentResult(it, bundle.toBundle())
-=======
-        assert(manager != null)
-        val fragmentManager = spec.getFragmentManager(manager!!).apply {
             spec.fragmentRequestKey?.let { key ->
                 bundle?.let { setFragmentResult(key, it.toBundle()) }
->>>>>>> 6c4a89c5
             }
         }
         val dialog = fragmentManager.findFragmentByTag(spec.tag) as? DialogFragment ?: return
