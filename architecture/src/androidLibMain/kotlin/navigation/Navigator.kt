/*
 Copyright 2022 Splendo Consulting B.V. The Netherlands

    Licensed under the Apache License, Version 2.0 (the "License");
    you may not use this file except in compliance with the License.
    You may obtain a copy of the License at

      http://www.apache.org/licenses/LICENSE-2.0

    Unless required by applicable law or agreed to in writing, software
    distributed under the License is distributed on an "AS IS" BASIS,
    WITHOUT WARRANTIES OR CONDITIONS OF ANY KIND, either express or implied.
    See the License for the specific language governing permissions and
    limitations under the License.

 */

package com.splendo.kaluga.architecture.navigation

import android.content.ActivityNotFoundException
import android.content.Intent
import android.net.Uri
import android.provider.MediaStore
import androidx.browser.customtabs.CustomTabsIntent
import androidx.fragment.app.DialogFragment
import androidx.fragment.app.FragmentManager
import com.splendo.kaluga.architecture.lifecycle.LifecycleSubscribable
import com.splendo.kaluga.architecture.lifecycle.LifecycleSubscribableMarker
import com.splendo.kaluga.architecture.lifecycle.LifecycleSubscriber

actual interface Navigator<A : NavigationAction<*>> : LifecycleSubscribableMarker {
    actual fun navigate(action: A)
}

/**
 * Implementation of [Navigator]. Takes a mapper function to map all [NavigationAction] to a [NavigationSpec]
 * Whenever [navigate] is called, this class maps it to a [NavigationSpec] and performs navigation according to that
 * Requires to be subscribed to an activity via [subscribe] to work
 * @param navigationMapper A function mapping the [NavigationAction] to [NavigationSpec]
 */
class ActivityNavigator<A : NavigationAction<*>>(private val navigationMapper: (A) -> NavigationSpec) : Navigator<A>, LifecycleSubscribable by LifecycleSubscriber() {

    override fun navigate(action: A) {
        navigate(navigationMapper.invoke(action), action.bundle)
    }

    private fun navigate(spec: NavigationSpec, bundle: NavigationBundle<*>?) {
        when (spec) {
            is NavigationSpec.Activity<*> -> navigateToActivity(spec, bundle)
            is NavigationSpec.Close -> closeActivity(spec, bundle)
            is NavigationSpec.Fragment -> navigateToFragment(spec, bundle)
            is NavigationSpec.RemoveFragment -> removeFragment(spec, bundle)
            is NavigationSpec.PopFragment -> popFragment(spec, bundle)
            is NavigationSpec.PopFragmentTo -> popFragmentTo(spec, bundle)
            is NavigationSpec.Dialog -> navigateToDialog(spec, bundle)
            is NavigationSpec.DismissDialog -> dismissDialog(spec, bundle)
            is NavigationSpec.Camera -> navigateToCamera(spec)
            is NavigationSpec.Email -> navigateToEmail(spec)
            is NavigationSpec.FileSelector -> navigateToFileSelector(spec)
            is NavigationSpec.Phone -> navigateToPhone(spec)
            is NavigationSpec.Settings -> navigateToSettings(spec)
            is NavigationSpec.TextMessenger -> navigateToMessenger(spec)
            is NavigationSpec.Browser -> navigateToBrowser(spec)
            is NavigationSpec.ThirdPartyApp -> navigateToThirdPartyApp(spec)
            is NavigationSpec.CustomIntent -> navigateToIntent(spec)
        }
    }

    private fun navigateToActivity(
        activitySpec: NavigationSpec.Activity<*>,
        bundle: NavigationBundle<*>?
    ) {
        assert(manager?.activity != null)
        val activity = manager?.activity ?: return
        val intent = Intent(activity, activitySpec.activityClass).apply {
            bundle?.let {
                putExtras(it.toBundle())
            }
            flags = activitySpec.flags.toFlags()
        }

        when (val requestType = activitySpec.launchType) {
            is NavigationSpec.Activity.LaunchType.NoResult -> activity.startActivity(intent)
            is NavigationSpec.Activity.LaunchType.ActivityResult -> activity.startActivityForResult(intent, requestType.requestCode)
            is NavigationSpec.Activity.LaunchType.ActivityContract<*> -> requestType.tryAndGetContract(activity)
                ?.launch(intent) ?: throw RuntimeException("Activity is not an instance of ${requestType.activityClass.simpleName}")
        }
    }

    private fun closeActivity(closeSpec: NavigationSpec.Close, bundle: NavigationBundle<*>?) {
        assert(manager?.activity != null)
        val activity = manager?.activity ?: return
        closeSpec.result?.let { resultCode ->
            val data = Intent().apply {
                bundle?.let {
                    putExtras(it.toBundle())
                }
            }
            activity.setResult(resultCode, data)
        }
        activity.finish()
    }

    private fun navigateToFragment(fragmentSpec: NavigationSpec.Fragment, bundle: NavigationBundle<*>?) {
        assert(manager != null)
        val fragmentManager = fragmentSpec.getFragmentManager(manager!!)
        val transaction = fragmentManager.beginTransaction().let {
            when (val backtrackSettings = fragmentSpec.backStackSettings) {
                is NavigationSpec.Fragment.BackStackSettings.Add -> it.addToBackStack(
                    backtrackSettings.name
                )
                else -> it
            }
        }

        fragmentSpec.animationSettings?.let { animationSettings ->
            transaction.setCustomAnimations(
                animationSettings.enter,
                animationSettings.exit,
                animationSettings.popEnter,
                animationSettings.popExit
            )
        }

<<<<<<< HEAD
        val fragment = fragmentSpec.createFragment()
        fragment.arguments = bundle?.toBundle()
=======
        val fragment = fragmentSpec.createFragment().apply {
            arguments = bundle?.toBundle()
        }
>>>>>>> 089f06fe
        when (fragmentSpec.type) {
            is NavigationSpec.Fragment.Type.Add -> transaction.add(
                fragmentSpec.containerId,
                fragment,
                fragmentSpec.tag
            )
            is NavigationSpec.Fragment.Type.Replace -> transaction.replace(
                fragmentSpec.containerId,
                fragment,
                fragmentSpec.tag
            )
        }

        transaction.commit()
    }

    private fun removeFragment(removeFragmentSpec: NavigationSpec.RemoveFragment, bundle: NavigationBundle<*>?) {
        assert(manager != null)
<<<<<<< HEAD
        val fragmentManager = removeFragmentSpec.getFragmentManager(manager!!)
        removeFragmentSpec.fragmentRequestKey?.let {
            if (bundle != null)
                fragmentManager.setFragmentResult(it, bundle.toBundle())
=======
        val fragmentManager = removeFragmentSpec.getFragmentManager(manager!!).apply {
            removeFragmentSpec.fragmentRequestKey?.let {
                if (bundle != null)
                    setFragmentResult(it, bundle.toBundle())
            }
>>>>>>> 089f06fe
        }
        val fragment = fragmentManager.findFragmentByTag(removeFragmentSpec.tag) ?: return

        val transaction = fragmentManager.beginTransaction()
        transaction.remove(fragment)
        transaction.commit()
    }

    private fun popFragment(popFragmentSpec: NavigationSpec.PopFragment, bundle: NavigationBundle<*>?) {
        assert(manager != null)
<<<<<<< HEAD
        val fragmentManager = popFragmentSpec.getFragmentManager(manager!!)
        popFragmentSpec.fragmentRequestKey?.let {
            if (bundle != null)
                fragmentManager.setFragmentResult(it, bundle.toBundle())
=======
        val fragmentManager = popFragmentSpec.getFragmentManager(manager!!).apply {
            popFragmentSpec.fragmentRequestKey?.let {
                if (bundle != null)
                    setFragmentResult(it, bundle.toBundle())
            }
>>>>>>> 089f06fe
        }
        if (popFragmentSpec.immediate) {
            fragmentManager.popBackStackImmediate()
        } else {
            fragmentManager.popBackStack()
        }
    }

    private fun popFragmentTo(popToFragmentSpec: NavigationSpec.PopFragmentTo, bundle: NavigationBundle<*>?) {
        assert(manager != null)
<<<<<<< HEAD
        val fragmentManager = popToFragmentSpec.getFragmentManager(manager!!)
        popToFragmentSpec.fragmentRequestKey?.let {
            if (bundle != null)
                fragmentManager.setFragmentResult(it, bundle.toBundle())
=======
        val fragmentManager = popToFragmentSpec.getFragmentManager(manager!!).apply {
            popToFragmentSpec.fragmentRequestKey?.let {
                if (bundle != null)
                    setFragmentResult(it, bundle.toBundle())
            }
>>>>>>> 089f06fe
        }
        val flags = if (popToFragmentSpec.inclusive) FragmentManager.POP_BACK_STACK_INCLUSIVE else 0
        if (popToFragmentSpec.immediate) {
            fragmentManager.popBackStackImmediate(popToFragmentSpec.name, flags)
        } else {
            fragmentManager.popBackStack(popToFragmentSpec.name, flags)
        }
    }

    private fun navigateToDialog(dialogSpec: NavigationSpec.Dialog, bundle: NavigationBundle<*>?) {
        assert(manager != null)
        val fragmentManager = dialogSpec.getFragmentManager(manager!!)
        dialogSpec.createDialog().apply {
            arguments = bundle?.toBundle()
            show(fragmentManager, dialogSpec.tag)
        }
    }

    private fun dismissDialog(spec: NavigationSpec.DismissDialog, bundle: NavigationBundle<*>?) {
        assert(manager != null)
<<<<<<< HEAD
        val fragmentManager = spec.getFragmentManager(manager!!)
        spec.fragmentRequestKey?.let {
            if (bundle != null)
                fragmentManager.setFragmentResult(it, bundle.toBundle())
=======
        val fragmentManager = spec.getFragmentManager(manager!!).apply {
            spec.fragmentRequestKey?.let {
                if (bundle != null)
                    setFragmentResult(it, bundle.toBundle())
            }
>>>>>>> 089f06fe
        }
        val dialog = fragmentManager.findFragmentByTag(spec.tag) as? DialogFragment ?: return
        dialog.dismiss()
    }

    private fun navigateToCamera(cameraSpec: NavigationSpec.Camera) {
        assert(manager?.activity != null)
        val activity = manager?.activity ?: return
        val intent = when (cameraSpec.type) {
            is NavigationSpec.Camera.Type.Image -> Intent(MediaStore.ACTION_IMAGE_CAPTURE)
            is NavigationSpec.Camera.Type.Video -> Intent(MediaStore.ACTION_VIDEO_CAPTURE)
        }

        cameraSpec.uri?.let { uri ->
            intent.putExtra(MediaStore.EXTRA_OUTPUT, uri)
        }

        intent.resolveActivity(activity.packageManager)?.let {
            activity.startActivityForResult(intent, cameraSpec.requestCode)
        }
    }

    private fun navigateToEmail(emailSpec: NavigationSpec.Email) {
        assert(manager?.activity != null)
        val activity = manager?.activity ?: return
        val intent = emailSpec.emailSettings.intent

        intent.resolveActivity(activity.packageManager)?.let {
            activity.startActivity(intent)
        }
    }

    private fun navigateToFileSelector(fileSelectorSpec: NavigationSpec.FileSelector) {
        assert(manager?.activity != null)
        val activity = manager?.activity ?: return
        val settings = fileSelectorSpec.fileSelectorSettings
        val intent = Intent(Intent.ACTION_GET_CONTENT).apply {
            type = settings.type
            putExtra(Intent.EXTRA_ALLOW_MULTIPLE, settings.allowMultiple)
            putExtra(Intent.EXTRA_LOCAL_ONLY, settings.localOnly)
        }

        intent.resolveActivity(activity.packageManager)?.let {
            activity.startActivityForResult(intent, fileSelectorSpec.requestCode)
        }
    }

    private fun navigateToPhone(phoneSpec: NavigationSpec.Phone) {
        assert(manager?.activity != null)
        val activity = manager?.activity ?: return

        val intent = when (phoneSpec.type) {
            is NavigationSpec.Phone.Type.Dial -> Intent(Intent.ACTION_DIAL)
            is NavigationSpec.Phone.Type.Call -> Intent(Intent.ACTION_CALL)
        }.apply {
            data = Uri.parse("tel:${phoneSpec.phoneNumber}")
        }

        intent.resolveActivity(activity.packageManager)?.let {
            activity.startActivity(intent)
        }
    }

    private fun navigateToSettings(settingsSpec: NavigationSpec.Settings) {
        assert(manager?.activity != null)
        val activity = manager?.activity ?: return
        val intent = settingsSpec.type.intent(activity)

        intent.resolveActivity(activity.packageManager)?.let {
            activity.startActivity(intent)
        }
    }

    private fun navigateToMessenger(messengerSpec: NavigationSpec.TextMessenger) {
        assert(manager?.activity != null)
        val activity = manager?.activity ?: return
        val intent = messengerSpec.settings.intent

        intent.resolveActivity(activity.packageManager)?.let {
            activity.startActivity(intent)
        }
    }

    private fun navigateToBrowser(browserSpec: NavigationSpec.Browser) {
        assert(manager?.activity != null)
        val activity = manager?.activity ?: return

        when (browserSpec.viewType) {
            NavigationSpec.Browser.Type.CustomTab -> {
                val builder = CustomTabsIntent.Builder()
                val customTabsIntent = builder.build()
                customTabsIntent.intent.flags = Intent.FLAG_ACTIVITY_NEW_TASK
                customTabsIntent.launchUrl(
                    activity,
                    Uri.parse(browserSpec.url.toURI().toString())
                )
            }
            NavigationSpec.Browser.Type.Normal -> {

                val uri = Uri.parse(browserSpec.url.toURI().toString())
                val intent = Intent(Intent.ACTION_VIEW, uri)

                intent.resolveActivity(activity.packageManager)?.let {
                    activity.startActivity(intent)
                }
            }
        }
    }

    private fun navigateToThirdPartyApp(thirdPartyAppSpec: NavigationSpec.ThirdPartyApp) {
        when (thirdPartyAppSpec.openMode) {
            NavigationSpec.ThirdPartyApp.OpenMode.ONLY_WHEN_INSTALLED -> navigateToThirdPartyApp(
                thirdPartyAppSpec.packageName
            )
            NavigationSpec.ThirdPartyApp.OpenMode.FORCE_STORE -> navigateToPlayStore(
                thirdPartyAppSpec.packageName
            )
            NavigationSpec.ThirdPartyApp.OpenMode.FALLBACK_TO_STORE -> {
                if (!navigateToThirdPartyApp(thirdPartyAppSpec.packageName)) {
                    navigateToPlayStore(thirdPartyAppSpec.packageName)
                }
            }
        }
    }

    private fun navigateToThirdPartyApp(packageName: String): Boolean {
        assert(manager?.activity != null)
        val activity = manager?.activity ?: return false

        val intent = activity.packageManager.getLaunchIntentForPackage(packageName) ?: return false
        return try {
            activity.startActivity(intent)
            true
        } catch (e: ActivityNotFoundException) {
            false
        }
    }

    private fun navigateToPlayStore(packageName: String) {
        assert(manager?.activity != null)
        val activity = manager?.activity ?: return

        try {
            activity.startActivity(
                Intent(
                    Intent.ACTION_VIEW,
                    Uri.parse("market://details?id=$packageName")
                )
            )
        } catch (e: ActivityNotFoundException) {
            activity.startActivity(
                Intent(
                    Intent.ACTION_VIEW,
                    Uri.parse("https://play.google.com/store/apps/details?id=$packageName")
                )
            )
        }
    }

    private fun navigateToIntent(intentSpec: NavigationSpec.CustomIntent) {
        assert(manager?.activity != null)
        val activity = manager?.activity ?: return

        activity.startActivity(intentSpec.intent)
    }
}<|MERGE_RESOLUTION|>--- conflicted
+++ resolved
@@ -122,14 +122,9 @@
             )
         }
 
-<<<<<<< HEAD
-        val fragment = fragmentSpec.createFragment()
-        fragment.arguments = bundle?.toBundle()
-=======
         val fragment = fragmentSpec.createFragment().apply {
             arguments = bundle?.toBundle()
         }
->>>>>>> 089f06fe
         when (fragmentSpec.type) {
             is NavigationSpec.Fragment.Type.Add -> transaction.add(
                 fragmentSpec.containerId,
@@ -148,18 +143,11 @@
 
     private fun removeFragment(removeFragmentSpec: NavigationSpec.RemoveFragment, bundle: NavigationBundle<*>?) {
         assert(manager != null)
-<<<<<<< HEAD
-        val fragmentManager = removeFragmentSpec.getFragmentManager(manager!!)
-        removeFragmentSpec.fragmentRequestKey?.let {
-            if (bundle != null)
-                fragmentManager.setFragmentResult(it, bundle.toBundle())
-=======
         val fragmentManager = removeFragmentSpec.getFragmentManager(manager!!).apply {
             removeFragmentSpec.fragmentRequestKey?.let {
                 if (bundle != null)
                     setFragmentResult(it, bundle.toBundle())
             }
->>>>>>> 089f06fe
         }
         val fragment = fragmentManager.findFragmentByTag(removeFragmentSpec.tag) ?: return
 
@@ -170,18 +158,11 @@
 
     private fun popFragment(popFragmentSpec: NavigationSpec.PopFragment, bundle: NavigationBundle<*>?) {
         assert(manager != null)
-<<<<<<< HEAD
-        val fragmentManager = popFragmentSpec.getFragmentManager(manager!!)
-        popFragmentSpec.fragmentRequestKey?.let {
-            if (bundle != null)
-                fragmentManager.setFragmentResult(it, bundle.toBundle())
-=======
         val fragmentManager = popFragmentSpec.getFragmentManager(manager!!).apply {
             popFragmentSpec.fragmentRequestKey?.let {
                 if (bundle != null)
                     setFragmentResult(it, bundle.toBundle())
             }
->>>>>>> 089f06fe
         }
         if (popFragmentSpec.immediate) {
             fragmentManager.popBackStackImmediate()
@@ -192,18 +173,11 @@
 
     private fun popFragmentTo(popToFragmentSpec: NavigationSpec.PopFragmentTo, bundle: NavigationBundle<*>?) {
         assert(manager != null)
-<<<<<<< HEAD
-        val fragmentManager = popToFragmentSpec.getFragmentManager(manager!!)
-        popToFragmentSpec.fragmentRequestKey?.let {
-            if (bundle != null)
-                fragmentManager.setFragmentResult(it, bundle.toBundle())
-=======
         val fragmentManager = popToFragmentSpec.getFragmentManager(manager!!).apply {
             popToFragmentSpec.fragmentRequestKey?.let {
                 if (bundle != null)
                     setFragmentResult(it, bundle.toBundle())
             }
->>>>>>> 089f06fe
         }
         val flags = if (popToFragmentSpec.inclusive) FragmentManager.POP_BACK_STACK_INCLUSIVE else 0
         if (popToFragmentSpec.immediate) {
@@ -224,18 +198,11 @@
 
     private fun dismissDialog(spec: NavigationSpec.DismissDialog, bundle: NavigationBundle<*>?) {
         assert(manager != null)
-<<<<<<< HEAD
-        val fragmentManager = spec.getFragmentManager(manager!!)
-        spec.fragmentRequestKey?.let {
-            if (bundle != null)
-                fragmentManager.setFragmentResult(it, bundle.toBundle())
-=======
         val fragmentManager = spec.getFragmentManager(manager!!).apply {
             spec.fragmentRequestKey?.let {
                 if (bundle != null)
                     setFragmentResult(it, bundle.toBundle())
             }
->>>>>>> 089f06fe
         }
         val dialog = fragmentManager.findFragmentByTag(spec.tag) as? DialogFragment ?: return
         dialog.dismiss()
