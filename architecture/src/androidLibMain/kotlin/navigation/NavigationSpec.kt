/*
 Copyright 2022 Splendo Consulting B.V. The Netherlands

    Licensed under the Apache License, Version 2.0 (the "License");
    you may not use this file except in compliance with the License.
    You may obtain a copy of the License at

      http://www.apache.org/licenses/LICENSE-2.0

    Unless required by applicable law or agreed to in writing, software
    distributed under the License is distributed on an "AS IS" BASIS,
    WITHOUT WARRANTIES OR CONDITIONS OF ANY KIND, either express or implied.
    See the License for the specific language governing permissions and
    limitations under the License.

 */

package com.splendo.kaluga.architecture.navigation

import android.content.Intent
import android.net.Uri
import android.os.Bundle
import androidx.activity.result.ActivityResultLauncher
import androidx.annotation.AnimRes
import androidx.annotation.AnimatorRes
import androidx.annotation.IdRes
import androidx.fragment.app.DialogFragment
import androidx.fragment.app.FragmentManager
import com.splendo.kaluga.architecture.lifecycle.LifecycleSubscribable
import java.net.URL
import kotlin.reflect.KClass
import kotlin.reflect.safeCast

/**
 * Spec used by [Navigator] to determine how to perform Navigation
 */
sealed class NavigationSpec {

    companion object {
        inline fun <reified A : android.app.Activity> Activity(
            flags: Set<IntentFlag> = emptySet(),
            launchType: Activity.LaunchType = Activity.LaunchType.NoResult
        ) = Activity(A::class.java, flags, launchType)
    }

    /**
     * Navigates to a new [android.app.Activity]
     * The [Navigator] automatically adds the [NavigationBundle] of the [NavigationAction] as a [Bundle] to its [Intent]
     * @param activityClass [Class] of the Activity to navigate to
     * @param flags Set of [IntentFlag] to add to the navigation [Intent]
     * @param launchType The [LaunchType] to determine how the [Activity] should be launched
     */
    data class Activity<A : android.app.Activity>(
        val activityClass: Class<A>,
        val flags: Set<IntentFlag> = emptySet(),
        val launchType: LaunchType = LaunchType.NoResult
    ) : NavigationSpec() {

        /**
         * Determines how [NavigationSpec.Activity] will handle launching its intent
         */
        sealed class LaunchType {

            companion object {
                inline fun <reified A : android.app.Activity> ActivityContract(noinline contract: A.() -> ActivityResultLauncher<Intent>) = ActivityContract(A::class, contract)
            }

            /**
             * [Activity] will launch using [android.app.Activity.startActivity]
             */
            object NoResult : LaunchType()

            /**
             * [Activity] will launch using [android.app.Activity.startActivityForResult]
             * @param requestCode The requestCode to be sent to [android.app.Activity.startActivityForResult]
             */
            data class ActivityResult(val requestCode: Int) : LaunchType()

            /**
             * [Activity] will launch using an [ActivityResultLauncher] generated for an instance of [activityClass]
             * @param activityClass The [KClass] of the activity to generate the [ActivityResultLauncher] for
             * @param provideResultLauncher A callback method called on an instance of [activityClass] to provide an [ActivityResultLauncher] to launch the new activity with.
             * Note that this method may be called after the instance of [activityClass] has been created.
             */
            class ActivityContract<A : android.app.Activity>(
                val activityClass: KClass<A>,
                val provideResultLauncher: A.() -> ActivityResultLauncher<Intent>
            ) : LaunchType() {
                fun tryAndGetContract(activity: android.app.Activity): ActivityResultLauncher<Intent>? = activityClass.safeCast(activity)?.provideResultLauncher()
            }
        }

        @Deprecated("Legacy constructor", ReplaceWith("NavigationSpec.Activity(activityClass, flags, launchType)"))
        constructor(
            activityClass: Class<A>,
            flags: Set<IntentFlag> = emptySet(),
            requestCode: Int?
        ) : this(activityClass, flags, requestCode?.let { LaunchType.ActivityResult(it) } ?: LaunchType.NoResult)
    }

    /**
     * Closes the current [android.app.Activity]
     * @param result Optional result code
     */
    data class Close(val result: Int? = null) : NavigationSpec()

    /**
     * Shows a [androidx.fragment.app.Fragment]
     * @param containerId The identifier of the View containing the fragment
     * @param type The [Type] of transaction. Defaults to [Type.Replace]
     * @param tag Optional tag of the fragment transaction
     * @param backStackSettings The [BackStackSettings] of the transaction. Defaults to [BackStackSettings.DontAdd]
     * @param animationSettings Optional [AnimationSettings] for the transaction
     * @param getFragmentManager Optional getter for the [FragmentManager] to handle showing the [Fragment]
     * @param createFragment Function to create the [androidx.fragment.app.Fragment]
     */
    data class Fragment(
        @IdRes val containerId: Int,
        val type: Type = Type.Replace,
        val tag: String? = null,
        val backStackSettings: BackStackSettings = BackStackSettings.DontAdd,
        val animationSettings: AnimationSettings? = null,
        val getFragmentManager: LifecycleSubscribable.LifecycleManager.() -> FragmentManager = { fragmentManager },
        val createFragment: () -> androidx.fragment.app.Fragment
    ) : NavigationSpec() {

        /**
         * Type of fragment transaction.
         */
        sealed class Type {
            /**
             * Adds a [androidx.fragment.app.Fragment] without removing any other fragments that may have been added
             */
            object Add : Type()

            /**
             * Replaces the existing [androidx.fragment.app.Fragment]. If no fragment has been added yet, this just adds the fragment.
             */
            object Replace : Type()
        }

        /**
         * Settings for whether the [androidx.fragment.app.Fragment] should be added to the Backstack
         */
        sealed class BackStackSettings {
            /**
             * Doesn't add the [androidx.fragment.app.Fragment] to the backstack
             */
            object DontAdd : BackStackSettings()

            /**
             * Adds the [androidx.fragment.app.Fragment] to the backstack
             * @param name The name with which to add the fragment
             */
            data class Add(val name: String? = null) : BackStackSettings()
        }

        /**
         * Settings for animation during the fragment transaction
         * @param enter Enter animation
         * @param exit Exit animation
         * @param popEnter Pop Enter Animation
         * @param popExit Pop Exit Animation
         */
        data class AnimationSettings(
            @AnimatorRes @AnimRes val enter: Int = 0,
            @AnimatorRes @AnimRes val exit: Int = 0,
            @AnimatorRes @AnimRes val popEnter: Int = 0,
            @AnimatorRes @AnimRes val popExit: Int = 0
        )
    }

    /**
     * Removes a [Fragment] with a given tag
     * @param tag The tag of the [Fragment] to remove
     * @param fragmentRequestKey Optional key to provide to [FragmentManager.setFragmentResult]
     * @param getFragmentManager Optional getter for the [FragmentManager] to handle removing the [Fragment]
     * @param fragmentRequestKey Optional key to provide to [FragmentManager.setFragmentResult]
     */
    data class RemoveFragment(
        val tag: String,
<<<<<<< HEAD
        val getFragmentManager: LifecycleSubscribable.LifecycleManager.() -> FragmentManager = { fragmentManager },
        val fragmentRequestKey: String? = null
=======
        val fragmentRequestKey: String? = null,
        val getFragmentManager: LifecycleSubscribable.LifecycleManager.() -> FragmentManager = { fragmentManager }
>>>>>>> 089f06fe
    ) : NavigationSpec()

    /**
     * Pops a [Fragment] from the backstack
     * @param immediate If `true` the transaction should execute without waiting for pending transactions
     * @param fragmentRequestKey Optional key to provide to [FragmentManager.setFragmentResult]
     * @param getFragmentManager Optional getter for the [FragmentManager] to handle popping the [Fragment]
     * @param fragmentRequestKey Optional key to provide to [FragmentManager.setFragmentResult]
     */
    data class PopFragment(
        val immediate: Boolean = false,
<<<<<<< HEAD
        val getFragmentManager: LifecycleSubscribable.LifecycleManager.() -> FragmentManager = { fragmentManager },
        val fragmentRequestKey: String? = null
=======
        val fragmentRequestKey: String? = null,
        val getFragmentManager: LifecycleSubscribable.LifecycleManager.() -> FragmentManager = { fragmentManager }
>>>>>>> 089f06fe
    ) : NavigationSpec()

    /**
     * Pops a [Fragment] from the backstack
     * @param immediate If `true` the transaction should execute without waiting for pending transactions
     * @param fragmentRequestKey Optional key to provide to [FragmentManager.setFragmentResult]
     * @param getFragmentManager Optional getter for the [FragmentManager] to handle popping the [Fragment]
     * @param fragmentRequestKey Optional key to provide to [FragmentManager.setFragmentResult]
     */
    data class PopFragmentTo(
        val name: String,
        val inclusive: Boolean,
        val immediate: Boolean = false,
<<<<<<< HEAD
        val getFragmentManager: LifecycleSubscribable.LifecycleManager.() -> FragmentManager = { fragmentManager },
        val fragmentRequestKey: String? = null
=======
        val fragmentRequestKey: String? = null,
        val getFragmentManager: LifecycleSubscribable.LifecycleManager.() -> FragmentManager = { fragmentManager }
>>>>>>> 089f06fe
    ) : NavigationSpec()

    /**
     * Shows a [DialogFragment]
     * @param tag Optional tag to add to the Dialog
     * @param getFragmentManager Optional getter for the [FragmentManager] to handle showing the [DialogFragment]
     * @param createDialog Function to create the [DialogFragment] to display
     */
    data class Dialog(
        val tag: String? = null,
        val getFragmentManager: LifecycleSubscribable.LifecycleManager.() -> FragmentManager = { fragmentManager },
        val createDialog: () -> DialogFragment
    ) : NavigationSpec()

    /**
     * Dismisses a [DialogFragment] with a given Tag
     * @param tag The tag of the [DialogFragment] to remove
     * @param fragmentRequestKey Optional key to provide to [FragmentManager.setFragmentResult]
     * @param getFragmentManager Optional getter for the [FragmentManager] to handle removing the [DialogFragment]
     * @param fragmentRequestKey Optional key to provide to [FragmentManager.setFragmentResult]
     */
    data class DismissDialog(
        val tag: String,
<<<<<<< HEAD
        val getFragmentManager: LifecycleSubscribable.LifecycleManager.() -> FragmentManager = { fragmentManager },
        val fragmentRequestKey: String? = null
=======
        val fragmentRequestKey: String? = null,
        val getFragmentManager: LifecycleSubscribable.LifecycleManager.() -> FragmentManager = { fragmentManager }
>>>>>>> 089f06fe
    ) : NavigationSpec()

    /**
     * Shows the Camera
     * @param type The [Type] of media to capture
     * @param requestCode The request code added to the intent
     * @param uri Optiona [Uri] indicating where the result should be stored
     */
    data class Camera(val type: Type, val requestCode: Int, val uri: Uri?) : NavigationSpec() {

        /**
         * Type of media the camera can capture
         */
        sealed class Type {
            object Image : Type()
            object Video : Type()
        }
    }

    /**
     * Shows the Email app
     * @param emailSettings Settings for the email
     */
    data class Email(val emailSettings: EmailSettings) : NavigationSpec() {

        /**
         * The type of formatting used for composing the email
         */
        sealed class Type {
            object Plain : Type()
            object Stylized : Type()
        }

        /**
         * Settings for the email
         * @param type The [Type] of formatting to be used
         * @param to The list of recipent emails
         * @param cc The list of cc emails
         * @param bcc The list of bcc emails
         * @param subject Optional subject of the email
         * @param body Optional body of the email
         * @param attachments List of [Uri] pointing to attachments to add
         */
        data class EmailSettings(
            val type: Type = Type.Plain,
            val to: List<String> = emptyList(),
            val cc: List<String> = emptyList(),
            val bcc: List<String> = emptyList(),
            val subject: String? = null,
            val body: String? = null,
            val attachments: List<Uri> = emptyList()
        ) {
            val intent get() = when (attachments.size) {
                0 -> Intent(Intent.ACTION_SEND)
                1 -> Intent(Intent.ACTION_SEND).apply {
                    putExtra(
                        Intent.EXTRA_STREAM,
                        attachments[0]
                    )
                }
                else -> Intent(Intent.ACTION_SEND_MULTIPLE).apply {
                    putExtra(
                        Intent.EXTRA_STREAM,
                        ArrayList(
                            attachments
                        )
                    )
                }
            }.apply {
                setDataAndType(
                    Uri.parse("mailto:"),
                    when (this@EmailSettings.type) {
                        is Type.Plain -> "text/plain"
                        is Type.Stylized -> "*/*"
                    }
                )
                if (to.isNotEmpty()) {
                    putExtra(Intent.EXTRA_EMAIL, to.toTypedArray())
                }
                if (cc.isNotEmpty()) {
                    putExtra(Intent.EXTRA_CC, cc.toTypedArray())
                }
                if (bcc.isNotEmpty()) {
                    putExtra(Intent.EXTRA_BCC, bcc.toTypedArray())
                }
                subject?.let { putExtra(Intent.EXTRA_SUBJECT, it) }
                body?.let { putExtra(Intent.EXTRA_TEXT, it) }
            }
        }
    }

    /**
     * Opens a File Selector
     * @param requestCode The request code added to the intent
     * @param fileSelectorSettings The [FileSelectorSettings] used to configure the file selection
     */
    data class FileSelector(val requestCode: Int, val fileSelectorSettings: FileSelectorSettings) : NavigationSpec() {

        /**
         * Settings to configure the file selection criteria
         * @param type List of file types to select
         * @param allowMultiple Used to indicate the multiple files can be selected
         * @param localOnly Used to indicate that only data that is on the local device should be returned
         */
        data class FileSelectorSettings(val type: String, val allowMultiple: Boolean = false, val localOnly: Boolean = true)
    }

    /**
     * Opens up the Phone screen
     * @param type The [Type] of phone screen to show
     * @param phoneNumber The phone number to dial
     */
    data class Phone(val type: Type, val phoneNumber: String) : NavigationSpec() {
        /**
         * Type of Phone Screen to open
         */
        sealed class Type {
            /**
             * Opens the Dialer screen and pre-fills the phone number
             */
            object Dial : Type()

            /**
             * Opens the phone screen and calls the phone number
             */
            object Call : Type()
        }
    }

    /**
     * Opens the Settings screen
     * @param type [Type] of settings screen to open
     */
    data class Settings(val type: Type) : NavigationSpec() {
        sealed class Type {

            abstract fun intent(activity: android.app.Activity): Intent

            object General : Type() {
                override fun intent(activity: android.app.Activity): Intent = Intent(android.provider.Settings.ACTION_SETTINGS)
            }
            object Wireless : Type() {
                override fun intent(activity: android.app.Activity): Intent = Intent(android.provider.Settings.ACTION_WIRELESS_SETTINGS)
            }
            object AirplaneMode : Type() {
                override fun intent(activity: android.app.Activity): Intent = Intent(android.provider.Settings.ACTION_AIRPLANE_MODE_SETTINGS)
            }
            object Wifi : Type() {
                override fun intent(activity: android.app.Activity): Intent = Intent(android.provider.Settings.ACTION_WIFI_SETTINGS)
            }

            object Apn : Type() {
                override fun intent(activity: android.app.Activity): Intent = Intent(android.provider.Settings.ACTION_APN_SETTINGS)
            }

            object Bluetooth : Type() {
                override fun intent(activity: android.app.Activity): Intent = Intent(android.provider.Settings.ACTION_BLUETOOTH_SETTINGS)
            }

            object Date : Type() {
                override fun intent(activity: android.app.Activity): Intent = Intent(android.provider.Settings.ACTION_DATE_SETTINGS)
            }

            object Locale : Type() {
                override fun intent(activity: android.app.Activity): Intent = Intent(android.provider.Settings.ACTION_LOCALE_SETTINGS)
            }

            object InputMethod : Type() {
                override fun intent(activity: android.app.Activity): Intent = Intent(android.provider.Settings.ACTION_INPUT_METHOD_SETTINGS)
            }

            object Display : Type() {
                override fun intent(activity: android.app.Activity): Intent = Intent(android.provider.Settings.ACTION_DISPLAY_SETTINGS)
            }

            object Security : Type() {
                override fun intent(activity: android.app.Activity): Intent = Intent(android.provider.Settings.ACTION_SECURITY_SETTINGS)
            }

            object LocationSource : Type() {
                override fun intent(activity: android.app.Activity): Intent = Intent(android.provider.Settings.ACTION_LOCATION_SOURCE_SETTINGS)
            }

            object InternalStorage : Type() {
                override fun intent(activity: android.app.Activity): Intent = Intent(android.provider.Settings.ACTION_INTERNAL_STORAGE_SETTINGS)
            }

            object MemoryCard : Type() {
                override fun intent(activity: android.app.Activity): Intent = Intent(android.provider.Settings.ACTION_MEMORY_CARD_SETTINGS)
            }

            object AppDetails : Type() {
                override fun intent(activity: android.app.Activity): Intent {
                    val uri = Uri.fromParts("package", activity.packageName, null)
                    return Intent(android.provider.Settings.ACTION_APPLICATION_DETAILS_SETTINGS, uri)
                }
            }
        }
    }

    /**
     * Opens the Text messaeger screen
     * @param settings The [TextMessengerSettings] to configure the message
     */
    data class TextMessenger(val settings: TextMessengerSettings) : NavigationSpec() {
        /**
         * The type of Text Message to send
         */
        sealed class Type {
            object Plain : Type()
            object Image : Type()
            object Video : Type()
        }

        /**
         * Settings for the text message
         * @param type [Type] of text message to send
         * @param recipients List of recipients
         * @param subject Optional subject of the message
         * @param body Optional body of the message
         * @param attachments List of [Uri] pointing to attachments to add
         */
        data class TextMessengerSettings(val type: Type = Type.Plain, val recipients: List<String>, val subject: String? = null, val body: String? = null, val attachments: List<Uri> = emptyList()) {
            val intent: Intent = when (attachments.size) {
                0 -> Intent(Intent.ACTION_SEND)
                1 -> Intent(Intent.ACTION_SEND).apply {
                    putExtra(
                        Intent.EXTRA_STREAM,
                        attachments[0]
                    )
                }
                else -> Intent(Intent.ACTION_SEND_MULTIPLE).apply {
                    putExtra(
                        Intent.EXTRA_STREAM,
                        ArrayList(
                            attachments
                        )
                    )
                }
            }.apply {
                val recipients = recipients.fold("") { acc, recipient -> if (acc.isNotEmpty()) "$acc;$recipient" else recipient }
                setDataAndType(
                    Uri.parse("smsto:$recipients"),
                    when (this@TextMessengerSettings.type) {
                        is Type.Plain -> "text/plain"
                        is Type.Image -> "image/*"
                        is Type.Video -> "video/*"
                    }
                )
                subject?.let { putExtra("subject", it) }
                body?.let { putExtra("sms_body", it) }
            }
        }
    }

    /**
     * Opens the browser
     * @param url The [URL] to open in the browser
     */
    data class Browser(val url: URL, val viewType: Type) : NavigationSpec() {
        sealed class Type {
            object CustomTab : Type()
            object Normal : Type()
        }
    }

    /**
     * Opens a Third Party app if installed on the phone or navigates to the store if it does not exist.
     * @param packageName The name of the package for which to open the store
     * @param openMode The [OpenMode] used to determine how to handle whether to open the app or the PlayStore
     */
    data class ThirdPartyApp(val packageName: String, val openMode: OpenMode = OpenMode.FALLBACK_TO_STORE) : NavigationSpec() {
        enum class OpenMode {
            /**
             * Immediately opens the store
             */
            FORCE_STORE,

            /**
             * Only navigates when the app is installed
             */
            ONLY_WHEN_INSTALLED,

            /**
             * Opens the PlayStore if the app is not installed
             */
            FALLBACK_TO_STORE
        }
    }

    /**
     * Navigates according to a given [Intent]
     * @param intent The [Intent] to navigate to
     */
    data class CustomIntent(val intent: Intent) : NavigationSpec()
}<|MERGE_RESOLUTION|>--- conflicted
+++ resolved
@@ -179,13 +179,8 @@
      */
     data class RemoveFragment(
         val tag: String,
-<<<<<<< HEAD
-        val getFragmentManager: LifecycleSubscribable.LifecycleManager.() -> FragmentManager = { fragmentManager },
-        val fragmentRequestKey: String? = null
-=======
         val fragmentRequestKey: String? = null,
         val getFragmentManager: LifecycleSubscribable.LifecycleManager.() -> FragmentManager = { fragmentManager }
->>>>>>> 089f06fe
     ) : NavigationSpec()
 
     /**
@@ -197,13 +192,8 @@
      */
     data class PopFragment(
         val immediate: Boolean = false,
-<<<<<<< HEAD
-        val getFragmentManager: LifecycleSubscribable.LifecycleManager.() -> FragmentManager = { fragmentManager },
-        val fragmentRequestKey: String? = null
-=======
         val fragmentRequestKey: String? = null,
         val getFragmentManager: LifecycleSubscribable.LifecycleManager.() -> FragmentManager = { fragmentManager }
->>>>>>> 089f06fe
     ) : NavigationSpec()
 
     /**
@@ -217,13 +207,8 @@
         val name: String,
         val inclusive: Boolean,
         val immediate: Boolean = false,
-<<<<<<< HEAD
-        val getFragmentManager: LifecycleSubscribable.LifecycleManager.() -> FragmentManager = { fragmentManager },
-        val fragmentRequestKey: String? = null
-=======
         val fragmentRequestKey: String? = null,
         val getFragmentManager: LifecycleSubscribable.LifecycleManager.() -> FragmentManager = { fragmentManager }
->>>>>>> 089f06fe
     ) : NavigationSpec()
 
     /**
@@ -247,13 +232,8 @@
      */
     data class DismissDialog(
         val tag: String,
-<<<<<<< HEAD
-        val getFragmentManager: LifecycleSubscribable.LifecycleManager.() -> FragmentManager = { fragmentManager },
-        val fragmentRequestKey: String? = null
-=======
         val fragmentRequestKey: String? = null,
         val getFragmentManager: LifecycleSubscribable.LifecycleManager.() -> FragmentManager = { fragmentManager }
->>>>>>> 089f06fe
     ) : NavigationSpec()
 
     /**
