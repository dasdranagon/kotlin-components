/*
 Copyright 2022 Splendo Consulting B.V. The Netherlands

    Licensed under the Apache License, Version 2.0 (the "License");
    you may not use this file except in compliance with the License.
    You may obtain a copy of the License at

      http://www.apache.org/licenses/LICENSE-2.0

    Unless required by applicable law or agreed to in writing, software
    distributed under the License is distributed on an "AS IS" BASIS,
    WITHOUT WARRANTIES OR CONDITIONS OF ANY KIND, either express or implied.
    See the License for the specific language governing permissions and
    limitations under the License.

 */

package com.splendo.kaluga.architecture.viewmodel

import androidx.appcompat.app.AppCompatActivity
import androidx.fragment.app.Fragment
import androidx.lifecycle.viewModelScope

actual open class LifecycleViewModel internal actual constructor() : androidx.lifecycle.ViewModel() {

    actual val coroutineScope = viewModelScope

    actual override fun onCleared() {
        super.onCleared()
    }
}

/**
 * Binds an [AppCompatActivity] to the [LifecycleViewModel] to manage the viewmodel lifecycle.
 * @param activity The [AppCompatActivity] to bind to.
 */
fun <VM : BaseLifecycleViewModel> VM.bind(activity: AppCompatActivity) {
    activity.lifecycle.addObserver(KalugaViewModelLifecycleObserver(this, activity, activity, activity.supportFragmentManager))
}

/**
 * Binds a [Fragment] to the [LifecycleViewModel] to manage the viewmodel lifecycle
 * @param fragment The [Fragment] to bind to.
 */
<<<<<<< HEAD
fun <VM : BaseLifecycleViewModel> VM.bind(fragment: Fragment): Boolean {
    val fragmentManager = fragment.parentFragmentManager
    val childFragmentManager = fragment.childFragmentManager
    fragment.lifecycle.addObserver(KalugaViewModelLifecycleObserver(this, fragment.activity, fragment.viewLifecycleOwner, fragmentManager, childFragmentManager))
    return true
}
=======
fun <VM : BaseLifecycleViewModel> VM.bind(fragment: Fragment) =
    fragment.lifecycle.addObserver(
        KalugaViewModelLifecycleObserver(
            viewModel = this,
            activity = fragment.activity,
            lifecycleOwner = fragment.viewLifecycleOwner,
            fragmentManager = fragment.parentFragmentManager
        )
    )
>>>>>>> e660bac1
<|MERGE_RESOLUTION|>--- conflicted
+++ resolved
@@ -42,21 +42,13 @@
  * Binds a [Fragment] to the [LifecycleViewModel] to manage the viewmodel lifecycle
  * @param fragment The [Fragment] to bind to.
  */
-<<<<<<< HEAD
-fun <VM : BaseLifecycleViewModel> VM.bind(fragment: Fragment): Boolean {
-    val fragmentManager = fragment.parentFragmentManager
-    val childFragmentManager = fragment.childFragmentManager
-    fragment.lifecycle.addObserver(KalugaViewModelLifecycleObserver(this, fragment.activity, fragment.viewLifecycleOwner, fragmentManager, childFragmentManager))
-    return true
-}
-=======
 fun <VM : BaseLifecycleViewModel> VM.bind(fragment: Fragment) =
     fragment.lifecycle.addObserver(
         KalugaViewModelLifecycleObserver(
             viewModel = this,
             activity = fragment.activity,
             lifecycleOwner = fragment.viewLifecycleOwner,
-            fragmentManager = fragment.parentFragmentManager
+            fragmentManager = fragment.parentFragmentManager,
+            childFragmentManager = fragment.childFragmentManager
         )
-    )
->>>>>>> e660bac1
+    )