--- conflicted
+++ resolved
@@ -12,26 +12,15 @@
 
 dependencies {
     api("org.jetbrains.kotlin:kotlin-reflect:${Library.kotlinVersion}")
-<<<<<<< HEAD
-    expose(Dependencies.AndroidX.Lifecycle.Runtime)
-    expose(Dependencies.AndroidX.Lifecycle.ViewModel)
-    expose(Dependencies.AndroidX.Lifecycle.LiveData)
-    implement(Dependencies.AndroidX.Browser)
-    implement(Dependencies.KotlinX.AtomicFu)
-=======
     apiDependency(Dependencies.AndroidX.Lifecycle.Runtime)
     apiDependency(Dependencies.AndroidX.Lifecycle.ViewModel)
     apiDependency(Dependencies.AndroidX.Lifecycle.LiveData)
     implementationDependency(Dependencies.AndroidX.Browser)
->>>>>>> 43e0882b
+    implementationDependency(Dependencies.KotlinX.AtomicFu)
 }
 
 kotlin {
     sourceSets {
-<<<<<<< HEAD
-
-=======
->>>>>>> 43e0882b
         getByName("commonMain") {
             dependencies {
                 implementation(project(":base", ""))
