# Architecture
Adds a lifecycle aware viewModel solution with support for navigation and observables. Kaluga favours an MVVM based architecture due to its clean delegation between UI and view state.

## ViewModels
ViewModels can be created by subclassing the `BaseViewModel` class. The viewModel runs within its own coroutine scope that exists for the entire lifetime of the viewModel.
In addition viewModels have their own lifecycle, allowing them to the paused and resumed by the view. When the viewModel is resumed a `CoroutineScope` with a lifecycle limited to the resumed state is provided.
Launch any coroutines within this scope to automatically cancel when the viewModel is paused.

```kotlin
class SomeViewModel : BaseViewModel() {

    init {
        coroutineScope.launch {
            // Do stuff that happens even when viewModel paused
        }
    }

    override fun onResume(scope: CoroutineScope) {
        super.onResume(scope)

        scope.launch {
            // Do stuff that happens only when viewmodel is active
        } 
    }

}
```

On Android the AndroidX `ViewModel` serves as a base. The viewModel lifecycle matches onResume/onPause of the `Activity` or `Fragment` that created it.
To achieve this, the View should be bound using the `KalugaViewModelLifecycleObserver.bind()` method.
For convenience default implementations for `Activity`, `Fragment`, and `DialogFragment` exist (`KalugaViewModelActivity`, `KalugaViewModelFragment`, and `KalugaViewModelDialogFragment` respectively).
Alternatively the user can call `didResume()` and `didPause()` on the ViewModel manually in the `onResume()` and `onPause()` methods.

On iOS automatic setup can be achieved by binding an `UIViewController` to the viewModel using `addLifecycleManager`.
When bound the viewModel lifecycle is automatically matched with the viewControllers `viewDidAppear` and `viewDidDisappear` methods.
The resulting `LifecycleManager` should be unbound using `unbind` when no longer required. Unbinding will also `clear` the bound viewModel.
Automatic binding is achieved by adding an invisible child `UIViewController` to the bound viewController.
If this behaviour is not desired, the user should call `didResume()` and `didPause()` on the viewModel manually in the `viewDidAppear()` and `viewDidDisappear()` methods.

## Observables
<<<<<<< HEAD
Kaluga supports `Observables` (one way binding) and `Subjects` (Two way binding). An object can be created through a `ReadOnlyProperty` (making it immutable on both sides), a `Flow` (allowing the flow to modify the observer), or a `BaseFlowable` (allowing both the Flow and the owner of BaseFlowable to modify the observer.
=======
Kaluga supports data binding using `Observables` (one way binding) and `Subjects` (two way binding). An Object can be created through a `ReadOnlyProperty` (making it immutable on both sides), a `Flow` (allowing the flow to modify the observer), or a `BaseFlowable` (allowing both the Flow and the owner of BaseFlowable to modify the observer.
>>>>>>> b6a69f40
Subjects can be created using either an `ObservableProperty` or `BaseFlowable`. All these can easily be converted using `asObservable()` or `asSubject()` respectively.
Observable values can be accessed through delegation. To account for the difference between uninitialized values and optional values an `ObservableOptional` containing either the value or a `Nothing` type is returned.

```kotlin
class SomeViewModel : BaseViewModel() {
    private val flow = flowOf(1, 2, 3)
    val flowObservable = flow.toObservable(coroutineScope)

    val flowable: BaseFlowable<Int> = // someFlowable
    val flowableSubject = flowable.toSubject(coroutineScope)

    fun readValue(defaultValue: Int): Int? {
        val currentFlowResult: ObservableOptional<Int> by flowObservable
        val currentFlowValue: Int? by  currentFlowResult
        return currentFlowValue
    }

    fun postValue(value: Int) {
        var currentSubjectResult: ObservableOptional<Int> by flowableSubject
        currentSubjectResult = ObservableOptional.Value(value) 
    }
}
```

<<<<<<< HEAD
On Android both observable and subject are easily converted into `LiveData` objects (subject being `MutableLiveData`), allowing lifecycle-aware binding.
=======
On the platform level observables can be observed. The platform specific observer will be notified of any changes to the observable.
Observables are stateful, so any new observer will receive the last emitted value.

On Android both Observable and Subject are easily converted into `LiveData` objects (Subject being `MutableLiveData`), allowing lifecycle-aware binding.
>>>>>>> b6a69f40

```kotlin
val observable: Observable<Int>
val liveData = observable.liveData

val subject: Subject<Int>
val mutableLiveData = subject.liveData

init {
    liveData.observe(lifeCycle, Observer { value ->
        mutableLiveData.postValue(value)
    })
}
```

On iOS value changes can be observed using `observe(onNext: ...))`.
Calling this returns a `Disposable` object. The caller is responsible for disposing the disposable after the object should no longer be observed using `dispose()`.
A convenience `DisposeBag` is available to dispose multiple disposables at one. Use either `DisposeBag.add()` or `Disposable.addTo()` to add a Disposable to a DisposeBag.
DisposeBags can be emptied using `dispose()`. To post new data to the Subject the `post()` method can be called.

```kotlin
val observable: Observable<Int>
val subject: Subject<Int>

val disposeBag = DisposeBag()

init {
    liveData.onNext{value ->
        subject.post(value)
    }.addTo(disposeBag)

    // do Other stuff

    disposeBag.dispose()
}
```

When bound to a viewController, the `LifecycleManager` calls its `onLifeCycleChanged` callback automatically at the start of each cycle (`viewDidAppear`).
Use this callback to start observing data that should be bound to the lifecycle and put the disposables in the provided `DisposeBag`.
At the end of a lifecycle (`viewDidDisappear`) the Observables are automatically disposed.

## Navigation
Navigation is available through a specialized `NavigatingViewModel`.
This viewModel takes a `Navigator` object that responds to a given `NavigationAction`.
The Navigation action specifies the action(s) that can navigate.

```kotlin
sealed class SomeNavigationAction : NavigationAction<Nothing>(null) {
    object ActionA : SomeNavigationAction()
    object ActionB : SomeNavigationAction()
}

class SomeNavigatingViewModel(navigator: Navigator<SomeNavigationAction>): NavigatingViewModel<SomeNavigationAction>(navigator) {
    
    fun performActionA() {
        navigator.navigate(ActionA)
    }   

    fun performActionB() {
        navigator.navigate(ActionB)
    }

}
```

On the platform side the created navigator should specify the `NavigationSpec` to be used for navigating.
Multiple specs exist per platform, including all common navigation patterns within the app (both new screens and nested elements) as well as navigating to common OS screens (e.g opening the mail app).

```kotlin
// Android
val viewModel = SomeNavigatingViewModel(
    Navigator { action ->
        when (action) {
            is ActionA -> NavigationSpec.Activity(SomeActivity::class.java)
            is ActionB -> NavigationSpec.Fragment(R.id.some_fragment_container, createFragment = {SomeFragment()})
        }   
    })

// iOS
val viewModel = SomeNavigatingViewModeel(
    Navigator(viewController) { action ->
        when (action) {
            is ActionA -> NavigationSpec.Present(present = { someViewController() })
            is ActionB -> NavigationSpec.Nested(containerView = containerView, nested = {someNestedViewController()})
        }
    }
)
```

To share data between navigating objects a `NavigationBundle` class can be passed via the `NavigationAction`.
This bundle supports all common data types as well as optionals, nested bundles and serializable objects.
Values can be extracted from the bundle given a known `NavigationSpecRow`.
Note that it is possible to request a navigationSpecRow not supported by the bundle, which will result in a `NavigationBundleGetError`.

```kotlin
sealed class SomeSpecRow<V>(associatedType: NavigationBundleSpecType<V>) : NavigationBundleSpecRow<V>(associatedType) {
    object BooleanSpecRow : SomeSpecRow<Boolean>(NavigationBundleSpecType.BooleanType)
    object SerializableSpecRow : SomeSpecRow<MockSerializable>(NavigationBundleSpecType.SerializedType(SomeSerializable.serializer()))
    object OptionalString : SomeSpecRow<String?>(NavigationBundleSpecType.OptionalType(NavigationBundleSpecType.StringType))
    object OptionalFloat : SomeSpecRow<Float?>(NavigationBundleSpecType.OptionalType(NavigationBundleSpecType.FloatType))
}

class SomeBundleSpec : NavigationBundleSpec<SomeSpecRow<*>>(setOf(SomeSpecRow.BooleanSpecRow, SomeSpecRow.SerializableSpecRow, SomeSpecRow.OptionalString, SomeSpecRow.OptionalFloat))

sealed class SomeBundleNavigationAction<B: NavigationBundleSpecRow<*>>(bundle: NavigationBundle<B>) : NavigationAction<B>(bundle) {
    class SomeAction(bundle: NavigationBundle<SomeSpecRow<*>>) : SomeNavigationAction<NavigationBundle<SomeSpecRow<*>>>(bundle)
}

class SomeBundleNavigatingViewModel(navigator: Navigator<SomeBundleNavigationAction<*>>): NavigatingViewModel<SomeNavigationAction>(navigator) {

    fun performAction() {
        navigator.navigate(SomeBundleNavigationAction.SomeAction(SomeBundleSpec().toBundle { row ->
            when(row) {
                is BooleanSpecRow -> row.convertValue(true)
                is SerializableSpecRow -> row.convertValue(someSerializable)
                is OptionalString -> row.convertValue("")
                is OptionalFloat -> row.convertValue(null)
            }
        }))
    }

}

class BundleProcessor(bundle: NavigationBundle<SomeSpecRow<*>>) {
    val booleanResult = bundle.get(SomeSpecRow.BooleanSpecRow)
    val serializableResult = bundle.get(SomeSpecRow.SerializableSpecRow)
    val optionalStringResult = bundle.get(SomeSpecRow.OptionalString)
    val optionalFloatResult = bundle.get(SomeSpecRow.OptionalFloat)
}
```<|MERGE_RESOLUTION|>--- conflicted
+++ resolved
@@ -38,11 +38,7 @@
 If this behaviour is not desired, the user should call `didResume()` and `didPause()` on the viewModel manually in the `viewDidAppear()` and `viewDidDisappear()` methods.
 
 ## Observables
-<<<<<<< HEAD
-Kaluga supports `Observables` (one way binding) and `Subjects` (Two way binding). An object can be created through a `ReadOnlyProperty` (making it immutable on both sides), a `Flow` (allowing the flow to modify the observer), or a `BaseFlowable` (allowing both the Flow and the owner of BaseFlowable to modify the observer.
-=======
 Kaluga supports data binding using `Observables` (one way binding) and `Subjects` (two way binding). An Object can be created through a `ReadOnlyProperty` (making it immutable on both sides), a `Flow` (allowing the flow to modify the observer), or a `BaseFlowable` (allowing both the Flow and the owner of BaseFlowable to modify the observer.
->>>>>>> b6a69f40
 Subjects can be created using either an `ObservableProperty` or `BaseFlowable`. All these can easily be converted using `asObservable()` or `asSubject()` respectively.
 Observable values can be accessed through delegation. To account for the difference between uninitialized values and optional values an `ObservableOptional` containing either the value or a `Nothing` type is returned.
 
@@ -67,14 +63,10 @@
 }
 ```
 
-<<<<<<< HEAD
-On Android both observable and subject are easily converted into `LiveData` objects (subject being `MutableLiveData`), allowing lifecycle-aware binding.
-=======
 On the platform level observables can be observed. The platform specific observer will be notified of any changes to the observable.
 Observables are stateful, so any new observer will receive the last emitted value.
 
-On Android both Observable and Subject are easily converted into `LiveData` objects (Subject being `MutableLiveData`), allowing lifecycle-aware binding.
->>>>>>> b6a69f40
+On Android both observable and subject are easily converted into `LiveData` objects (subject being `MutableLiveData`), allowing lifecycle-aware binding.
 
 ```kotlin
 val observable: Observable<Int>
