--- conflicted
+++ resolved
@@ -62,21 +62,15 @@
         serviceData: ServiceData = emptyMap(),
         coroutineScope: CoroutineScope
     ) = DeviceImpl(
-        deviceWrapper.identifier,
-        makeDeviceInfo(deviceWrapper.name.orEmpty(), serviceData),
-        settings,
-<<<<<<< HEAD
-        MockDeviceConnectionManager(
+        identifier = deviceWrapper.identifier,
+        initialDeviceInfo = makeDeviceInfo(deviceWrapper.name.orEmpty(), serviceData),
+        connectionSettings = settings,
+        connectionManagerBuilder = { MockDeviceConnectionManager(
             deviceWrapper = deviceWrapper,
             bufferCapacity = 1,
             coroutineScope = coroutineScope
-        ),
-        coroutineScope
-=======
-        makeDeviceInfo(name, serviceData),
-        manager,
-        coroutineScope.coroutineContext
->>>>>>> 41bf7f77
+        ) },
+        coroutineScope = coroutineScope
     )
 
     private val settings = ConnectionSettings(
