--- conflicted
+++ resolved
@@ -80,12 +80,7 @@
     )
 
     private fun makeDeviceInfo(name: String, serviceData: ServiceData) = DeviceInfoImpl(
-<<<<<<< HEAD
-        name,
-        randomIdentifier(),
-=======
         createDeviceWrapper(name),
->>>>>>> e72b2fff
         rssi = -78,
         MockAdvertisementData(name, serviceData = serviceData)
     )
