--- conflicted
+++ resolved
@@ -6,13 +6,9 @@
     dependencies {
         classpath "com.android.tools.build:gradle:$android_gradle_plugin_version"
         classpath "org.jetbrains.kotlin:kotlin-gradle-plugin:$kotlin_version"
-<<<<<<< HEAD
-        classpath "com.google.gms:google-services:4.3.3"
+        classpath "org.jetbrains.kotlin:kotlin-serialization:$kotlin_version"
+        classpath "com.google.gms:google-services:4.3.4"
         classpath "com.jfrog.bintray.gradle:gradle-bintray-plugin:1.8.5"
-=======
-        classpath "org.jetbrains.kotlin:kotlin-serialization:$kotlin_version"
-        classpath 'com.google.gms:google-services:4.3.4'
->>>>>>> 23c2e55d
     }
 }
 
@@ -61,7 +57,6 @@
     }
 }
 
-<<<<<<< HEAD
 publishing {
     publications {
         kalugaPublication(MavenPublication) {
@@ -112,21 +107,4 @@
         }
         publications = ["kalugaPublication"]
     }
-}
-=======
-
-// TODO: multiplatform module in main project does not seem to work anymore, which breaks publishing
-//publishing {
-//    publications {
-//        kotlinMultiplatform {
-//            artifactId = "kaluga"
-//
-//            pom {
-//                name = 'Splendo Kaluga Library'
-//                description = 'A set of Kotlin multiplatform components'
-//                url = 'https://splendo.com'
-//            }
-//        }
-//    }
-//}
->>>>>>> 23c2e55d
+}